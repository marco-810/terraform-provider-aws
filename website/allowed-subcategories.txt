
ACM (Certificate Manager)
ACM PCA (Certificate Manager Private Certificate Authority)
AMP (Managed Prometheus)
API Gateway
API Gateway V2
Account Management
Amazon Bedrock
Amplify
App Mesh
App Runner
AppConfig
AppFabric
AppFlow
AppIntegrations
AppStream 2.0
AppSync
Application Auto Scaling
Athena
Audit Manager
Auto Scaling
Auto Scaling Plans
Backup
Batch
CE (Cost Explorer)
Chime
Chime SDK Media Pipelines
Chime SDK Voice
Clean Rooms
Cloud Control API
Cloud Map
Cloud9
CloudFormation
CloudFront
CloudHSM
CloudSearch
CloudTrail
CloudWatch
CloudWatch Application Insights
CloudWatch Evidently
CloudWatch Internet Monitor
CloudWatch Logs
CloudWatch Observability Access Manager
CloudWatch RUM
CloudWatch Synthetics
CodeArtifact
CodeBuild
CodeCatalyst
CodeCommit
CodeDeploy
CodeGuru Profiler
CodeGuru Reviewer
CodePipeline
CodeStar Connections
CodeStar Notifications
Cognito IDP (Identity Provider)
Cognito Identity
Comprehend
Compute Optimizer
Config
Connect
Connect Cases
<<<<<<< HEAD
=======
Connect Customer Profiles
>>>>>>> 67be34b2
Control Tower
Cost and Usage Report
DLM (Data Lifecycle Manager)
DMS (Database Migration)
Data Exchange
Data Pipeline
DataSync
Detective
Device Farm
Direct Connect
Directory Service
DocumentDB
DocumentDB Elastic
DynamoDB
DynamoDB Accelerator (DAX)
EBS (EC2)
EC2 (Elastic Compute Cloud)
EC2 Image Builder
ECR (Elastic Container Registry)
ECR Public
ECS (Elastic Container)
EFS (Elastic File System)
EKS (Elastic Kubernetes)
ELB (Elastic Load Balancing)
ELB Classic
EMR
EMR Containers
EMR Serverless
ElastiCache
Elastic Beanstalk
Elastic Transcoder
Elasticsearch
Elemental MediaConnect
Elemental MediaConvert
Elemental MediaLive
Elemental MediaPackage
Elemental MediaPackage Version 2
Elemental MediaStore
EventBridge
EventBridge Pipes
EventBridge Scheduler
EventBridge Schemas
FIS (Fault Injection Simulator)
FMS (Firewall Manager)
FSx
FinSpace
GameLift
Global Accelerator
Glue
GuardDuty
HealthLake
IAM (Identity & Access Management)
IAM Access Analyzer
IVS (Interactive Video)
IVS (Interactive Video) Chat
Inspector
Inspector Classic
IoT Analytics
IoT Core
IoT Events
IoT Greengrass
KMS (Key Management)
Kendra
Keyspaces (for Apache Cassandra)
Kinesis
Kinesis Analytics
Kinesis Analytics V2
Kinesis Firehose
Kinesis Video
Lake Formation
Lambda
Lex Model Building
Lex V2 Models
License Manager
Lightsail
Location
MQ
MWAA (Managed Workflows for Apache Airflow)
Macie
Managed Grafana
Managed Streaming for Kafka
Managed Streaming for Kafka Connect
MemoryDB for Redis
Meta Data Sources
Neptune
Network Firewall
Network Manager
OpenSearch
OpenSearch Ingestion
OpenSearch Serverless
OpsWorks
Organizations
Outposts
Outposts (EC2)
Pinpoint
Pricing Calculator
QLDB (Quantum Ledger Database)
QuickSight
RAM (Resource Access Manager)
RDS (Relational Database)
Recycle Bin (RBin)
Redshift
Redshift Data
Redshift Serverless
Resource Explorer
Resource Groups
Resource Groups Tagging
Roles Anywhere
Route 53
Route 53 Domains
Route 53 Recovery Control Config
Route 53 Recovery Readiness
Route 53 Resolver
S3 (Simple Storage)
S3 Control
S3 Glacier
S3 on Outposts
SDB (SimpleDB)
SES (Simple Email)
SESv2 (Simple Email V2)
SFN (Step Functions)
SNS (Simple Notification)
SQS (Simple Queue)
SSM (Systems Manager)
SSM Contacts
SSM Incident Manager Incidents
SSO Admin
SSO Identity Store
STS (Security Token)
SWF (Simple Workflow)
SageMaker
Secrets Manager
Security Hub
Security Lake
Serverless Application Repository
Service Catalog
Service Quotas
Shield
Signer
Storage Gateway
Timestream Write
Transcribe
Transfer Family
Transit Gateway
VPC (Virtual Private Cloud)
VPC IPAM (IP Address Manager)
VPC Lattice
VPN (Client)
VPN (Site-to-Site)
Verified Access
Verified Permissions
WAF
WAF Classic
WAF Classic Regional
Wavelength
Web Services Budgets
WorkLink
WorkSpaces
X-Ray<|MERGE_RESOLUTION|>--- conflicted
+++ resolved
@@ -60,10 +60,7 @@
 Config
 Connect
 Connect Cases
-<<<<<<< HEAD
-=======
 Connect Customer Profiles
->>>>>>> 67be34b2
 Control Tower
 Cost and Usage Report
 DLM (Data Lifecycle Manager)
