--- conflicted
+++ resolved
@@ -518,7 +518,6 @@
                     </ul>
                 </li>
 
-<<<<<<< HEAD
 
                 <li<%= sidebar_current("docs-aws-resource-dax") %>>
                     <a href="#">DynamoDB Accelerator Resources</a>
@@ -532,10 +531,7 @@
                 </li>
 
 
-                <li<%= sidebar_current("docs-aws-resource-(alb|ami|app|autoscaling|ebs|elb|eip|instance|launch|lb|proxy|snapshot|spot|volume|placement|key-pair|elb_attachment|load-balancer)") %>>
-=======
                 <li<%= sidebar_current("docs-aws-resource-(ami|app|autoscaling|ebs|elb|elbv2|eip|instance|launch|lb|proxy|snapshot|spot|volume|placement|key-pair|elb_attachment|load-balancer)") %>>
->>>>>>> 5a7d0ccd
                     <a href="#">EC2 Resources</a>
                     <ul class="nav nav-visible">
 
