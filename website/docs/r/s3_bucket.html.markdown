---
subcategory: "S3"
layout: "aws"
page_title: "AWS: aws_s3_bucket"
description: |-
  Provides a S3 bucket resource.
---

# Resource: aws_s3_bucket

Provides a S3 bucket resource.

-> This functionality is for managing S3 in an AWS Partition. To manage [S3 on Outposts](https://docs.aws.amazon.com/AmazonS3/latest/dev/S3onOutposts.html), see the [`aws_s3control_bucket`](/docs/providers/aws/r/s3control_bucket.html) resource.

<<<<<<< HEAD
~> **NOTE on S3 Bucket CORS Configuration:** S3 Bucket CORS can be configured in either the standalone resource [`aws_s3_bucket_cors_configuration`](s3_bucket_cors_configuration.html.markdown)
or with the deprecated parameter `cors_rule` in the resource `aws_s3_bucket`.
=======
~> **NOTE on S3 Bucket canned ACL Configuration:** S3 Bucket canned ACL can be configured in either the standalone resource [`aws_s3_bucket_acl`](s3_bucket_acl.html.markdown)
or with the deprecated parameter `acl` in the resource `aws_s3_bucket`.
Configuring with both will cause inconsistencies and may overwrite configuration.

~> **NOTE on S3 Bucket ACL Grants Configuration:** S3 Bucket grants can be configured in either the standalone resource [`aws_s3_bucket_acl`](s3_bucket_acl.html.markdown)
or with the deprecated parameter `grant` in the resource `aws_s3_bucket`.
Configuring with both will cause inconsistencies and may overwrite configuration.

~> **NOTE on S3 Bucket Website Configuration:** S3 Bucket Website can be configured in either the standalone resource [`aws_s3_bucket_website_configuration`](s3_bucket_website_configuration.html.markdown)
or with the deprecated parameter `website` in the resource `aws_s3_bucket`.
>>>>>>> d82ac0af
Configuring with both will cause inconsistencies and may overwrite configuration.

## Example Usage

### Private Bucket w/ Tags

```terraform
resource "aws_s3_bucket" "b" {
  bucket = "my-tf-test-bucket"
  acl    = "private"

  tags = {
    Name        = "My bucket"
    Environment = "Dev"
  }
}
```

### Static Website Hosting

-> **NOTE:** The parameter `website` is deprecated.
Use the resource [`aws_s3_bucket_website_configuration`](s3_bucket_website_configuration.html.markdown) instead.

```terraform
resource "aws_s3_bucket" "b" {
  bucket = "s3-website-test.hashicorp.com"
  acl    = "public-read"
  policy = file("policy.json")

  website {
    index_document = "index.html"
    error_document = "error.html"

    routing_rules = <<EOF
[{
    "Condition": {
        "KeyPrefixEquals": "docs/"
    },
    "Redirect": {
        "ReplaceKeyPrefixWith": "documents/"
    }
}]
EOF
  }
}
```

### Using CORS

-> **NOTE:** The parameter `cors_rule` is deprecated.
Use the resource [`aws_s3_bucket_cors_configuration`](s3_bucket_cors_configuration.html.markdown) instead.

```terraform
resource "aws_s3_bucket" "b" {
  bucket = "s3-website-test.hashicorp.com"
  acl    = "public-read"

  cors_rule {
    allowed_headers = ["*"]
    allowed_methods = ["PUT", "POST"]
    allowed_origins = ["https://s3-website-test.hashicorp.com"]
    expose_headers  = ["ETag"]
    max_age_seconds = 3000
  }
}
```

### Using versioning

```terraform
resource "aws_s3_bucket" "b" {
  bucket = "my-tf-test-bucket"
  acl    = "private"

  versioning {
    enabled = true
  }
}
```

### Enable Logging

```terraform
resource "aws_s3_bucket" "log_bucket" {
  bucket = "my-tf-log-bucket"
  acl    = "log-delivery-write"
}

resource "aws_s3_bucket" "b" {
  bucket = "my-tf-test-bucket"
  acl    = "private"

  logging {
    target_bucket = aws_s3_bucket.log_bucket.id
    target_prefix = "log/"
  }
}
```

### Using object lifecycle

```terraform
resource "aws_s3_bucket" "bucket" {
  bucket = "my-bucket"
  acl    = "private"

  lifecycle_rule {
    id      = "log"
    enabled = true

    prefix = "log/"

    tags = {
      rule      = "log"
      autoclean = "true"
    }

    transition {
      days          = 30
      storage_class = "STANDARD_IA" # or "ONEZONE_IA"
    }

    transition {
      days          = 60
      storage_class = "GLACIER"
    }

    expiration {
      days = 90
    }
  }

  lifecycle_rule {
    id      = "tmp"
    prefix  = "tmp/"
    enabled = true

    expiration {
      date = "2016-01-12"
    }
  }
}

resource "aws_s3_bucket" "versioning_bucket" {
  bucket = "my-versioning-bucket"
  acl    = "private"

  versioning {
    enabled = true
  }

  lifecycle_rule {
    prefix  = "config/"
    enabled = true

    noncurrent_version_transition {
      days          = 30
      storage_class = "STANDARD_IA"
    }

    noncurrent_version_transition {
      days          = 60
      storage_class = "GLACIER"
    }

    noncurrent_version_expiration {
      days = 90
    }
  }
}
```

### Using replication configuration

~> **NOTE:** See the [`aws_s3_bucket_replication_configuration` resource](/docs/providers/aws/r/s3_bucket_replication_configuration.html) to support bi-directional replication configuration and additional features.

```terraform
provider "aws" {
  region = "eu-west-1"
}

provider "aws" {
  alias  = "central"
  region = "eu-central-1"
}

resource "aws_iam_role" "replication" {
  name = "tf-iam-role-replication-12345"

  assume_role_policy = <<POLICY
{
  "Version": "2012-10-17",
  "Statement": [
    {
      "Action": "sts:AssumeRole",
      "Principal": {
        "Service": "s3.amazonaws.com"
      },
      "Effect": "Allow",
      "Sid": ""
    }
  ]
}
POLICY
}

resource "aws_iam_policy" "replication" {
  name = "tf-iam-role-policy-replication-12345"

  policy = <<POLICY
{
  "Version": "2012-10-17",
  "Statement": [
    {
      "Action": [
        "s3:GetReplicationConfiguration",
        "s3:ListBucket"
      ],
      "Effect": "Allow",
      "Resource": [
        "${aws_s3_bucket.source.arn}"
      ]
    },
    {
      "Action": [
        "s3:GetObjectVersionForReplication",
        "s3:GetObjectVersionAcl",
         "s3:GetObjectVersionTagging"
      ],
      "Effect": "Allow",
      "Resource": [
        "${aws_s3_bucket.source.arn}/*"
      ]
    },
    {
      "Action": [
        "s3:ReplicateObject",
        "s3:ReplicateDelete",
        "s3:ReplicateTags"
      ],
      "Effect": "Allow",
      "Resource": "${aws_s3_bucket.destination.arn}/*"
    }
  ]
}
POLICY
}

resource "aws_iam_role_policy_attachment" "replication" {
  role       = aws_iam_role.replication.name
  policy_arn = aws_iam_policy.replication.arn
}

resource "aws_s3_bucket" "destination" {
  bucket = "tf-test-bucket-destination-12345"

  versioning {
    enabled = true
  }
}

resource "aws_s3_bucket" "source" {
  provider = aws.central
  bucket   = "tf-test-bucket-source-12345"
  acl      = "private"

  versioning {
    enabled = true
  }

  replication_configuration {
    role = aws_iam_role.replication.arn

    rules {
      id     = "foobar"
      status = "Enabled"

      filter {
        tags = {}
      }
      destination {
        bucket        = aws_s3_bucket.destination.arn
        storage_class = "STANDARD"

        replication_time {
          status  = "Enabled"
          minutes = 15
        }

        metrics {
          status  = "Enabled"
          minutes = 15
        }
      }
    }
  }
}
```

### Enable Default Server Side Encryption

```terraform
resource "aws_kms_key" "mykey" {
  description             = "This key is used to encrypt bucket objects"
  deletion_window_in_days = 10
}

resource "aws_s3_bucket" "mybucket" {
  bucket = "mybucket"

  server_side_encryption_configuration {
    rule {
      apply_server_side_encryption_by_default {
        kms_master_key_id = aws_kms_key.mykey.arn
        sse_algorithm     = "aws:kms"
      }
    }
  }
}
```

### Using ACL policy grants

-> **NOTE:** The parameters `acl` and `grant` are deprecated.
Use the resource [`aws_s3_bucket_acl`](s3_bucket_acl.html.markdown) instead.

```terraform
data "aws_canonical_user_id" "current_user" {}

resource "aws_s3_bucket" "bucket" {
  bucket = "mybucket"

  grant {
    id          = data.aws_canonical_user_id.current_user.id
    type        = "CanonicalUser"
    permissions = ["FULL_CONTROL"]
  }

  grant {
    type        = "Group"
    permissions = ["READ_ACP", "WRITE"]
    uri         = "http://acs.amazonaws.com/groups/s3/LogDelivery"
  }
}
```

## Argument Reference

The following arguments are supported:

* `bucket` - (Optional, Forces new resource) The name of the bucket. If omitted, Terraform will assign a random, unique name. Must be lowercase and less than or equal to 63 characters in length. A full list of bucket naming rules [may be found here](https://docs.aws.amazon.com/AmazonS3/latest/userguide/bucketnamingrules.html).
* `bucket_prefix` - (Optional, Forces new resource) Creates a unique bucket name beginning with the specified prefix. Conflicts with `bucket`. Must be lowercase and less than or equal to 37 characters in length. A full list of bucket naming rules [may be found here](https://docs.aws.amazon.com/AmazonS3/latest/userguide/bucketnamingrules.html).
* `acl` - (Optional, **Deprecated**) The [canned ACL](https://docs.aws.amazon.com/AmazonS3/latest/dev/acl-overview.html#canned-acl) to apply. Valid values are `private`, `public-read`, `public-read-write`, `aws-exec-read`, `authenticated-read`, and `log-delivery-write`. Defaults to `private`.  Conflicts with `grant`. Use the resource [`aws_s3_bucket_acl`](s3_bucket_acl.html.markdown) instead.
* `grant` - (Optional, **Deprecated**) An [ACL policy grant](https://docs.aws.amazon.com/AmazonS3/latest/dev/acl-overview.html#sample-acl) (documented below). Conflicts with `acl`. Use the resource [`aws_s3_bucket_acl`](s3_bucket_acl.html.markdown) instead.
* `policy` - (Optional) A valid [bucket policy](https://docs.aws.amazon.com/AmazonS3/latest/dev/example-bucket-policies.html) JSON document. Note that if the policy document is not specific enough (but still valid), Terraform may view the policy as constantly changing in a `terraform plan`. In this case, please make sure you use the verbose/specific version of the policy. For more information about building AWS IAM policy documents with Terraform, see the [AWS IAM Policy Document Guide](https://learn.hashicorp.com/terraform/aws/iam-policy).

* `tags` - (Optional) A map of tags to assign to the bucket. If configured with a provider [`default_tags` configuration block](/docs/providers/aws/index.html#default_tags-configuration-block) present, tags with matching keys will overwrite those defined at the provider-level.
* `force_destroy` - (Optional, Default:`false`) A boolean that indicates all objects (including any [locked objects](https://docs.aws.amazon.com/AmazonS3/latest/dev/object-lock-overview.html)) should be deleted from the bucket so that the bucket can be destroyed without error. These objects are *not* recoverable.
<<<<<<< HEAD
* `website` - (Optional) A website object (documented below).
* `cors_rule` - (Optional, **Deprecated**) A rule of [Cross-Origin Resource Sharing](https://docs.aws.amazon.com/AmazonS3/latest/dev/cors.html) (documented below). Use the resource [`aws_s3_bucket_cors_configuration`](s3_bucket_cors_configuration.html.markdown) instead.
=======
* `website` - (Optional, **Deprecated**) A website object (documented below). Use the resource [`aws_s3_bucket_website_configuration`](s3_bucket_website_configuration.html.markdown) instead.
* `cors_rule` - (Optional) A rule of [Cross-Origin Resource Sharing](https://docs.aws.amazon.com/AmazonS3/latest/dev/cors.html) (documented below).
>>>>>>> d82ac0af
* `versioning` - (Optional) A state of [versioning](https://docs.aws.amazon.com/AmazonS3/latest/dev/Versioning.html) (documented below)
* `logging` - (Optional) A settings of [bucket logging](https://docs.aws.amazon.com/AmazonS3/latest/UG/ManagingBucketLogging.html) (documented below).
* `lifecycle_rule` - (Optional) A configuration of [object lifecycle management](http://docs.aws.amazon.com/AmazonS3/latest/dev/object-lifecycle-mgmt.html) (documented below).
* `acceleration_status` - (Optional) Sets the accelerate configuration of an existing bucket. Can be `Enabled` or `Suspended`.
* `request_payer` - (Optional) Specifies who should bear the cost of Amazon S3 data transfer.
Can be either `BucketOwner` or `Requester`. By default, the owner of the S3 bucket would incur
the costs of any data transfer. See [Requester Pays Buckets](http://docs.aws.amazon.com/AmazonS3/latest/dev/RequesterPaysBuckets.html)
developer guide for more information.
* `replication_configuration` - (Optional) A configuration of [replication configuration](http://docs.aws.amazon.com/AmazonS3/latest/dev/crr.html) (documented below).
* `server_side_encryption_configuration` - (Optional) A configuration of [server-side encryption configuration](http://docs.aws.amazon.com/AmazonS3/latest/dev/bucket-encryption.html) (documented below)
* `object_lock_configuration` - (Optional) A configuration of [S3 object locking](https://docs.aws.amazon.com/AmazonS3/latest/dev/object-lock.html) (documented below)

~> **NOTE:** You cannot use `acceleration_status` in `cn-north-1` or `us-gov-west-1`

The `website` object supports the following:

* `index_document` - (Required, unless using `redirect_all_requests_to`) Amazon S3 returns this index document when requests are made to the root domain or any of the subfolders.
* `error_document` - (Optional) An absolute path to the document to return in case of a 4XX error.
* `redirect_all_requests_to` - (Optional) A hostname to redirect all website requests for this bucket to. Hostname can optionally be prefixed with a protocol (`http://` or `https://`) to use when redirecting requests. The default is the protocol that is used in the original request.
* `routing_rules` - (Optional) A json array containing [routing rules](https://docs.aws.amazon.com/AWSCloudFormation/latest/UserGuide/aws-properties-s3-websiteconfiguration-routingrules.html)
describing redirect behavior and when redirects are applied.

The `CORS` object supports the following:

* `allowed_headers` (Optional) Specifies which headers are allowed.
* `allowed_methods` (Required) Specifies which methods are allowed. Can be `GET`, `PUT`, `POST`, `DELETE` or `HEAD`.
* `allowed_origins` (Required) Specifies which origins are allowed.
* `expose_headers` (Optional) Specifies expose header in the response.
* `max_age_seconds` (Optional) Specifies time in seconds that browser can cache the response for a preflight request.

The `versioning` object supports the following:

* `enabled` - (Optional) Enable versioning. Once you version-enable a bucket, it can never return to an unversioned state. You can, however, suspend versioning on that bucket.
* `mfa_delete` - (Optional) Enable MFA delete for either `Change the versioning state of your bucket` or `Permanently delete an object version`. Default is `false`. This cannot be used to toggle this setting but is available to allow managed buckets to reflect the state in AWS

The `logging` object supports the following:

* `target_bucket` - (Required) The name of the bucket that will receive the log objects.
* `target_prefix` - (Optional) To specify a key prefix for log objects.

The `lifecycle_rule` object supports the following:

* `id` - (Optional) Unique identifier for the rule. Must be less than or equal to 255 characters in length.
* `prefix` - (Optional) Object key prefix identifying one or more objects to which the rule applies.
* `tags` - (Optional) Specifies object tags key and value.
* `enabled` - (Required) Specifies lifecycle rule status.
* `abort_incomplete_multipart_upload_days` (Optional) Specifies the number of days after initiating a multipart upload when the multipart upload must be completed.
* `expiration` - (Optional) Specifies a period in the object's expire (documented below).
* `transition` - (Optional) Specifies a period in the object's transitions (documented below).
* `noncurrent_version_expiration` - (Optional) Specifies when noncurrent object versions expire (documented below).
* `noncurrent_version_transition` - (Optional) Specifies when noncurrent object versions transitions (documented below).

At least one of `abort_incomplete_multipart_upload_days`, `expiration`, `transition`, `noncurrent_version_expiration`, `noncurrent_version_transition` must be specified.

The `expiration` object supports the following

* `date` (Optional) Specifies the date after which you want the corresponding action to take effect.
* `days` (Optional) Specifies the number of days after object creation when the specific rule action takes effect.
* `expired_object_delete_marker` (Optional) On a versioned bucket (versioning-enabled or versioning-suspended bucket), you can add this element in the lifecycle configuration to direct Amazon S3 to delete expired object delete markers. This cannot be specified with Days or Date in a Lifecycle Expiration Policy.

The `transition` object supports the following

* `date` (Optional) Specifies the date after which you want the corresponding action to take effect.
* `days` (Optional) Specifies the number of days after object creation when the specific rule action takes effect.
* `storage_class` (Required) Specifies the Amazon S3 [storage class](https://docs.aws.amazon.com/AmazonS3/latest/API/API_Transition.html#AmazonS3-Type-Transition-StorageClass) to which you want the object to transition.

The `noncurrent_version_expiration` object supports the following

* `days` (Required) Specifies the number of days noncurrent object versions expire.

The `noncurrent_version_transition` object supports the following

* `days` (Required) Specifies the number of days noncurrent object versions transition.
* `storage_class` (Required) Specifies the Amazon S3 [storage class](https://docs.aws.amazon.com/AmazonS3/latest/API/API_Transition.html#AmazonS3-Type-Transition-StorageClass) to which you want the object to transition.

The `replication_configuration` object supports the following:

~> **NOTE:** See the [`aws_s3_bucket_replication_configuration` resource documentation](/docs/providers/aws/r/s3_bucket_replication_configuration.html) to avoid conflicts. Replication configuration can only be defined in one resource not both.  When using the independent replication configuration resource the following lifecycle rule is needed on the `aws_s3_bucket` resource.

```
lifecycle {
  ignore_changes = [
    replication_configuration
  ]
}
```

* `role` - (Required) The ARN of the IAM role for Amazon S3 to assume when replicating the objects.
* `rules` - (Required) Specifies the rules managing the replication (documented below).

The `rules` object supports the following:

~> **NOTE:** Amazon S3's latest version of the replication configuration is V2, which includes the `filter` attribute for replication rules.
With the `filter` attribute, you can specify object filters based on the object key prefix, tags, or both to scope the objects that the rule applies to.
Replication configuration V1 supports filtering based on only the `prefix` attribute. For backwards compatibility, Amazon S3 continues to support the V1 configuration.

* `delete_marker_replication_status` - (Optional) Whether delete markers are replicated. The only valid value is `Enabled`. To disable, omit this argument. This argument is only valid with V2 replication configurations (i.e., when `filter` is used).
* `destination` - (Required) Specifies the destination for the rule (documented below).
* `filter` - (Optional, Conflicts with `prefix`) Filter that identifies subset of objects to which the replication rule applies (documented below).
* `id` - (Optional) Unique identifier for the rule. Must be less than or equal to 255 characters in length.
* `prefix` - (Optional, Conflicts with `filter`) Object keyname prefix identifying one or more objects to which the rule applies. Must be less than or equal to 1024 characters in length.
* `priority` - (Optional) The priority associated with the rule. Priority should only be set if `filter` is configured. If not provided, defaults to `0`. Priority must be unique between multiple rules.
* `source_selection_criteria` - (Optional) Specifies special object selection criteria (documented below).
* `status` - (Required) The status of the rule. Either `Enabled` or `Disabled`. The rule is ignored if status is not Enabled.

~> **NOTE:** Replication to multiple destination buckets requires that `priority` is specified in the `rules` object. If the corresponding rule requires no filter, an empty configuration block `filter {}` must be specified.

The `destination` object supports the following:

* `bucket` - (Required) The ARN of the S3 bucket where you want Amazon S3 to store replicas of the object identified by the rule.
* `storage_class` - (Optional) The [storage class](https://docs.aws.amazon.com/AmazonS3/latest/API/API_Destination.html#AmazonS3-Type-Destination-StorageClass) used to store the object. By default, Amazon S3 uses the storage class of the source object to create the object replica.
* `replica_kms_key_id` - (Optional) Destination KMS encryption key ARN for SSE-KMS replication. Must be used in conjunction with
  `sse_kms_encrypted_objects` source selection criteria.
* `access_control_translation` - (Optional) Specifies the overrides to use for object owners on replication. Must be used in conjunction with `account_id` owner override configuration.
* `account_id` - (Optional) The Account ID to use for overriding the object owner on replication. Must be used in conjunction with `access_control_translation` override configuration.
* `replication_time` - (Optional) Enables S3 Replication Time Control (S3 RTC) (documented below).
* `metrics` - (Optional) Enables replication metrics (required for S3 RTC) (documented below).

The `replication_time` object supports the following:

* `status` - (Optional) The status of RTC. Either `Enabled` or `Disabled`.
* `minutes` - (Optional) Threshold within which objects are to be replicated. The only valid value is `15`.

The `metrics` object supports the following:

* `status` - (Optional) The status of replication metrics. Either `Enabled` or `Disabled`.
* `minutes` - (Optional) Threshold within which objects are to be replicated. The only valid value is `15`.

The `source_selection_criteria` object supports the following:

* `sse_kms_encrypted_objects` - (Optional) Match SSE-KMS encrypted objects (documented below). If specified, `replica_kms_key_id`
   in `destination` must be specified as well.

The `sse_kms_encrypted_objects` object supports the following:

* `enabled` - (Required) Boolean which indicates if this criteria is enabled.

The `filter` object supports the following:

* `prefix` - (Optional) Object keyname prefix that identifies subset of objects to which the rule applies. Must be less than or equal to 1024 characters in length.
* `tags` - (Optional)  A map of tags that identifies subset of objects to which the rule applies.
The rule applies only to objects having all the tags in its tagset.

The `server_side_encryption_configuration` object supports the following:

* `rule` - (required) A single object for server-side encryption by default configuration. (documented below)

The `rule` object supports the following:

* `apply_server_side_encryption_by_default` - (required) A single object for setting server-side encryption by default. (documented below)
* `bucket_key_enabled` - (Optional) Whether or not to use [Amazon S3 Bucket Keys](https://docs.aws.amazon.com/AmazonS3/latest/dev/bucket-key.html) for SSE-KMS.

The `apply_server_side_encryption_by_default` object supports the following:

* `sse_algorithm` - (required) The server-side encryption algorithm to use. Valid values are `AES256` and `aws:kms`
* `kms_master_key_id` - (optional) The AWS KMS master key ID used for the SSE-KMS encryption. This can only be used when you set the value of `sse_algorithm` as `aws:kms`. The default `aws/s3` AWS KMS master key is used if this element is absent while the `sse_algorithm` is `aws:kms`.

The `grant` object supports the following:

* `id` - (optional) Canonical user id to grant for. Used only when `type` is `CanonicalUser`.
* `type` - (required) - Type of grantee to apply for. Valid values are `CanonicalUser` and `Group`. `AmazonCustomerByEmail` is not supported.
* `permissions` - (required) List of permissions to apply for grantee. Valid values are `READ`, `WRITE`, `READ_ACP`, `WRITE_ACP`, `FULL_CONTROL`.
* `uri` - (optional) Uri address to grant for. Used only when `type` is `Group`.

The `access_control_translation` object supports the following:

* `owner` - (Required) The override value for the owner on replicated objects. Currently only `Destination` is supported.

The `object_lock_configuration` object supports the following:

* `object_lock_enabled` - (Required) Indicates whether this bucket has an Object Lock configuration enabled. Valid value is `Enabled`.
* `rule` - (Optional) The Object Lock rule in place for this bucket.

The `rule` object supports the following:

* `default_retention` - (Required) The default retention period that you want to apply to new objects placed in this bucket.

The `default_retention` object supports the following:

* `mode` - (Required) The default Object Lock retention mode you want to apply to new objects placed in this bucket. Valid values are `GOVERNANCE` and `COMPLIANCE`.
* `days` - (Optional) The number of days that you want to specify for the default retention period.
* `years` - (Optional) The number of years that you want to specify for the default retention period.

Either `days` or `years` must be specified, but not both.

~> **NOTE on `object_lock_configuration`:** You can only enable S3 Object Lock for new buckets. If you need to turn on S3 Object Lock for an existing bucket, please contact AWS Support.
When you create a bucket with S3 Object Lock enabled, Amazon S3 automatically enables versioning for the bucket.
Once you create a bucket with S3 Object Lock enabled, you can't disable Object Lock or suspend versioning for the bucket.

## Attributes Reference

In addition to all arguments above, the following attributes are exported:

* `id` - The name of the bucket.
* `arn` - The ARN of the bucket. Will be of format `arn:aws:s3:::bucketname`.
* `bucket_domain_name` - The bucket domain name. Will be of format `bucketname.s3.amazonaws.com`.
* `bucket_regional_domain_name` - The bucket region-specific domain name. The bucket domain name including the region name, please refer [here](https://docs.aws.amazon.com/general/latest/gr/rande.html#s3_region) for format. Note: The AWS CloudFront allows specifying S3 region-specific endpoint when creating S3 origin, it will prevent [redirect issues](https://forums.aws.amazon.com/thread.jspa?threadID=216814) from CloudFront to S3 Origin URL.
* `hosted_zone_id` - The [Route 53 Hosted Zone ID](https://docs.aws.amazon.com/general/latest/gr/rande.html#s3_website_region_endpoints) for this bucket's region.
* `region` - The AWS region this bucket resides in.
* `tags_all` - A map of tags assigned to the resource, including those inherited from the provider [`default_tags` configuration block](/docs/providers/aws/index.html#default_tags-configuration-block).
* `website_endpoint` - The website endpoint, if the bucket is configured with a website. If not, this will be an empty string.
* `website_domain` - The domain of the website endpoint, if the bucket is configured with a website. If not, this will be an empty string. This is used to create Route 53 alias records.

## Import

S3 bucket can be imported using the `bucket`, e.g.,

```
$ terraform import aws_s3_bucket.bucket bucket-name
```

The `policy` argument is not imported and will be deprecated in a future version 3.x of the Terraform AWS Provider for removal in version 4.0. Use the [`aws_s3_bucket_policy` resource](/docs/providers/aws/r/s3_bucket_policy.html) to manage the S3 Bucket Policy instead.<|MERGE_RESOLUTION|>--- conflicted
+++ resolved
@@ -12,10 +12,6 @@
 
 -> This functionality is for managing S3 in an AWS Partition. To manage [S3 on Outposts](https://docs.aws.amazon.com/AmazonS3/latest/dev/S3onOutposts.html), see the [`aws_s3control_bucket`](/docs/providers/aws/r/s3control_bucket.html) resource.
 
-<<<<<<< HEAD
-~> **NOTE on S3 Bucket CORS Configuration:** S3 Bucket CORS can be configured in either the standalone resource [`aws_s3_bucket_cors_configuration`](s3_bucket_cors_configuration.html.markdown)
-or with the deprecated parameter `cors_rule` in the resource `aws_s3_bucket`.
-=======
 ~> **NOTE on S3 Bucket canned ACL Configuration:** S3 Bucket canned ACL can be configured in either the standalone resource [`aws_s3_bucket_acl`](s3_bucket_acl.html.markdown)
 or with the deprecated parameter `acl` in the resource `aws_s3_bucket`.
 Configuring with both will cause inconsistencies and may overwrite configuration.
@@ -24,9 +20,12 @@
 or with the deprecated parameter `grant` in the resource `aws_s3_bucket`.
 Configuring with both will cause inconsistencies and may overwrite configuration.
 
+~> **NOTE on S3 Bucket CORS Configuration:** S3 Bucket CORS can be configured in either the standalone resource [`aws_s3_bucket_cors_configuration`](s3_bucket_cors_configuration.html.markdown)
+or with the deprecated parameter `cors_rule` in the resource `aws_s3_bucket`.
+Configuring with both will cause inconsistencies and may overwrite configuration.
+
 ~> **NOTE on S3 Bucket Website Configuration:** S3 Bucket Website can be configured in either the standalone resource [`aws_s3_bucket_website_configuration`](s3_bucket_website_configuration.html.markdown)
 or with the deprecated parameter `website` in the resource `aws_s3_bucket`.
->>>>>>> d82ac0af
 Configuring with both will cause inconsistencies and may overwrite configuration.
 
 ## Example Usage
@@ -385,13 +384,8 @@
 
 * `tags` - (Optional) A map of tags to assign to the bucket. If configured with a provider [`default_tags` configuration block](/docs/providers/aws/index.html#default_tags-configuration-block) present, tags with matching keys will overwrite those defined at the provider-level.
 * `force_destroy` - (Optional, Default:`false`) A boolean that indicates all objects (including any [locked objects](https://docs.aws.amazon.com/AmazonS3/latest/dev/object-lock-overview.html)) should be deleted from the bucket so that the bucket can be destroyed without error. These objects are *not* recoverable.
-<<<<<<< HEAD
-* `website` - (Optional) A website object (documented below).
+* `website` - (Optional, **Deprecated**) A website object (documented below). Use the resource [`aws_s3_bucket_website_configuration`](s3_bucket_website_configuration.html.markdown) instead.
 * `cors_rule` - (Optional, **Deprecated**) A rule of [Cross-Origin Resource Sharing](https://docs.aws.amazon.com/AmazonS3/latest/dev/cors.html) (documented below). Use the resource [`aws_s3_bucket_cors_configuration`](s3_bucket_cors_configuration.html.markdown) instead.
-=======
-* `website` - (Optional, **Deprecated**) A website object (documented below). Use the resource [`aws_s3_bucket_website_configuration`](s3_bucket_website_configuration.html.markdown) instead.
-* `cors_rule` - (Optional) A rule of [Cross-Origin Resource Sharing](https://docs.aws.amazon.com/AmazonS3/latest/dev/cors.html) (documented below).
->>>>>>> d82ac0af
 * `versioning` - (Optional) A state of [versioning](https://docs.aws.amazon.com/AmazonS3/latest/dev/Versioning.html) (documented below)
 * `logging` - (Optional) A settings of [bucket logging](https://docs.aws.amazon.com/AmazonS3/latest/UG/ManagingBucketLogging.html) (documented below).
 * `lifecycle_rule` - (Optional) A configuration of [object lifecycle management](http://docs.aws.amazon.com/AmazonS3/latest/dev/object-lifecycle-mgmt.html) (documented below).
