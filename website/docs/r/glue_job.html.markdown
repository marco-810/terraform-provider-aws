--- conflicted
+++ resolved
@@ -61,11 +61,8 @@
 * `role_arn` – (Required) The ARN of the IAM role associated with this job.
 * `timeout` – (Optional) The job timeout in minutes. The default is 2880 minutes (48 hours).
 * `security_configuration` - (Optional) The name of the Security Configuration to be associated with the job.
-<<<<<<< HEAD
 * `worker_type` - (Optional) The type of predefined worker that is allocated when a job runs. Accepts a value of Standard, G.1X, or G.2X.
 * `number_of_workers` - (Optional) The number of workers of a defined workerType that are allocated when a job runs.
-=======
->>>>>>> 401984e1
 
 ### command Argument Reference
 
