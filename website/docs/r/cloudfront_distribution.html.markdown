--- conflicted
+++ resolved
@@ -151,18 +151,6 @@
     origin_id = "groupS3"
 
     failover_criteria {
-<<<<<<< HEAD
-      status_codes = [403, 404, 500, 502, 503, 504]
-    }
-
-    members {
-      ordered_origin_group_member {
-        origin_id = "primaryS3"
-      }
-      ordered_origin_group_member {
-        origin_id = "failoverS3"
-      }
-=======
       status_codes = [403, 404, 500, 502]
     }
 
@@ -172,7 +160,6 @@
     
     member {
       origin_id = "failoverS3"
->>>>>>> c3a70fa1
     }
   }
 
