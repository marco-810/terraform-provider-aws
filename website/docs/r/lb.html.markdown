---
subcategory: "ELB (Elastic Load Balancing)"
layout: "aws"
page_title: "AWS: aws_lb"
description: |-
  Provides a Load Balancer resource.
---

# Resource: aws_lb

Provides a Load Balancer resource.

~> **Note:** `aws_alb` is known as `aws_lb`. The functionality is identical.

## Example Usage

### Application Load Balancer

```terraform
resource "aws_lb" "test" {
  name               = "test-lb-tf"
  internal           = false
  load_balancer_type = "application"
  security_groups    = [aws_security_group.lb_sg.id]
  subnets            = [for subnet in aws_subnet.public : subnet.id]

  enable_deletion_protection = true

  access_logs {
    bucket  = aws_s3_bucket.lb_logs.id
    prefix  = "test-lb"
    enabled = true
  }

  tags = {
    Environment = "production"
  }
}
```

### Network Load Balancer

```terraform
resource "aws_lb" "test" {
  name               = "test-lb-tf"
  internal           = false
  load_balancer_type = "network"
  subnets            = [for subnet in aws_subnet.public : subnet.id]

  enable_deletion_protection = true

  tags = {
    Environment = "production"
  }
}
```

### Specifying Elastic IPs

```terraform
resource "aws_lb" "example" {
  name               = "example"
  load_balancer_type = "network"

  subnet_mapping {
    subnet_id     = aws_subnet.example1.id
    allocation_id = aws_eip.example1.id
  }

  subnet_mapping {
    subnet_id     = aws_subnet.example2.id
    allocation_id = aws_eip.example2.id
  }
}
```

<<<<<<< HEAD
### Specifying private IP addresses for an internal-facing load balancer
=======
### Full LB stack

```hcl
# Unlike the Classic LBs, the ALBs generally require at least 4 different
# resources: the lb, the listener, the target group, and the target group
# attachment

# The ALB
resource "aws_lb" "test" {
  name               = "test"
  internal           = false
  load_balancer_type = "application"
  security_groups    = ["${aws_security_group.lb_sg.id}"]
  subnets            = ["${aws_subnet.public.*.id}"]
  enable_deletion_protection = true
  access_logs {
    bucket   = "${aws_s3_bucket.lb_logs.bucket}"
    prefix   = "test-lb"
  }
  tags {
    Name = "test"
  }
}

# The target group and its attachment, in this example an IP target
resource "aws_lb_target_group" "test" {
  name        = "test"
  health_check = {
    healthy_threshold   = "5"
    matcher             = "200"
    path                = "/"
    protocol            = "HTTPS"
    unhealthy_threshold = "2"
  }
  port        = 443
  protocol    = "HTTPS"
  target_type = "ip"
  vpc_id      = "${aws_vpc.test.id}"
}
resource "aws_lb_target_group_attachment" "test" {
  availability_zone = "all"
  target_group_arn  = "${aws_lb_target_group.test.arn}"
  target_id         = "8.8.8.8"
  port              = 443
}

# The listener
resource "aws_lb_listener" "test" {
  load_balancer_arn = "${aws_lb.test.arn}"
  port              = "443"
  protocol          = "HTTPS"
  ssl_policy        = "ELBSecurityPolicy-TLS-1-2-Ext-2018-06"
  certificate_arn   = "${data.aws_acm_certificate.test.arn}"

  default_action {
    type             = "forward"
    target_group_arn = "${aws_lb_target_group.test.arn}"
  }
}
```

## Argument Reference
>>>>>>> c9bc285b

```terraform
resource "aws_lb" "example" {
  name               = "example"
  load_balancer_type = "network"

  subnet_mapping {
    subnet_id            = aws_subnet.example1.id
    private_ipv4_address = "10.0.1.15"
  }

  subnet_mapping {
    subnet_id            = aws_subnet.example2.id
    private_ipv4_address = "10.0.2.15"
  }
}
```

## Argument Reference

~> **NOTE:** Please note that internal LBs can only use `ipv4` as the `ip_address_type`. You can only change to `dualstack` `ip_address_type` if the selected subnets are IPv6 enabled.

~> **NOTE:** Please note that one of either `subnets` or `subnet_mapping` is required.

This resource supports the following arguments:

* `access_logs` - (Optional) Access Logs block. See below.
* `connection_logs` - (Optional) Connection Logs block. See below. Only valid for Load Balancers of type `application`.
* `client_keep_alive` - (Optional) Client keep alive value in seconds. The valid range is 60-604800 seconds. The default is 3600 seconds.
* `customer_owned_ipv4_pool` - (Optional) ID of the customer owned ipv4 pool to use for this load balancer.
* `desync_mitigation_mode` - (Optional) How the load balancer handles requests that might pose a security risk to an application due to HTTP desync. Valid values are `monitor`, `defensive` (default), `strictest`.
* `dns_record_client_routing_policy` - (Optional) How traffic is distributed among the load balancer Availability Zones. Possible values are `any_availability_zone` (default), `availability_zone_affinity`, or `partial_availability_zone_affinity`. See   [Availability Zone DNS affinity](https://docs.aws.amazon.com/elasticloadbalancing/latest/network/network-load-balancers.html#zonal-dns-affinity) for additional details. Only valid for `network` type load balancers.
* `drop_invalid_header_fields` - (Optional) Whether HTTP headers with header fields that are not valid are removed by the load balancer (true) or routed to targets (false). The default is false. Elastic Load Balancing requires that message header names contain only alphanumeric characters and hyphens. Only valid for Load Balancers of type `application`.
* `enable_cross_zone_load_balancing` - (Optional) If true, cross-zone load balancing of the load balancer will be enabled. For `network` and `gateway` type load balancers, this feature is disabled by default (`false`). For `application` load balancer this feature is always enabled (`true`) and cannot be disabled. Defaults to `false`.
* `enable_deletion_protection` - (Optional) If true, deletion of the load balancer will be disabled via the AWS API. This will prevent Terraform from deleting the load balancer. Defaults to `false`.
* `enable_http2` - (Optional) Whether HTTP/2 is enabled in `application` load balancers. Defaults to `true`.
* `enable_tls_version_and_cipher_suite_headers` - (Optional) Whether the two headers (`x-amzn-tls-version` and `x-amzn-tls-cipher-suite`), which contain information about the negotiated TLS version and cipher suite, are added to the client request before sending it to the target. Only valid for Load Balancers of type `application`. Defaults to `false`
* `enable_xff_client_port` - (Optional) Whether the X-Forwarded-For header should preserve the source port that the client used to connect to the load balancer in `application` load balancers. Defaults to `false`.
* `enable_waf_fail_open` - (Optional) Whether to allow a WAF-enabled load balancer to route requests to targets if it is unable to forward the request to AWS WAF. Defaults to `false`.
* `enforce_security_group_inbound_rules_on_private_link_traffic` - (Optional) Whether inbound security group rules are enforced for traffic originating from a PrivateLink. Only valid for Load Balancers of type `network`. The possible values are `on` and `off`.
* `idle_timeout` - (Optional) Time in seconds that the connection is allowed to be idle. Only valid for Load Balancers of type `application`. Default: 60.
* `internal` - (Optional) If true, the LB will be internal. Defaults to `false`.
* `ip_address_type` - (Optional) Type of IP addresses used by the subnets for your load balancer. The possible values depend upon the load balancer type: `ipv4` (all load balancer types), `dualstack` (all load balancer types), and `dualstack-without-public-ipv4` (type `application` only).
* `load_balancer_type` - (Optional) Type of load balancer to create. Possible values are `application`, `gateway`, or `network`. The default value is `application`.
* `name` - (Optional) Name of the LB. This name must be unique within your AWS account, can have a maximum of 32 characters, must contain only alphanumeric characters or hyphens, and must not begin or end with a hyphen. If not specified, Terraform will autogenerate a name beginning with `tf-lb`.
* `name_prefix` - (Optional) Creates a unique name beginning with the specified prefix. Conflicts with `name`.
* `security_groups` - (Optional) List of security group IDs to assign to the LB. Only valid for Load Balancers of type `application` or `network`. For load balancers of type `network` security groups cannot be added if none are currently present, and cannot all be removed once added. If either of these conditions are met, this will force a recreation of the resource.
* `preserve_host_header` - (Optional) Whether the Application Load Balancer should preserve the Host header in the HTTP request and send it to the target without any change. Defaults to `false`.
* `subnet_mapping` - (Optional) Subnet mapping block. See below. For Load Balancers of type `network` subnet mappings can only be added.
* `subnets` - (Optional) List of subnet IDs to attach to the LB. For Load Balancers of type `network` subnets can only be added (see [Availability Zones](https://docs.aws.amazon.com/elasticloadbalancing/latest/network/network-load-balancers.html#availability-zones)), deleting a subnet for load balancers of type `network` will force a recreation of the resource.
* `tags` - (Optional) Map of tags to assign to the resource. If configured with a provider [`default_tags` configuration block](https://registry.terraform.io/providers/hashicorp/aws/latest/docs#default_tags-configuration-block) present, tags with matching keys will overwrite those defined at the provider-level.
* `xff_header_processing_mode` - (Optional) Determines how the load balancer modifies the `X-Forwarded-For` header in the HTTP request before sending the request to the target. The possible values are `append`, `preserve`, and `remove`. Only valid for Load Balancers of type `application`. The default is `append`.

### access_logs

* `bucket` - (Required) S3 bucket name to store the logs in.
* `enabled` - (Optional) Boolean to enable / disable `access_logs`. Defaults to `false`, even when `bucket` is specified.
* `prefix` - (Optional) S3 bucket prefix. Logs are stored in the root if not configured.

### connection_logs

* `bucket` - (Required) S3 bucket name to store the logs in.
* `enabled` - (Optional) Boolean to enable / disable `connection_logs`. Defaults to `false`, even when `bucket` is specified.
* `prefix` - (Optional) S3 bucket prefix. Logs are stored in the root if not configured.

### subnet_mapping

* `subnet_id` - (Required) ID of the subnet of which to attach to the load balancer. You can specify only one subnet per Availability Zone.
* `allocation_id` - (Optional) Allocation ID of the Elastic IP address for an internet-facing load balancer.
* `ipv6_address` - (Optional) IPv6 address. You associate IPv6 CIDR blocks with your VPC and choose the subnets where you launch both internet-facing and internal Application Load Balancers or Network Load Balancers.
* `private_ipv4_address` - (Optional) Private IPv4 address for an internal load balancer.

## Attribute Reference

This resource exports the following attributes in addition to the arguments above:

* `arn` - ARN of the load balancer (matches `id`).
* `arn_suffix` - ARN suffix for use with CloudWatch Metrics.
* `dns_name` - DNS name of the load balancer.
* `id` - ARN of the load balancer (matches `arn`).
* `subnet_mapping.*.outpost_id` - ID of the Outpost containing the load balancer.
* `tags_all` - Map of tags assigned to the resource, including those inherited from the provider [`default_tags` configuration block](https://registry.terraform.io/providers/hashicorp/aws/latest/docs#default_tags-configuration-block).
* `zone_id` - Canonical hosted zone ID of the load balancer (to be used in a Route 53 Alias record).

## Timeouts

[Configuration options](https://developer.hashicorp.com/terraform/language/resources/syntax#operation-timeouts):

- `create` - (Default `10m`)
- `update` - (Default `10m`)
- `delete` - (Default `10m`)

## Import

In Terraform v1.5.0 and later, use an [`import` block](https://developer.hashicorp.com/terraform/language/import) to import LBs using their ARN. For example:

```terraform
import {
  to = aws_lb.bar
  id = "arn:aws:elasticloadbalancing:us-west-2:123456789012:loadbalancer/app/my-load-balancer/50dc6c495c0c9188"
}
```

Using `terraform import`, import LBs using their ARN. For example:

```console
% terraform import aws_lb.bar arn:aws:elasticloadbalancing:us-west-2:123456789012:loadbalancer/app/my-load-balancer/50dc6c495c0c9188
```<|MERGE_RESOLUTION|>--- conflicted
+++ resolved
@@ -74,9 +74,25 @@
 }
 ```
 
-<<<<<<< HEAD
 ### Specifying private IP addresses for an internal-facing load balancer
-=======
+
+```terraform
+resource "aws_lb" "example" {
+  name               = "example"
+  load_balancer_type = "network"
+
+  subnet_mapping {
+    subnet_id            = aws_subnet.example1.id
+    private_ipv4_address = "10.0.1.15"
+  }
+
+  subnet_mapping {
+    subnet_id            = aws_subnet.example2.id
+    private_ipv4_address = "10.0.2.15"
+  }
+}
+```
+
 ### Full LB stack
 
 ```hcl
@@ -134,26 +150,6 @@
   default_action {
     type             = "forward"
     target_group_arn = "${aws_lb_target_group.test.arn}"
-  }
-}
-```
-
-## Argument Reference
->>>>>>> c9bc285b
-
-```terraform
-resource "aws_lb" "example" {
-  name               = "example"
-  load_balancer_type = "network"
-
-  subnet_mapping {
-    subnet_id            = aws_subnet.example1.id
-    private_ipv4_address = "10.0.1.15"
-  }
-
-  subnet_mapping {
-    subnet_id            = aws_subnet.example2.id
-    private_ipv4_address = "10.0.2.15"
   }
 }
 ```
