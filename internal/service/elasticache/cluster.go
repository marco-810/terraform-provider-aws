package elasticache

import (
	"context"
	"errors"
	"fmt"
	"log"
	"regexp"
	"sort"
	"strconv"
	"strings"
	"time"

	"github.com/aws/aws-sdk-go/aws"
	"github.com/aws/aws-sdk-go/service/elasticache"
	"github.com/hashicorp/aws-sdk-go-base/v2/awsv1shim/v2/tfawserr"
	"github.com/hashicorp/terraform-plugin-sdk/v2/diag"
	"github.com/hashicorp/terraform-plugin-sdk/v2/helper/customdiff"
	"github.com/hashicorp/terraform-plugin-sdk/v2/helper/retry"
	"github.com/hashicorp/terraform-plugin-sdk/v2/helper/schema"
	"github.com/hashicorp/terraform-plugin-sdk/v2/helper/validation"
	"github.com/hashicorp/terraform-provider-aws/internal/conns"
	"github.com/hashicorp/terraform-provider-aws/internal/errs"
	"github.com/hashicorp/terraform-provider-aws/internal/errs/sdkdiag"
	"github.com/hashicorp/terraform-provider-aws/internal/experimental/nullable"
	"github.com/hashicorp/terraform-provider-aws/internal/flex"
	tftags "github.com/hashicorp/terraform-provider-aws/internal/tags"
	"github.com/hashicorp/terraform-provider-aws/internal/tfresource"
	"github.com/hashicorp/terraform-provider-aws/internal/verify"
	"github.com/hashicorp/terraform-provider-aws/names"
)

const (
	defaultRedisPort     = "6379"
	defaultMemcachedPort = "11211"
)

const (
	cacheClusterCreatedTimeout = 40 * time.Minute
)

// @SDKResource("aws_elasticache_cluster", name="Cluster")
// @Tags(identifierAttribute="arn")
func ResourceCluster() *schema.Resource {
	return &schema.Resource{
		CreateWithoutTimeout: resourceClusterCreate,
		ReadWithoutTimeout:   resourceClusterRead,
		UpdateWithoutTimeout: resourceClusterUpdate,
		DeleteWithoutTimeout: resourceClusterDelete,

		Importer: &schema.ResourceImporter{
			StateContext: schema.ImportStatePassthroughContext,
		},

		Schema: map[string]*schema.Schema{
			"apply_immediately": {
				Type:     schema.TypeBool,
				Optional: true,
				Computed: true,
			},
			"arn": {
				Type:     schema.TypeString,
				Computed: true,
			},
			"auto_minor_version_upgrade": {
				Type:         nullable.TypeNullableBool,
				Optional:     true,
				Default:      "true",
				ValidateFunc: nullable.ValidateTypeStringNullableBool,
			},
			"availability_zone": {
				Type:     schema.TypeString,
				Optional: true,
				Computed: true,
				ForceNew: true,
			},
			"az_mode": {
				Type:         schema.TypeString,
				Optional:     true,
				Computed:     true,
				ValidateFunc: validation.StringInSlice(elasticache.AZMode_Values(), false),
			},
			"cache_nodes": {
				Type:     schema.TypeList,
				Computed: true,
				Elem: &schema.Resource{
					Schema: map[string]*schema.Schema{
						"address": {
							Type:     schema.TypeString,
							Computed: true,
						},
						"availability_zone": {
							Type:     schema.TypeString,
							Computed: true,
						},
						"id": {
							Type:     schema.TypeString,
							Computed: true,
						},
						"outpost_arn": {
							Type:     schema.TypeString,
							Computed: true,
						},
						"port": {
							Type:     schema.TypeInt,
							Computed: true,
						},
					},
				},
			},
			"cluster_address": {
				Type:     schema.TypeString,
				Computed: true,
			},
			"cluster_id": {
				Type:     schema.TypeString,
				Required: true,
				ForceNew: true,
				StateFunc: func(val interface{}) string {
					// ElastiCache normalizes cluster ids to lowercase,
					// so we have to do this too or else we can end up
					// with non-converging diffs.
					return strings.ToLower(val.(string))
				},
				ValidateFunc: validation.All(
					validation.StringLenBetween(1, 50),
					validation.StringMatch(regexp.MustCompile(`^[0-9a-z-]+$`), "must contain only lowercase alphanumeric characters and hyphens"),
					validation.StringMatch(regexp.MustCompile(`^[a-z]`), "must begin with a lowercase letter"),
					validation.StringDoesNotMatch(regexp.MustCompile(`--`), "cannot contain two consecutive hyphens"),
					validation.StringDoesNotMatch(regexp.MustCompile(`-$`), "cannot end with a hyphen"),
				),
			},
			"configuration_endpoint": {
				Type:     schema.TypeString,
				Computed: true,
			},
			"engine": {
				Type:         schema.TypeString,
				Optional:     true,
				Computed:     true,
				ForceNew:     true,
				ExactlyOneOf: []string{"engine", "replication_group_id"},
				ValidateFunc: validation.StringInSlice(engine_Values(), false),
			},
			"engine_version": {
				Type:     schema.TypeString,
				Optional: true,
				Computed: true,
			},
			"engine_version_actual": {
				Type:     schema.TypeString,
				Computed: true,
			},
			"final_snapshot_identifier": {
				Type:     schema.TypeString,
				Optional: true,
			},
			"ip_discovery": {
				Type:         schema.TypeString,
				Optional:     true,
				Computed:     true,
				ValidateFunc: validation.StringInSlice(elasticache.IpDiscovery_Values(), false),
			},
			"log_delivery_configuration": {
				Type:     schema.TypeSet,
				MaxItems: 2,
				Optional: true,
				Elem: &schema.Resource{
					Schema: map[string]*schema.Schema{
						"destination": {
							Type:     schema.TypeString,
							Required: true,
						},
						"destination_type": {
							Type:         schema.TypeString,
							Required:     true,
							ValidateFunc: validation.StringInSlice(elasticache.DestinationType_Values(), false),
						},
						"log_format": {
							Type:         schema.TypeString,
							Required:     true,
							ValidateFunc: validation.StringInSlice(elasticache.LogFormat_Values(), false),
						},
						"log_type": {
							Type:         schema.TypeString,
							Required:     true,
							ValidateFunc: validation.StringInSlice(elasticache.LogType_Values(), false),
						},
					},
				},
			},
			"maintenance_window": {
				Type:     schema.TypeString,
				Optional: true,
				Computed: true,
				StateFunc: func(val interface{}) string {
					// ElastiCache always changes the maintenance
					// to lowercase
					return strings.ToLower(val.(string))
				},
				ValidateFunc: verify.ValidOnceAWeekWindowFormat,
			},
			"network_type": {
				Type:         schema.TypeString,
				Optional:     true,
				Computed:     true,
				ForceNew:     true,
				ValidateFunc: validation.StringInSlice(elasticache.NetworkType_Values(), false),
			},
			"node_type": {
				Type:     schema.TypeString,
				Optional: true,
				Computed: true,
			},
			"notification_topic_arn": {
				Type:     schema.TypeString,
				Optional: true,
			},
			"num_cache_nodes": {
				Type:     schema.TypeInt,
				Optional: true,
				Computed: true,
			},
			"outpost_mode": {
				Type:         schema.TypeString,
				Optional:     true,
				ForceNew:     true,
				RequiredWith: []string{"preferred_outpost_arn"},
				ValidateFunc: validation.StringInSlice(elasticache.OutpostMode_Values(), false),
			},
			"parameter_group_name": {
				Type:     schema.TypeString,
				Optional: true,
				Computed: true,
			},
			"port": {
				Type:     schema.TypeInt,
				Optional: true,
				Computed: true,
				ForceNew: true,
				DiffSuppressFunc: func(k, old, new string, d *schema.ResourceData) bool {
					// Suppress default memcached/redis ports when not defined
					if !d.IsNewResource() && new == "0" && (old == defaultRedisPort || old == defaultMemcachedPort) {
						return true
					}
					return false
				},
			},
			"preferred_availability_zones": {
				Type:     schema.TypeList,
				Optional: true,
				Elem:     &schema.Schema{Type: schema.TypeString},
			},
			"preferred_outpost_arn": {
				Type:         schema.TypeString,
				Optional:     true,
				Computed:     true,
				ForceNew:     true,
				ValidateFunc: verify.ValidARN,
			},
			"replication_group_id": {
				Type:         schema.TypeString,
				Optional:     true,
				Computed:     true,
				ForceNew:     true,
				ExactlyOneOf: []string{"replication_group_id", "engine"},
				ValidateFunc: validateReplicationGroupID,
				ConflictsWith: []string{
					"az_mode",
					"engine_version",
					"maintenance_window",
					"node_type",
					"notification_topic_arn",
					"num_cache_nodes",
					"parameter_group_name",
					"port",
					"security_group_ids",
					"snapshot_arns",
					"snapshot_name",
					"snapshot_retention_limit",
					"snapshot_window",
					"subnet_group_name",
				},
			},
			"security_group_ids": {
				Type:     schema.TypeSet,
				Optional: true,
				Computed: true,
				Elem:     &schema.Schema{Type: schema.TypeString},
			},
			"snapshot_arns": {
				Type:     schema.TypeList,
				MaxItems: 1,
				Optional: true,
				ForceNew: true,
				Elem: &schema.Schema{
					Type: schema.TypeString,
					ValidateFunc: validation.All(
						verify.ValidARN,
						validation.StringDoesNotContainAny(","),
					),
				},
			},
			"snapshot_name": {
				Type:     schema.TypeString,
				Optional: true,
				ForceNew: true,
			},
			"snapshot_retention_limit": {
				Type:         schema.TypeInt,
				Optional:     true,
				ValidateFunc: validation.IntAtMost(35),
			},
			"snapshot_window": {
				Type:         schema.TypeString,
				Optional:     true,
				Computed:     true,
				ValidateFunc: verify.ValidOnceADayWindowFormat,
			},
			"subnet_group_name": {
				Type:     schema.TypeString,
				Optional: true,
				Computed: true,
				ForceNew: true,
			},
			names.AttrTags:    tftags.TagsSchema(),
			names.AttrTagsAll: tftags.TagsSchemaComputed(),
		},

		CustomizeDiff: customdiff.Sequence(
			CustomizeDiffValidateClusterAZMode,
			CustomizeDiffValidateClusterEngineVersion,
			customizeDiffEngineVersionForceNewOnDowngrade,
			CustomizeDiffValidateClusterNumCacheNodes,
			CustomizeDiffClusterMemcachedNodeType,
			CustomizeDiffValidateClusterMemcachedSnapshotIdentifier,
			verify.SetTagsDiff,
		),
	}
}

func resourceClusterCreate(ctx context.Context, d *schema.ResourceData, meta interface{}) diag.Diagnostics {
	var diags diag.Diagnostics
	conn := meta.(*conns.AWSClient).ElastiCacheConn()

<<<<<<< HEAD
=======
	if v, ok := d.GetOk("security_group_names"); ok && v.(*schema.Set).Len() > 0 {
		return sdkdiag.AppendErrorf(diags, `with the retirement of EC2-Classic no new ElastiCache Clusters can be created referencing ElastiCache Security Groups`)
	}

	clusterID := d.Get("cluster_id").(string)
>>>>>>> f658813c
	input := &elasticache.CreateCacheClusterInput{
		CacheClusterId: aws.String(clusterID),
		Tags:           GetTagsIn(ctx),
	}

	if v, ok := d.GetOk("replication_group_id"); ok {
		input.ReplicationGroupId = aws.String(v.(string))
	} else {
		input.SecurityGroupIds = flex.ExpandStringSet(d.Get("security_group_ids").(*schema.Set))
	}

	if v, ok := d.GetOk("node_type"); ok {
		input.CacheNodeType = aws.String(v.(string))
	}

	if v, ok := d.GetOk("num_cache_nodes"); ok {
		input.NumCacheNodes = aws.Int64(int64(v.(int)))
	}

	if v, ok := d.GetOk("outpost_mode"); ok {
		input.OutpostMode = aws.String(v.(string))
	}

	if v, ok := d.GetOk("preferred_outpost_arn"); ok {
		input.PreferredOutpostArn = aws.String(v.(string))
	}

	if v, ok := d.GetOk("engine"); ok {
		input.Engine = aws.String(v.(string))
	}

	version := d.Get("engine_version").(string)
	if version != "" {
		input.EngineVersion = aws.String(version)
	}

	if v, ok := d.GetOk("auto_minor_version_upgrade"); ok {
		if v, null, _ := nullable.Bool(v.(string)).Value(); !null {
			input.AutoMinorVersionUpgrade = aws.Bool(v)
		}
	}

	if v, ok := d.GetOk("port"); ok {
		input.Port = aws.Int64(int64(v.(int)))
	}

	if v, ok := d.GetOk("subnet_group_name"); ok {
		input.CacheSubnetGroupName = aws.String(v.(string))
	}

	// parameter groups are optional and can be defaulted by AWS
	if v, ok := d.GetOk("parameter_group_name"); ok {
		input.CacheParameterGroupName = aws.String(v.(string))
	}

	if v, ok := d.GetOk("snapshot_retention_limit"); ok {
		input.SnapshotRetentionLimit = aws.Int64(int64(v.(int)))
	}

	if v, ok := d.GetOk("snapshot_window"); ok {
		input.SnapshotWindow = aws.String(v.(string))
	}

	if v, ok := d.GetOk("log_delivery_configuration"); ok {
		input.LogDeliveryConfigurations = []*elasticache.LogDeliveryConfigurationRequest{}
		v := v.(*schema.Set).List()
		for _, v := range v {
			logDeliveryConfigurationRequest := expandLogDeliveryConfigurations(v.(map[string]interface{}))
			input.LogDeliveryConfigurations = append(input.LogDeliveryConfigurations, &logDeliveryConfigurationRequest)
		}
	}

	if v, ok := d.GetOk("maintenance_window"); ok {
		input.PreferredMaintenanceWindow = aws.String(v.(string))
	}

	if v, ok := d.GetOk("notification_topic_arn"); ok {
		input.NotificationTopicArn = aws.String(v.(string))
	}

	snaps := d.Get("snapshot_arns").([]interface{})
	if len(snaps) > 0 {
		input.SnapshotArns = flex.ExpandStringList(snaps)
		log.Printf("[DEBUG] Restoring Redis cluster from S3 snapshot: %#v", snaps)
	}

	if v, ok := d.GetOk("snapshot_name"); ok {
		input.SnapshotName = aws.String(v.(string))
	}

	if v, ok := d.GetOk("az_mode"); ok {
		input.AZMode = aws.String(v.(string))
	}

	if v, ok := d.GetOk("availability_zone"); ok {
		input.PreferredAvailabilityZone = aws.String(v.(string))
	}

	if v, ok := d.GetOk("preferred_availability_zones"); ok && len(v.([]interface{})) > 0 {
		input.PreferredAvailabilityZones = flex.ExpandStringList(v.([]interface{}))
	}

	if v, ok := d.GetOk("ip_discovery"); ok {
		input.IpDiscovery = aws.String(v.(string))
	}

	if v, ok := d.GetOk("network_type"); ok {
		input.NetworkType = aws.String(v.(string))
	}

	id, arn, err := createCacheCluster(ctx, conn, input)

	if err != nil {
		return sdkdiag.AppendErrorf(diags, "creating ElastiCache Cache Cluster (%s): %s", clusterID, err)
	}

	d.SetId(id)

	if _, err := waitCacheClusterAvailable(ctx, conn, d.Id(), cacheClusterCreatedTimeout); err != nil {
		return sdkdiag.AppendErrorf(diags, "waiting for ElastiCache Cache Cluster (%s) create: %s", d.Id(), err)
	}

	// For partitions not supporting tag-on-create, attempt tag after create.
	if tags := GetTagsIn(ctx); input.Tags == nil && len(tags) > 0 {
		err := createTags(ctx, conn, arn, tags)

		// If default tags only, continue. Otherwise, error.
		if v, ok := d.GetOk(names.AttrTags); (!ok || len(v.(map[string]interface{})) == 0) && errs.IsUnsupportedOperationInPartitionError(conn.PartitionID, err) {
			return append(diags, resourceClusterRead(ctx, d, meta)...)
		}

		if err != nil {
			return sdkdiag.AppendErrorf(diags, "setting ElastiCache Cache Cluster (%s) tags: %s", d.Id(), err)
		}
	}

	return append(diags, resourceClusterRead(ctx, d, meta)...)
}

func resourceClusterRead(ctx context.Context, d *schema.ResourceData, meta interface{}) diag.Diagnostics {
	var diags diag.Diagnostics
	conn := meta.(*conns.AWSClient).ElastiCacheConn()

	c, err := FindCacheClusterWithNodeInfoByID(ctx, conn, d.Id())
	if !d.IsNewResource() && tfresource.NotFound(err) {
		log.Printf("[WARN] ElastiCache Cache Cluster (%s) not found, removing from state", d.Id())
		d.SetId("")
		return diags
	}
	if err != nil {
		return sdkdiag.AppendErrorf(diags, "reading ElastiCache Cache Cluster (%s): %s", d.Id(), err)
	}

	d.Set("cluster_id", c.CacheClusterId)

	if err := setFromCacheCluster(d, c); err != nil {
		return sdkdiag.AppendErrorf(diags, "reading ElastiCache Cache Cluster (%s): %s", d.Id(), err)
	}

	d.Set("log_delivery_configuration", flattenLogDeliveryConfigurations(c.LogDeliveryConfigurations))
	d.Set("snapshot_window", c.SnapshotWindow)
	d.Set("snapshot_retention_limit", c.SnapshotRetentionLimit)

	d.Set("num_cache_nodes", c.NumCacheNodes)

	if c.ConfigurationEndpoint != nil {
		d.Set("port", c.ConfigurationEndpoint.Port)
		d.Set("configuration_endpoint", aws.String(fmt.Sprintf("%s:%d", aws.StringValue(c.ConfigurationEndpoint.Address), aws.Int64Value(c.ConfigurationEndpoint.Port))))
		d.Set("cluster_address", c.ConfigurationEndpoint.Address)
	} else if len(c.CacheNodes) > 0 {
		d.Set("port", c.CacheNodes[0].Endpoint.Port)
	}

	d.Set("replication_group_id", c.ReplicationGroupId)

	if c.NotificationConfiguration != nil {
		if aws.StringValue(c.NotificationConfiguration.TopicStatus) == "active" {
			d.Set("notification_topic_arn", c.NotificationConfiguration.TopicArn)
		}
	}
	d.Set("availability_zone", c.PreferredAvailabilityZone)
	if aws.StringValue(c.PreferredAvailabilityZone) == "Multiple" {
		d.Set("az_mode", "cross-az")
	} else {
		d.Set("az_mode", "single-az")
	}

	if err := setCacheNodeData(d, c); err != nil {
		return sdkdiag.AppendErrorf(diags, "reading ElastiCache Cache Cluster (%s): %s", d.Id(), err)
	}

	d.Set("arn", c.ARN)

	d.Set("ip_discovery", c.IpDiscovery)
	d.Set("network_type", c.NetworkType)
	d.Set("preferred_outpost_arn", c.PreferredOutpostArn)

	return diags
}

func setFromCacheCluster(d *schema.ResourceData, c *elasticache.CacheCluster) error {
	d.Set("node_type", c.CacheNodeType)

	d.Set("engine", c.Engine)
	if aws.StringValue(c.Engine) == engineRedis {
		if err := setEngineVersionRedis(d, c.EngineVersion); err != nil {
			return err // nosemgrep:ci.bare-error-returns
		}
	} else {
		setEngineVersionMemcached(d, c.EngineVersion)
	}
	d.Set("auto_minor_version_upgrade", strconv.FormatBool(aws.BoolValue(c.AutoMinorVersionUpgrade)))

	d.Set("subnet_group_name", c.CacheSubnetGroupName)
	if err := d.Set("security_group_ids", flattenSecurityGroupIDs(c.SecurityGroups)); err != nil {
		return fmt.Errorf("setting security_group_ids: %w", err)
	}

	if c.CacheParameterGroup != nil {
		d.Set("parameter_group_name", c.CacheParameterGroup.CacheParameterGroupName)
	}

	d.Set("maintenance_window", c.PreferredMaintenanceWindow)

	return nil
}

func resourceClusterUpdate(ctx context.Context, d *schema.ResourceData, meta interface{}) diag.Diagnostics {
	var diags diag.Diagnostics
	conn := meta.(*conns.AWSClient).ElastiCacheConn()

	if d.HasChangesExcept("tags", "tags_all") {
		input := &elasticache.ModifyCacheClusterInput{
			CacheClusterId:   aws.String(d.Id()),
			ApplyImmediately: aws.Bool(d.Get("apply_immediately").(bool)),
		}

		requestUpdate := false
		if d.HasChange("security_group_ids") {
			if attr := d.Get("security_group_ids").(*schema.Set); attr.Len() > 0 {
				input.SecurityGroupIds = flex.ExpandStringSet(attr)
				requestUpdate = true
			}
		}

		if d.HasChange("parameter_group_name") {
			input.CacheParameterGroupName = aws.String(d.Get("parameter_group_name").(string))
			requestUpdate = true
		}

		if d.HasChange("ip_discovery") {
			input.IpDiscovery = aws.String(d.Get("ip_discovery").(string))
			requestUpdate = true
		}

		if d.HasChange("log_delivery_configuration") {
			oldLogDeliveryConfig, newLogDeliveryConfig := d.GetChange("log_delivery_configuration")

			input.LogDeliveryConfigurations = []*elasticache.LogDeliveryConfigurationRequest{}
			logTypesToSubmit := make(map[string]bool)

			currentLogDeliveryConfig := newLogDeliveryConfig.(*schema.Set).List()
			for _, current := range currentLogDeliveryConfig {
				logDeliveryConfigurationRequest := expandLogDeliveryConfigurations(current.(map[string]interface{}))
				logTypesToSubmit[*logDeliveryConfigurationRequest.LogType] = true
				input.LogDeliveryConfigurations = append(input.LogDeliveryConfigurations, &logDeliveryConfigurationRequest)
			}

			previousLogDeliveryConfig := oldLogDeliveryConfig.(*schema.Set).List()
			for _, previous := range previousLogDeliveryConfig {
				logDeliveryConfigurationRequest := expandEmptyLogDeliveryConfigurations(previous.(map[string]interface{}))
				// if something was removed, send an empty request
				if !logTypesToSubmit[*logDeliveryConfigurationRequest.LogType] {
					input.LogDeliveryConfigurations = append(input.LogDeliveryConfigurations, &logDeliveryConfigurationRequest)
				}
			}

			requestUpdate = true
		}

		if d.HasChange("maintenance_window") {
			input.PreferredMaintenanceWindow = aws.String(d.Get("maintenance_window").(string))
			requestUpdate = true
		}

		if d.HasChange("notification_topic_arn") {
			v := d.Get("notification_topic_arn").(string)
			input.NotificationTopicArn = aws.String(v)
			if v == "" {
				inactive := "inactive"
				input.NotificationTopicStatus = &inactive
			}
			requestUpdate = true
		}

		if d.HasChange("engine_version") {
			input.EngineVersion = aws.String(d.Get("engine_version").(string))
			requestUpdate = true
		}

		if d.HasChange("auto_minor_version_upgrade") {
			v := d.Get("auto_minor_version_upgrade")
			if v, null, _ := nullable.Bool(v.(string)).Value(); !null {
				input.AutoMinorVersionUpgrade = aws.Bool(v)
			}
			requestUpdate = true
		}

		if d.HasChange("snapshot_window") {
			input.SnapshotWindow = aws.String(d.Get("snapshot_window").(string))
			requestUpdate = true
		}

		if d.HasChange("node_type") {
			input.CacheNodeType = aws.String(d.Get("node_type").(string))
			requestUpdate = true
		}

		if d.HasChange("snapshot_retention_limit") {
			input.SnapshotRetentionLimit = aws.Int64(int64(d.Get("snapshot_retention_limit").(int)))
			requestUpdate = true
		}

		if d.HasChange("az_mode") {
			input.AZMode = aws.String(d.Get("az_mode").(string))
			requestUpdate = true
		}

		if d.HasChange("num_cache_nodes") {
			oraw, nraw := d.GetChange("num_cache_nodes")
			o := oraw.(int)
			n := nraw.(int)
			if n < o {
				log.Printf("[INFO] Cluster %s is marked for Decreasing cache nodes from %d to %d", d.Id(), o, n)
				nodesToRemove := getCacheNodesToRemove(o, o-n)
				input.CacheNodeIdsToRemove = nodesToRemove
			} else {
				log.Printf("[INFO] Cluster %s is marked for increasing cache nodes from %d to %d", d.Id(), o, n)
				// SDK documentation for NewAvailabilityZones states:
				// The list of Availability Zones where the new Memcached cache nodes are created.
				//
				// This parameter is only valid when NumCacheNodes in the request is greater
				// than the sum of the number of active cache nodes and the number of cache
				// nodes pending creation (which may be zero). The number of Availability Zones
				// supplied in this list must match the cache nodes being added in this request.
				if v, ok := d.GetOk("preferred_availability_zones"); ok && len(v.([]interface{})) > 0 {
					// Here we check the list length to prevent a potential panic :)
					if len(v.([]interface{})) != n {
						return sdkdiag.AppendErrorf(diags, "length of preferred_availability_zones (%d) must match num_cache_nodes (%d)", len(v.([]interface{})), n)
					}
					input.NewAvailabilityZones = flex.ExpandStringList(v.([]interface{})[o:])
				}
			}

			input.NumCacheNodes = aws.Int64(int64(d.Get("num_cache_nodes").(int)))
			requestUpdate = true
		}

		if requestUpdate {
			log.Printf("[DEBUG] Modifying ElastiCache Cluster (%s), opts:\n%s", d.Id(), input)
			_, err := conn.ModifyCacheClusterWithContext(ctx, input)
			if err != nil {
				return sdkdiag.AppendErrorf(diags, "updating ElastiCache cluster (%s), error: %s", d.Id(), err)
			}

			_, err = waitCacheClusterAvailable(ctx, conn, d.Id(), CacheClusterUpdatedTimeout)
			if err != nil {
				return sdkdiag.AppendErrorf(diags, "waiting for ElastiCache Cache Cluster (%s) to update: %s", d.Id(), err)
			}
		}
	}

	return append(diags, resourceClusterRead(ctx, d, meta)...)
}

func getCacheNodesToRemove(oldNumberOfNodes int, cacheNodesToRemove int) []*string {
	nodesIdsToRemove := []*string{}
	for i := oldNumberOfNodes; i > oldNumberOfNodes-cacheNodesToRemove && i > 0; i-- {
		s := fmt.Sprintf("%04d", i)
		nodesIdsToRemove = append(nodesIdsToRemove, &s)
	}

	return nodesIdsToRemove
}

func setCacheNodeData(d *schema.ResourceData, c *elasticache.CacheCluster) error {
	sortedCacheNodes := make([]*elasticache.CacheNode, len(c.CacheNodes))
	copy(sortedCacheNodes, c.CacheNodes)
	sort.Sort(byCacheNodeId(sortedCacheNodes))

	cacheNodeData := make([]map[string]interface{}, 0, len(sortedCacheNodes))

	for _, node := range sortedCacheNodes {
		if node.CacheNodeId == nil || node.Endpoint == nil || node.Endpoint.Address == nil || node.Endpoint.Port == nil || node.CustomerAvailabilityZone == nil {
			return fmt.Errorf("Unexpected nil pointer in: %s", node)
		}
		cacheNodeData = append(cacheNodeData, map[string]interface{}{
			"id":                aws.StringValue(node.CacheNodeId),
			"address":           aws.StringValue(node.Endpoint.Address),
			"port":              aws.Int64Value(node.Endpoint.Port),
			"availability_zone": aws.StringValue(node.CustomerAvailabilityZone),
			"outpost_arn":       aws.StringValue(node.CustomerOutpostArn),
		})
	}

	return d.Set("cache_nodes", cacheNodeData)
}

type byCacheNodeId []*elasticache.CacheNode

func (b byCacheNodeId) Len() int      { return len(b) }
func (b byCacheNodeId) Swap(i, j int) { b[i], b[j] = b[j], b[i] }
func (b byCacheNodeId) Less(i, j int) bool {
	return b[i].CacheNodeId != nil && b[j].CacheNodeId != nil &&
		aws.StringValue(b[i].CacheNodeId) < aws.StringValue(b[j].CacheNodeId)
}

func resourceClusterDelete(ctx context.Context, d *schema.ResourceData, meta interface{}) diag.Diagnostics {
	var diags diag.Diagnostics
	conn := meta.(*conns.AWSClient).ElastiCacheConn()

	var finalSnapshotID = d.Get("final_snapshot_identifier").(string)
	err := DeleteCacheCluster(ctx, conn, d.Id(), finalSnapshotID)
	if err != nil {
		if tfawserr.ErrCodeEquals(err, elasticache.ErrCodeCacheClusterNotFoundFault) {
			return diags
		}
		return sdkdiag.AppendErrorf(diags, "deleting ElastiCache Cache Cluster (%s): %s", d.Id(), err)
	}
	_, err = WaitCacheClusterDeleted(ctx, conn, d.Id(), CacheClusterDeletedTimeout)
	if err != nil {
		return sdkdiag.AppendErrorf(diags, "waiting for ElastiCache Cache Cluster (%s) to be deleted: %s", d.Id(), err)
	}

	return diags
}

func createCacheCluster(ctx context.Context, conn *elasticache.ElastiCache, input *elasticache.CreateCacheClusterInput) (string, string, error) {
	output, err := conn.CreateCacheClusterWithContext(ctx, input)

	// Some partitions (e.g. ISO) may not support tag-on-create.
	if input.Tags != nil && errs.IsUnsupportedOperationInPartitionError(conn.PartitionID, err) {
		input.Tags = nil

		output, err = conn.CreateCacheClusterWithContext(ctx, input)
	}

	if err != nil {
		return "", "", err
	}

	if output == nil || output.CacheCluster == nil {
		return "", "", errors.New("missing cluster ID after creation")
	}
	// ElastiCache always retains the id in lower case, so we have to
	// mimic that or else we won't be able to refresh a resource whose
	// name contained uppercase characters.
	return strings.ToLower(aws.StringValue(output.CacheCluster.CacheClusterId)), aws.StringValue(output.CacheCluster.ARN), nil
}

func DeleteCacheCluster(ctx context.Context, conn *elasticache.ElastiCache, cacheClusterID string, finalSnapshotID string) error {
	input := &elasticache.DeleteCacheClusterInput{
		CacheClusterId: aws.String(cacheClusterID),
	}
	if finalSnapshotID != "" {
		input.FinalSnapshotIdentifier = aws.String(finalSnapshotID)
	}

	log.Printf("[DEBUG] Deleting ElastiCache Cache Cluster: %s", input)
	err := retry.RetryContext(ctx, 5*time.Minute, func() *retry.RetryError {
		_, err := conn.DeleteCacheClusterWithContext(ctx, input)
		if err != nil {
			if tfawserr.ErrMessageContains(err, elasticache.ErrCodeInvalidCacheClusterStateFault, "serving as primary") {
				return retry.NonRetryableError(err)
			}
			if tfawserr.ErrMessageContains(err, elasticache.ErrCodeInvalidCacheClusterStateFault, "only member of a replication group") {
				return retry.NonRetryableError(err)
			}
			// The cluster may be just snapshotting, so we retry until it's ready for deletion
			if tfawserr.ErrCodeEquals(err, elasticache.ErrCodeInvalidCacheClusterStateFault) {
				return retry.RetryableError(err)
			}
			return retry.NonRetryableError(err)
		}
		return nil
	})
	if tfresource.TimedOut(err) {
		_, err = conn.DeleteCacheClusterWithContext(ctx, input)
	}

	return err
}<|MERGE_RESOLUTION|>--- conflicted
+++ resolved
@@ -343,14 +343,7 @@
 	var diags diag.Diagnostics
 	conn := meta.(*conns.AWSClient).ElastiCacheConn()
 
-<<<<<<< HEAD
-=======
-	if v, ok := d.GetOk("security_group_names"); ok && v.(*schema.Set).Len() > 0 {
-		return sdkdiag.AppendErrorf(diags, `with the retirement of EC2-Classic no new ElastiCache Clusters can be created referencing ElastiCache Security Groups`)
-	}
-
 	clusterID := d.Get("cluster_id").(string)
->>>>>>> f658813c
 	input := &elasticache.CreateCacheClusterInput{
 		CacheClusterId: aws.String(clusterID),
 		Tags:           GetTagsIn(ctx),
