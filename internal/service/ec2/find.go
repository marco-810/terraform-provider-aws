--- conflicted
+++ resolved
@@ -675,336 +675,6 @@
 		return nil, err
 	}
 
-<<<<<<< HEAD
-	return output, nil
-=======
-	return tfresource.AssertSinglePtrResult(output)
-}
-
-func FindLocalGateways(ctx context.Context, conn *ec2.EC2, input *ec2.DescribeLocalGatewaysInput) ([]*ec2.LocalGateway, error) {
-	var output []*ec2.LocalGateway
-
-	err := conn.DescribeLocalGatewaysPagesWithContext(ctx, input, func(page *ec2.DescribeLocalGatewaysOutput, lastPage bool) bool {
-		if page == nil {
-			return !lastPage
-		}
-
-		for _, v := range page.LocalGateways {
-			if v != nil {
-				output = append(output, v)
-			}
-		}
-
-		return !lastPage
-	})
-
-	if err != nil {
-		return nil, err
-	}
-
-	return output, nil
-}
-
-func FindLocalGateway(ctx context.Context, conn *ec2.EC2, input *ec2.DescribeLocalGatewaysInput) (*ec2.LocalGateway, error) {
-	output, err := FindLocalGateways(ctx, conn, input)
-
-	if err != nil {
-		return nil, err
-	}
-
-	return tfresource.AssertSinglePtrResult(output)
-}
-
-func FindNetworkACL(ctx context.Context, conn *ec2.EC2, input *ec2.DescribeNetworkAclsInput) (*ec2.NetworkAcl, error) {
-	output, err := FindNetworkACLs(ctx, conn, input)
-
-	if err != nil {
-		return nil, err
-	}
-
-	return tfresource.AssertSinglePtrResult(output)
-}
-
-func FindNetworkACLs(ctx context.Context, conn *ec2.EC2, input *ec2.DescribeNetworkAclsInput) ([]*ec2.NetworkAcl, error) {
-	var output []*ec2.NetworkAcl
-
-	err := conn.DescribeNetworkAclsPagesWithContext(ctx, input, func(page *ec2.DescribeNetworkAclsOutput, lastPage bool) bool {
-		if page == nil {
-			return !lastPage
-		}
-
-		for _, v := range page.NetworkAcls {
-			if v == nil {
-				continue
-			}
-
-			output = append(output, v)
-		}
-
-		return !lastPage
-	})
-
-	if tfawserr.ErrCodeEquals(err, errCodeInvalidNetworkACLIDNotFound) {
-		return nil, &retry.NotFoundError{
-			LastError:   err,
-			LastRequest: input,
-		}
-	}
-
-	if err != nil {
-		return nil, err
-	}
-
-	return output, nil
-}
-
-func FindNetworkACLByID(ctx context.Context, conn *ec2.EC2, id string) (*ec2.NetworkAcl, error) {
-	input := &ec2.DescribeNetworkAclsInput{
-		NetworkAclIds: aws.StringSlice([]string{id}),
-	}
-
-	output, err := FindNetworkACL(ctx, conn, input)
-
-	if err != nil {
-		return nil, err
-	}
-
-	// Eventual consistency check.
-	if aws.StringValue(output.NetworkAclId) != id {
-		return nil, &retry.NotFoundError{
-			LastRequest: input,
-		}
-	}
-
-	return output, nil
-}
-
-func FindNetworkACLAssociationByID(ctx context.Context, conn *ec2.EC2, associationID string) (*ec2.NetworkAclAssociation, error) {
-	input := &ec2.DescribeNetworkAclsInput{
-		Filters: newAttributeFilterList(map[string]string{
-			"association.association-id": associationID,
-		}),
-	}
-
-	output, err := FindNetworkACL(ctx, conn, input)
-
-	if err != nil {
-		return nil, err
-	}
-
-	for _, v := range output.Associations {
-		if aws.StringValue(v.NetworkAclAssociationId) == associationID {
-			return v, nil
-		}
-	}
-
-	return nil, &retry.NotFoundError{}
-}
-
-func FindNetworkACLAssociationBySubnetID(ctx context.Context, conn *ec2.EC2, subnetID string) (*ec2.NetworkAclAssociation, error) {
-	input := &ec2.DescribeNetworkAclsInput{
-		Filters: newAttributeFilterList(map[string]string{
-			"association.subnet-id": subnetID,
-		}),
-	}
-
-	output, err := FindNetworkACL(ctx, conn, input)
-
-	if err != nil {
-		return nil, err
-	}
-
-	for _, v := range output.Associations {
-		if aws.StringValue(v.SubnetId) == subnetID {
-			return v, nil
-		}
-	}
-
-	return nil, &retry.NotFoundError{}
-}
-
-func FindNetworkACLEntryByThreePartKey(ctx context.Context, conn *ec2.EC2, naclID string, egress bool, ruleNumber int) (*ec2.NetworkAclEntry, error) {
-	input := &ec2.DescribeNetworkAclsInput{
-		Filters: newAttributeFilterList(map[string]string{
-			"entry.egress":      strconv.FormatBool(egress),
-			"entry.rule-number": strconv.Itoa(ruleNumber),
-		}),
-		NetworkAclIds: aws.StringSlice([]string{naclID}),
-	}
-
-	output, err := FindNetworkACL(ctx, conn, input)
-
-	if err != nil {
-		return nil, err
-	}
-
-	for _, v := range output.Entries {
-		if aws.BoolValue(v.Egress) == egress && aws.Int64Value(v.RuleNumber) == int64(ruleNumber) {
-			return v, nil
-		}
-	}
-
-	return nil, &retry.NotFoundError{}
-}
-
-func FindNetworkInterface(ctx context.Context, conn *ec2.EC2, input *ec2.DescribeNetworkInterfacesInput) (*ec2.NetworkInterface, error) {
-	output, err := FindNetworkInterfaces(ctx, conn, input)
-
-	if err != nil {
-		return nil, err
-	}
-
-	return tfresource.AssertSinglePtrResult(output)
-}
-
-func FindNetworkInterfaces(ctx context.Context, conn *ec2.EC2, input *ec2.DescribeNetworkInterfacesInput) ([]*ec2.NetworkInterface, error) {
-	var output []*ec2.NetworkInterface
-
-	err := conn.DescribeNetworkInterfacesPagesWithContext(ctx, input, func(page *ec2.DescribeNetworkInterfacesOutput, lastPage bool) bool {
-		if page == nil {
-			return !lastPage
-		}
-
-		for _, v := range page.NetworkInterfaces {
-			if v != nil {
-				output = append(output, v)
-			}
-		}
-
-		return !lastPage
-	})
-
-	if tfawserr.ErrCodeEquals(err, errCodeInvalidNetworkInterfaceIDNotFound) {
-		return nil, &retry.NotFoundError{
-			LastError:   err,
-			LastRequest: input,
-		}
-	}
-
-	if err != nil {
-		return nil, err
-	}
-
-	return output, nil
-}
-
-func FindNetworkInterfaceByID(ctx context.Context, conn *ec2.EC2, id string) (*ec2.NetworkInterface, error) {
-	input := &ec2.DescribeNetworkInterfacesInput{
-		NetworkInterfaceIds: aws.StringSlice([]string{id}),
-	}
-
-	output, err := FindNetworkInterface(ctx, conn, input)
-
-	if err != nil {
-		return nil, err
-	}
-
-	// Eventual consistency check.
-	if aws.StringValue(output.NetworkInterfaceId) != id {
-		return nil, &retry.NotFoundError{
-			LastRequest: input,
-		}
-	}
-
-	return output, nil
-}
-
-func FindNetworkInterfaceByAttachmentID(ctx context.Context, conn *ec2.EC2, id string) (*ec2.NetworkInterface, error) {
-	input := &ec2.DescribeNetworkInterfacesInput{
-		Filters: newAttributeFilterList(map[string]string{
-			"attachment.attachment-id": id,
-		}),
-	}
-
-	networkInterface, err := FindNetworkInterface(ctx, conn, input)
-
-	if err != nil {
-		return nil, err
-	}
-
-	if networkInterface == nil {
-		return nil, tfresource.NewEmptyResultError(input)
-	}
-
-	return networkInterface, nil
-}
-
-func FindNetworkInterfaceAttachmentByID(ctx context.Context, conn *ec2.EC2, id string) (*ec2.NetworkInterfaceAttachment, error) {
-	input := &ec2.DescribeNetworkInterfacesInput{
-		Filters: newAttributeFilterList(map[string]string{
-			"attachment.attachment-id": id,
-		}),
-	}
-
-	networkInterface, err := FindNetworkInterface(ctx, conn, input)
-
-	if err != nil {
-		return nil, err
-	}
-
-	if networkInterface.Attachment == nil {
-		return nil, tfresource.NewEmptyResultError(input)
-	}
-
-	return networkInterface.Attachment, nil
-}
-
-func FindNetworkInterfaceSecurityGroup(ctx context.Context, conn *ec2.EC2, networkInterfaceID string, securityGroupID string) (*ec2.GroupIdentifier, error) {
-	networkInterface, err := FindNetworkInterfaceByID(ctx, conn, networkInterfaceID)
-
-	if err != nil {
-		return nil, err
-	}
-
-	for _, groupIdentifier := range networkInterface.Groups {
-		if aws.StringValue(groupIdentifier.GroupId) == securityGroupID {
-			return groupIdentifier, nil
-		}
-	}
-
-	return nil, &retry.NotFoundError{
-		LastError: fmt.Errorf("Network Interface (%s) Security Group (%s) not found", networkInterfaceID, securityGroupID),
-	}
-}
-
-func FindNetworkInsightsAnalysis(ctx context.Context, conn *ec2.EC2, input *ec2.DescribeNetworkInsightsAnalysesInput) (*ec2.NetworkInsightsAnalysis, error) {
-	output, err := FindNetworkInsightsAnalyses(ctx, conn, input)
-
-	if err != nil {
-		return nil, err
-	}
-
-	return tfresource.AssertSinglePtrResult(output)
-}
-
-func FindNetworkInsightsAnalyses(ctx context.Context, conn *ec2.EC2, input *ec2.DescribeNetworkInsightsAnalysesInput) ([]*ec2.NetworkInsightsAnalysis, error) {
-	var output []*ec2.NetworkInsightsAnalysis
-
-	err := conn.DescribeNetworkInsightsAnalysesPagesWithContext(ctx, input, func(page *ec2.DescribeNetworkInsightsAnalysesOutput, lastPage bool) bool {
-		if page == nil {
-			return !lastPage
-		}
-
-		for _, v := range page.NetworkInsightsAnalyses {
-			if v != nil {
-				output = append(output, v)
-			}
-		}
-
-		return !lastPage
-	})
-
-	if tfawserr.ErrCodeEquals(err, errCodeInvalidNetworkInsightsAnalysisIdNotFound) {
-		return nil, &retry.NotFoundError{
-			LastError:   err,
-			LastRequest: input,
-		}
-	}
-
-	if err != nil {
-		return nil, err
-	}
-
 	return output, nil
 }
 
@@ -1285,307 +955,6 @@
 	return FindSecurityGroupRules(ctx, conn, input)
 }
 
-func FindSpotDatafeedSubscription(ctx context.Context, conn *ec2.EC2) (*ec2.SpotDatafeedSubscription, error) {
-	input := &ec2.DescribeSpotDatafeedSubscriptionInput{}
-
-	output, err := conn.DescribeSpotDatafeedSubscriptionWithContext(ctx, input)
-
-	if tfawserr.ErrCodeEquals(err, errCodeInvalidSpotDatafeedNotFound) {
-		return nil, &retry.NotFoundError{
-			LastError:   err,
-			LastRequest: input,
-		}
-	}
-
-	if err != nil {
-		return nil, err
-	}
-
-	if output == nil || output.SpotDatafeedSubscription == nil {
-		return nil, tfresource.NewEmptyResultError(input)
-	}
-
-	return output.SpotDatafeedSubscription, nil
->>>>>>> 8fe34cf5
-}
-
-func FindNetworkInsightsAnalysisByID(ctx context.Context, conn *ec2.EC2, id string) (*ec2.NetworkInsightsAnalysis, error) {
-	input := &ec2.DescribeNetworkInsightsAnalysesInput{
-		NetworkInsightsAnalysisIds: aws.StringSlice([]string{id}),
-	}
-
-	output, err := FindNetworkInsightsAnalysis(ctx, conn, input)
-
-	if err != nil {
-		return nil, err
-	}
-
-	// Eventual consistency check.
-	if aws.StringValue(output.NetworkInsightsAnalysisId) != id {
-		return nil, &retry.NotFoundError{
-			LastRequest: input,
-		}
-	}
-
-	return output, nil
-}
-
-func FindNetworkInsightsPath(ctx context.Context, conn *ec2.EC2, input *ec2.DescribeNetworkInsightsPathsInput) (*ec2.NetworkInsightsPath, error) {
-	output, err := FindNetworkInsightsPaths(ctx, conn, input)
-
-	if err != nil {
-		return nil, err
-	}
-
-	return tfresource.AssertSinglePtrResult(output)
-}
-
-func FindNetworkInsightsPaths(ctx context.Context, conn *ec2.EC2, input *ec2.DescribeNetworkInsightsPathsInput) ([]*ec2.NetworkInsightsPath, error) {
-	var output []*ec2.NetworkInsightsPath
-
-	err := conn.DescribeNetworkInsightsPathsPagesWithContext(ctx, input, func(page *ec2.DescribeNetworkInsightsPathsOutput, lastPage bool) bool {
-		if page == nil {
-			return !lastPage
-		}
-
-		for _, v := range page.NetworkInsightsPaths {
-			if v != nil {
-				output = append(output, v)
-			}
-		}
-
-		return !lastPage
-	})
-
-	if tfawserr.ErrCodeEquals(err, errCodeInvalidNetworkInsightsPathIdNotFound) {
-		return nil, &retry.NotFoundError{
-			LastError:   err,
-			LastRequest: input,
-		}
-	}
-
-	if err != nil {
-		return nil, err
-	}
-
-	return output, nil
-}
-
-func FindNetworkInsightsPathByID(ctx context.Context, conn *ec2.EC2, id string) (*ec2.NetworkInsightsPath, error) {
-	input := &ec2.DescribeNetworkInsightsPathsInput{
-		NetworkInsightsPathIds: aws.StringSlice([]string{id}),
-	}
-
-	output, err := FindNetworkInsightsPath(ctx, conn, input)
-
-	if err != nil {
-		return nil, err
-	}
-
-	// Eventual consistency check.
-	if aws.StringValue(output.NetworkInsightsPathId) != id {
-		return nil, &retry.NotFoundError{
-			LastRequest: input,
-		}
-	}
-
-	return output, nil
-}
-
-func FindSecurityGroupByID(ctx context.Context, conn *ec2.EC2, id string) (*ec2.SecurityGroup, error) {
-	input := &ec2.DescribeSecurityGroupsInput{
-		GroupIds: aws.StringSlice([]string{id}),
-	}
-
-	output, err := FindSecurityGroup(ctx, conn, input)
-
-	if err != nil {
-		return nil, err
-	}
-
-	// Eventual consistency check.
-	if aws.StringValue(output.GroupId) != id {
-		return nil, &retry.NotFoundError{
-			LastRequest: input,
-		}
-	}
-
-	return output, nil
-}
-
-// FindSecurityGroupByNameAndVPCID looks up a security group by name, VPC ID. Returns a retry.NotFoundError if not found.
-func FindSecurityGroupByNameAndVPCID(ctx context.Context, conn *ec2.EC2, name, vpcID string) (*ec2.SecurityGroup, error) {
-	input := &ec2.DescribeSecurityGroupsInput{
-		Filters: newAttributeFilterList(
-			map[string]string{
-				"group-name": name,
-				"vpc-id":     vpcID,
-			},
-		),
-	}
-	return FindSecurityGroup(ctx, conn, input)
-}
-
-// FindSecurityGroupByNameAndVPCIDAndOwnerID looks up a security group by name, VPC ID and owner ID. Returns a retry.NotFoundError if not found.
-func FindSecurityGroupByNameAndVPCIDAndOwnerID(ctx context.Context, conn *ec2.EC2, name, vpcID, ownerID string) (*ec2.SecurityGroup, error) {
-	input := &ec2.DescribeSecurityGroupsInput{
-		Filters: newAttributeFilterList(
-			map[string]string{
-				"group-name": name,
-				"vpc-id":     vpcID,
-				"owner-id":   ownerID,
-			},
-		),
-	}
-	return FindSecurityGroup(ctx, conn, input)
-}
-
-// FindSecurityGroup looks up a security group using an ec2.DescribeSecurityGroupsInput. Returns a retry.NotFoundError if not found.
-func FindSecurityGroup(ctx context.Context, conn *ec2.EC2, input *ec2.DescribeSecurityGroupsInput) (*ec2.SecurityGroup, error) {
-	output, err := FindSecurityGroups(ctx, conn, input)
-
-	if err != nil {
-		return nil, err
-	}
-
-	return tfresource.AssertSinglePtrResult(output)
-}
-
-func FindSecurityGroups(ctx context.Context, conn *ec2.EC2, input *ec2.DescribeSecurityGroupsInput) ([]*ec2.SecurityGroup, error) {
-	var output []*ec2.SecurityGroup
-
-	err := conn.DescribeSecurityGroupsPagesWithContext(ctx, input, func(page *ec2.DescribeSecurityGroupsOutput, lastPage bool) bool {
-		if page == nil {
-			return !lastPage
-		}
-
-		for _, v := range page.SecurityGroups {
-			if v == nil {
-				continue
-			}
-
-			output = append(output, v)
-		}
-
-		return !lastPage
-	})
-
-	if tfawserr.ErrCodeEquals(err, errCodeInvalidGroupNotFound, errCodeInvalidSecurityGroupIDNotFound) {
-		return nil, &retry.NotFoundError{
-			LastError:   err,
-			LastRequest: input,
-		}
-	}
-
-	if err != nil {
-		return nil, err
-	}
-
-	return output, nil
-}
-
-func FindSecurityGroupRule(ctx context.Context, conn *ec2.EC2, input *ec2.DescribeSecurityGroupRulesInput) (*ec2.SecurityGroupRule, error) {
-	output, err := FindSecurityGroupRules(ctx, conn, input)
-
-	if err != nil {
-		return nil, err
-	}
-
-	return tfresource.AssertSinglePtrResult(output)
-}
-
-func FindSecurityGroupRules(ctx context.Context, conn *ec2.EC2, input *ec2.DescribeSecurityGroupRulesInput) ([]*ec2.SecurityGroupRule, error) {
-	var output []*ec2.SecurityGroupRule
-
-	err := conn.DescribeSecurityGroupRulesPagesWithContext(ctx, input, func(page *ec2.DescribeSecurityGroupRulesOutput, lastPage bool) bool {
-		if page == nil {
-			return !lastPage
-		}
-
-		for _, v := range page.SecurityGroupRules {
-			if v == nil {
-				continue
-			}
-
-			output = append(output, v)
-		}
-
-		return !lastPage
-	})
-
-	if tfawserr.ErrCodeEquals(err, errCodeInvalidSecurityGroupRuleIdNotFound) {
-		return nil, &retry.NotFoundError{
-			LastError:   err,
-			LastRequest: input,
-		}
-	}
-
-	if err != nil {
-		return nil, err
-	}
-
-	return output, nil
-}
-
-func FindSecurityGroupRuleByID(ctx context.Context, conn *ec2.EC2, id string) (*ec2.SecurityGroupRule, error) {
-	input := &ec2.DescribeSecurityGroupRulesInput{
-		SecurityGroupRuleIds: aws.StringSlice([]string{id}),
-	}
-
-	output, err := FindSecurityGroupRule(ctx, conn, input)
-
-	if err != nil {
-		return nil, err
-	}
-
-	// Eventual consistency check.
-	if aws.StringValue(output.SecurityGroupRuleId) != id {
-		return nil, &retry.NotFoundError{
-			LastRequest: input,
-		}
-	}
-
-	return output, nil
-}
-
-func FindSecurityGroupEgressRuleByID(ctx context.Context, conn *ec2.EC2, id string) (*ec2.SecurityGroupRule, error) {
-	output, err := FindSecurityGroupRuleByID(ctx, conn, id)
-
-	if err != nil {
-		return nil, err
-	}
-
-	if !aws.BoolValue(output.IsEgress) {
-		return nil, &retry.NotFoundError{}
-	}
-
-	return output, nil
-}
-
-func FindSecurityGroupIngressRuleByID(ctx context.Context, conn *ec2.EC2, id string) (*ec2.SecurityGroupRule, error) {
-	output, err := FindSecurityGroupRuleByID(ctx, conn, id)
-
-	if err != nil {
-		return nil, err
-	}
-
-	if aws.BoolValue(output.IsEgress) {
-		return nil, &retry.NotFoundError{}
-	}
-
-	return output, nil
-}
-
-func FindSecurityGroupRulesBySecurityGroupID(ctx context.Context, conn *ec2.EC2, id string) ([]*ec2.SecurityGroupRule, error) {
-	input := &ec2.DescribeSecurityGroupRulesInput{
-		Filters: newAttributeFilterList(map[string]string{
-			"group-id": id,
-		}),
-	}
-
-	return FindSecurityGroupRules(ctx, conn, input)
-}
-
 func FindSubnetByID(ctx context.Context, conn *ec2.EC2, id string) (*ec2.Subnet, error) {
 	input := &ec2.DescribeSubnetsInput{
 		SubnetIds: aws.StringSlice([]string{id}),
