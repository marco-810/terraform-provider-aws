--- conflicted
+++ resolved
@@ -34,12 +34,8 @@
 	errCodeObjectLockConfigurationNotFoundError      = "ObjectLockConfigurationNotFoundError"
 	errCodeOperationAborted                          = "OperationAborted"
 	errCodeOwnershipControlsNotFoundError            = "OwnershipControlsNotFoundError"
-<<<<<<< HEAD
-	ErrCodeReplicationConfigurationNotFound          = "ReplicationConfigurationNotFoundError"
+	errCodeReplicationConfigurationNotFound          = "ReplicationConfigurationNotFoundError"
 	errCodeSerializationException                    = "SerializationException"
-=======
-	errCodeReplicationConfigurationNotFound          = "ReplicationConfigurationNotFoundError"
->>>>>>> 62e1571f
 	errCodeServerSideEncryptionConfigurationNotFound = "ServerSideEncryptionConfigurationNotFoundError"
 	errCodeUnsupportedArgument                       = "UnsupportedArgument"
 	// errCodeXNotImplemented is returned from Third Party S3 implementations
