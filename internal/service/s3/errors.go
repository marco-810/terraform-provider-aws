package s3

// Error code constants missing from AWS Go SDK:
// https://docs.aws.amazon.com/sdk-for-go/api/service/s3/#pkg-constants

const (
	ErrCodeInvalidBucketState                   = "InvalidBucketState"
	ErrCodeNoSuchConfiguration                  = "NoSuchConfiguration"
<<<<<<< HEAD
	ErrCodeNoSuchLifecycleConfiguration         = "NoSuchLifecycleConfiguration"
=======
	ErrCodeNoSuchCORSConfiguration              = "NoSuchCORSConfiguration"
>>>>>>> 9e698d6f
	ErrCodeNoSuchPublicAccessBlockConfiguration = "NoSuchPublicAccessBlockConfiguration"
	ErrCodeNoSuchWebsiteConfiguration           = "NoSuchWebsiteConfiguration"
	ErrCodeOperationAborted                     = "OperationAborted"
	ErrCodeReplicationConfigurationNotFound     = "ReplicationConfigurationNotFoundError"
)<|MERGE_RESOLUTION|>--- conflicted
+++ resolved
@@ -6,11 +6,8 @@
 const (
 	ErrCodeInvalidBucketState                   = "InvalidBucketState"
 	ErrCodeNoSuchConfiguration                  = "NoSuchConfiguration"
-<<<<<<< HEAD
+	ErrCodeNoSuchCORSConfiguration              = "NoSuchCORSConfiguration"
 	ErrCodeNoSuchLifecycleConfiguration         = "NoSuchLifecycleConfiguration"
-=======
-	ErrCodeNoSuchCORSConfiguration              = "NoSuchCORSConfiguration"
->>>>>>> 9e698d6f
 	ErrCodeNoSuchPublicAccessBlockConfiguration = "NoSuchPublicAccessBlockConfiguration"
 	ErrCodeNoSuchWebsiteConfiguration           = "NoSuchWebsiteConfiguration"
 	ErrCodeOperationAborted                     = "OperationAborted"
