--- conflicted
+++ resolved
@@ -299,10 +299,9 @@
 	})
 }
 
-<<<<<<< HEAD
 func testAccUser_PolicySize_exceeded(t *testing.T) {
 	ctx := acctest.Context(t)
-	var conf transfer.DescribedUser
+	var conf awstypes.DescribedUser
 	rName := sdkacctest.RandomWithPrefix(acctest.ResourcePrefix)
 	resourceName := "aws_transfer_user.test"
 
@@ -326,10 +325,7 @@
 	})
 }
 
-func testAccCheckUserExists(ctx context.Context, n string, v *transfer.DescribedUser) resource.TestCheckFunc {
-=======
 func testAccCheckUserExists(ctx context.Context, n string, v *awstypes.DescribedUser) resource.TestCheckFunc {
->>>>>>> 4ca35ada
 	return func(s *terraform.State) error {
 		rs, ok := s.RootModule().Resources[n]
 		if !ok {
