package appmesh_test

import (
	"context"
	"fmt"
	"testing"

	"github.com/aws/aws-sdk-go/aws"
	"github.com/aws/aws-sdk-go/service/appmesh"
	"github.com/hashicorp/aws-sdk-go-base/v2/awsv1shim/v2/tfawserr"
	sdkacctest "github.com/hashicorp/terraform-plugin-sdk/v2/helper/acctest"
	"github.com/hashicorp/terraform-plugin-sdk/v2/helper/resource"
	"github.com/hashicorp/terraform-plugin-sdk/v2/terraform"
	"github.com/hashicorp/terraform-provider-aws/internal/acctest"
	"github.com/hashicorp/terraform-provider-aws/internal/conns"
	tfappmesh "github.com/hashicorp/terraform-provider-aws/internal/service/appmesh"
)

func testAccVirtualRouter_basic(t *testing.T) {
	ctx := acctest.Context(t)
	var vr appmesh.VirtualRouterData
	resourceName := "aws_appmesh_virtual_router.test"
	meshName := sdkacctest.RandomWithPrefix(acctest.ResourcePrefix)
	vrName := sdkacctest.RandomWithPrefix(acctest.ResourcePrefix)

	resource.Test(t, resource.TestCase{
<<<<<<< HEAD
		PreCheck:                 func() { acctest.PreCheck(ctx, t); acctest.PreCheckPartitionHasService(appmesh.EndpointsID, t) },
=======
		PreCheck:                 func() { acctest.PreCheck(t); acctest.PreCheckPartitionHasService(t, appmesh.EndpointsID) },
>>>>>>> 78d002fe
		ErrorCheck:               acctest.ErrorCheck(t, appmesh.EndpointsID),
		ProtoV5ProviderFactories: acctest.ProtoV5ProviderFactories,
		CheckDestroy:             testAccCheckVirtualRouterDestroy(ctx),
		Steps: []resource.TestStep{
			{
				Config: testAccVirtualRouterConfig_basic(meshName, vrName),
				Check: resource.ComposeTestCheckFunc(
					testAccCheckVirtualRouterExists(ctx, resourceName, &vr),
					resource.TestCheckResourceAttr(resourceName, "name", vrName),
					resource.TestCheckResourceAttr(resourceName, "mesh_name", meshName),
					acctest.CheckResourceAttrAccountID(resourceName, "mesh_owner"),
					resource.TestCheckResourceAttr(resourceName, "spec.#", "1"),
					resource.TestCheckResourceAttr(resourceName, "spec.0.listener.#", "1"),
					resource.TestCheckResourceAttr(resourceName, "spec.0.listener.0.port_mapping.#", "1"),
					resource.TestCheckResourceAttr(resourceName, "spec.0.listener.0.port_mapping.0.port", "8080"),
					resource.TestCheckResourceAttr(resourceName, "spec.0.listener.0.port_mapping.0.protocol", "http"),
					resource.TestCheckResourceAttrSet(resourceName, "created_date"),
					resource.TestCheckResourceAttrSet(resourceName, "last_updated_date"),
					acctest.CheckResourceAttrAccountID(resourceName, "resource_owner"),
					acctest.CheckResourceAttrRegionalARN(resourceName, "arn", "appmesh", fmt.Sprintf("mesh/%s/virtualRouter/%s", meshName, vrName)),
				),
			},
			{
				Config: testAccVirtualRouterConfig_updated(meshName, vrName),
				Check: resource.ComposeTestCheckFunc(
					testAccCheckVirtualRouterExists(ctx, resourceName, &vr),
					resource.TestCheckResourceAttr(resourceName, "name", vrName),
					resource.TestCheckResourceAttr(resourceName, "mesh_name", meshName),
					acctest.CheckResourceAttrAccountID(resourceName, "mesh_owner"),
					resource.TestCheckResourceAttr(resourceName, "spec.#", "1"),
					resource.TestCheckResourceAttr(resourceName, "spec.0.listener.#", "1"),
					resource.TestCheckResourceAttr(resourceName, "spec.0.listener.0.port_mapping.#", "1"),
					resource.TestCheckResourceAttr(resourceName, "spec.0.listener.0.port_mapping.0.port", "8081"),
					resource.TestCheckResourceAttr(resourceName, "spec.0.listener.0.port_mapping.0.protocol", "http"),
				),
			},
			{
				ResourceName:      resourceName,
				ImportStateId:     fmt.Sprintf("%s/%s", meshName, vrName),
				ImportState:       true,
				ImportStateVerify: true,
			},
		},
	})
}

func testAccVirtualRouter_multiListener(t *testing.T) {
	ctx := acctest.Context(t)
	var vr appmesh.VirtualRouterData
	resourceName := "aws_appmesh_virtual_router.test"
	meshName := sdkacctest.RandomWithPrefix(acctest.ResourcePrefix)
	vrName := sdkacctest.RandomWithPrefix(acctest.ResourcePrefix)

	resource.Test(t, resource.TestCase{
<<<<<<< HEAD
		PreCheck:                 func() { acctest.PreCheck(ctx, t); acctest.PreCheckPartitionHasService(appmesh.EndpointsID, t) },
=======
		PreCheck:                 func() { acctest.PreCheck(t); acctest.PreCheckPartitionHasService(t, appmesh.EndpointsID) },
>>>>>>> 78d002fe
		ErrorCheck:               acctest.ErrorCheck(t, appmesh.EndpointsID),
		ProtoV5ProviderFactories: acctest.ProtoV5ProviderFactories,
		CheckDestroy:             testAccCheckVirtualRouterDestroy(ctx),
		Steps: []resource.TestStep{
			{
				Config: testAccVirtualRouterConfig_multiListener(meshName, vrName),
				Check: resource.ComposeTestCheckFunc(
					testAccCheckVirtualRouterExists(ctx, resourceName, &vr),
					resource.TestCheckResourceAttr(resourceName, "name", vrName),
					resource.TestCheckResourceAttr(resourceName, "mesh_name", meshName),
					acctest.CheckResourceAttrAccountID(resourceName, "mesh_owner"),
					resource.TestCheckResourceAttr(resourceName, "spec.#", "1"),
					resource.TestCheckResourceAttr(resourceName, "spec.0.listener.#", "2"),
					resource.TestCheckResourceAttr(resourceName, "spec.0.listener.0.port_mapping.#", "1"),
					resource.TestCheckResourceAttr(resourceName, "spec.0.listener.0.port_mapping.0.port", "8080"),
					resource.TestCheckResourceAttr(resourceName, "spec.0.listener.0.port_mapping.0.protocol", "http"),
					resource.TestCheckResourceAttr(resourceName, "spec.0.listener.1.port_mapping.#", "1"),
					resource.TestCheckResourceAttr(resourceName, "spec.0.listener.1.port_mapping.0.port", "8081"),
					resource.TestCheckResourceAttr(resourceName, "spec.0.listener.1.port_mapping.0.protocol", "http2"),
					resource.TestCheckResourceAttrSet(resourceName, "created_date"),
					resource.TestCheckResourceAttrSet(resourceName, "last_updated_date"),
					acctest.CheckResourceAttrAccountID(resourceName, "resource_owner"),
					acctest.CheckResourceAttrRegionalARN(resourceName, "arn", "appmesh", fmt.Sprintf("mesh/%s/virtualRouter/%s", meshName, vrName)),
				),
			},
			{
				Config: testAccVirtualRouterConfig_multiListenerUpdated(meshName, vrName),
				Check: resource.ComposeTestCheckFunc(
					testAccCheckVirtualRouterExists(ctx, resourceName, &vr),
					resource.TestCheckResourceAttr(resourceName, "name", vrName),
					resource.TestCheckResourceAttr(resourceName, "mesh_name", meshName),
					acctest.CheckResourceAttrAccountID(resourceName, "mesh_owner"),
					resource.TestCheckResourceAttr(resourceName, "spec.#", "1"),
					resource.TestCheckResourceAttr(resourceName, "spec.0.listener.#", "3"),
					resource.TestCheckResourceAttr(resourceName, "spec.0.listener.0.port_mapping.#", "1"),
					resource.TestCheckResourceAttr(resourceName, "spec.0.listener.0.port_mapping.0.port", "8081"),
					resource.TestCheckResourceAttr(resourceName, "spec.0.listener.0.port_mapping.0.protocol", "http"),
					resource.TestCheckResourceAttr(resourceName, "spec.0.listener.1.port_mapping.#", "1"),
					resource.TestCheckResourceAttr(resourceName, "spec.0.listener.1.port_mapping.0.port", "8082"),
					resource.TestCheckResourceAttr(resourceName, "spec.0.listener.1.port_mapping.0.protocol", "http2"),
					resource.TestCheckResourceAttr(resourceName, "spec.0.listener.2.port_mapping.#", "1"),
					resource.TestCheckResourceAttr(resourceName, "spec.0.listener.2.port_mapping.0.port", "8080"),
					resource.TestCheckResourceAttr(resourceName, "spec.0.listener.2.port_mapping.0.protocol", "grpc"),
				),
			},
			{
				ResourceName:      resourceName,
				ImportStateId:     fmt.Sprintf("%s/%s", meshName, vrName),
				ImportState:       true,
				ImportStateVerify: true,
			},
		},
	})
}

func testAccVirtualRouter_tags(t *testing.T) {
	ctx := acctest.Context(t)
	var vr appmesh.VirtualRouterData
	resourceName := "aws_appmesh_virtual_router.test"
	meshName := sdkacctest.RandomWithPrefix(acctest.ResourcePrefix)
	vrName := sdkacctest.RandomWithPrefix(acctest.ResourcePrefix)

	resource.Test(t, resource.TestCase{
<<<<<<< HEAD
		PreCheck:                 func() { acctest.PreCheck(ctx, t); acctest.PreCheckPartitionHasService(appmesh.EndpointsID, t) },
=======
		PreCheck:                 func() { acctest.PreCheck(t); acctest.PreCheckPartitionHasService(t, appmesh.EndpointsID) },
>>>>>>> 78d002fe
		ErrorCheck:               acctest.ErrorCheck(t, appmesh.EndpointsID),
		ProtoV5ProviderFactories: acctest.ProtoV5ProviderFactories,
		CheckDestroy:             testAccCheckVirtualRouterDestroy(ctx),
		Steps: []resource.TestStep{
			{
				Config: testAccVirtualRouterConfig_tags(meshName, vrName, "foo", "bar", "good", "bad"),
				Check: resource.ComposeTestCheckFunc(
					testAccCheckVirtualRouterExists(ctx, resourceName, &vr),
					resource.TestCheckResourceAttr(
						resourceName, "tags.%", "2"),
					resource.TestCheckResourceAttr(
						resourceName, "tags.foo", "bar"),
					resource.TestCheckResourceAttr(
						resourceName, "tags.good", "bad"),
				),
			},
			{
				Config: testAccVirtualRouterConfig_tags(meshName, vrName, "foo2", "bar", "good", "bad2"),
				Check: resource.ComposeTestCheckFunc(
					testAccCheckVirtualRouterExists(ctx, resourceName, &vr),
					resource.TestCheckResourceAttr(
						resourceName, "tags.%", "2"),
					resource.TestCheckResourceAttr(
						resourceName, "tags.foo2", "bar"),
					resource.TestCheckResourceAttr(
						resourceName, "tags.good", "bad2"),
				),
			},
			{
				Config: testAccVirtualRouterConfig_basic(meshName, vrName),
				Check: resource.ComposeTestCheckFunc(
					testAccCheckVirtualRouterExists(ctx, resourceName, &vr),
					resource.TestCheckResourceAttr(
						resourceName, "tags.%", "0"),
				),
			},
			{
				ResourceName:      resourceName,
				ImportStateId:     fmt.Sprintf("%s/%s", meshName, vrName),
				ImportState:       true,
				ImportStateVerify: true,
			},
		},
	})
}

func testAccVirtualRouter_disappears(t *testing.T) {
	ctx := acctest.Context(t)
	var vr appmesh.VirtualRouterData
	resourceName := "aws_appmesh_virtual_router.test"
	meshName := sdkacctest.RandomWithPrefix(acctest.ResourcePrefix)
	vrName := sdkacctest.RandomWithPrefix(acctest.ResourcePrefix)

	resource.Test(t, resource.TestCase{
<<<<<<< HEAD
		PreCheck:                 func() { acctest.PreCheck(ctx, t); acctest.PreCheckPartitionHasService(appmesh.EndpointsID, t) },
=======
		PreCheck:                 func() { acctest.PreCheck(t); acctest.PreCheckPartitionHasService(t, appmesh.EndpointsID) },
>>>>>>> 78d002fe
		ErrorCheck:               acctest.ErrorCheck(t, appmesh.EndpointsID),
		ProtoV5ProviderFactories: acctest.ProtoV5ProviderFactories,
		CheckDestroy:             testAccCheckVirtualRouterDestroy(ctx),
		Steps: []resource.TestStep{
			{
				Config: testAccVirtualRouterConfig_basic(meshName, vrName),
				Check: resource.ComposeTestCheckFunc(
					testAccCheckVirtualRouterExists(ctx, resourceName, &vr),
					acctest.CheckResourceDisappears(ctx, acctest.Provider, tfappmesh.ResourceVirtualRouter(), resourceName),
				),
				ExpectNonEmptyPlan: true,
			},
		},
	})
}
func testAccCheckVirtualRouterDestroy(ctx context.Context) resource.TestCheckFunc {
	return func(s *terraform.State) error {
		conn := acctest.Provider.Meta().(*conns.AWSClient).AppMeshConn()

		for _, rs := range s.RootModule().Resources {
			if rs.Type != "aws_appmesh_virtual_router" {
				continue
			}

			_, err := conn.DescribeVirtualRouterWithContext(ctx, &appmesh.DescribeVirtualRouterInput{
				MeshName:          aws.String(rs.Primary.Attributes["mesh_name"]),
				VirtualRouterName: aws.String(rs.Primary.Attributes["name"]),
			})
			if tfawserr.ErrCodeEquals(err, appmesh.ErrCodeNotFoundException) {
				continue
			}
			if err != nil {
				return err
			}
			return fmt.Errorf("still exist.")
		}

		return nil
	}
}

func testAccCheckVirtualRouterExists(ctx context.Context, name string, v *appmesh.VirtualRouterData) resource.TestCheckFunc {
	return func(s *terraform.State) error {
		conn := acctest.Provider.Meta().(*conns.AWSClient).AppMeshConn()

		rs, ok := s.RootModule().Resources[name]
		if !ok {
			return fmt.Errorf("Not found: %s", name)
		}
		if rs.Primary.ID == "" {
			return fmt.Errorf("No ID is set")
		}

		resp, err := conn.DescribeVirtualRouterWithContext(ctx, &appmesh.DescribeVirtualRouterInput{
			MeshName:          aws.String(rs.Primary.Attributes["mesh_name"]),
			VirtualRouterName: aws.String(rs.Primary.Attributes["name"]),
		})
		if err != nil {
			return err
		}

		*v = *resp.VirtualRouter

		return nil
	}
}

func testAccVirtualRouterConfig_basic(meshName, vrName string) string {
	return fmt.Sprintf(`
resource "aws_appmesh_mesh" "test" {
  name = %[1]q
}

resource "aws_appmesh_virtual_router" "test" {
  name      = %[2]q
  mesh_name = aws_appmesh_mesh.test.id

  spec {
    listener {
      port_mapping {
        port     = 8080
        protocol = "http"
      }
    }
  }
}
`, meshName, vrName)
}

func testAccVirtualRouterConfig_updated(meshName, vrName string) string {
	return fmt.Sprintf(`
resource "aws_appmesh_mesh" "test" {
  name = %[1]q
}

resource "aws_appmesh_virtual_router" "test" {
  name      = %[2]q
  mesh_name = aws_appmesh_mesh.test.id

  spec {
    listener {
      port_mapping {
        port     = 8081
        protocol = "http"
      }
    }
  }
}
`, meshName, vrName)
}

func testAccVirtualRouterConfig_multiListener(meshName, vrName string) string {
	return fmt.Sprintf(`
resource "aws_appmesh_mesh" "test" {
  name = %[1]q
}

resource "aws_appmesh_virtual_router" "test" {
  name      = %[2]q
  mesh_name = aws_appmesh_mesh.test.id

  spec {
    listener {
      port_mapping {
        port     = 8080
        protocol = "http"
      }
    }
    listener {
      port_mapping {
        port     = 8081
        protocol = "http2"
      }
    }
  }
}
`, meshName, vrName)
}

func testAccVirtualRouterConfig_multiListenerUpdated(meshName, vrName string) string {
	return fmt.Sprintf(`
resource "aws_appmesh_mesh" "test" {
  name = %[1]q
}

resource "aws_appmesh_virtual_router" "test" {
  name      = %[2]q
  mesh_name = aws_appmesh_mesh.test.id

  spec {
    listener {
      port_mapping {
        port     = 8081
        protocol = "http"
      }
    }
    listener {
      port_mapping {
        port     = 8082
        protocol = "http2"
      }
    }
    listener {
      port_mapping {
        port     = 8080
        protocol = "grpc"
      }
    }
  }
}
`, meshName, vrName)
}

func testAccVirtualRouterConfig_tags(meshName, vrName, tagKey1, tagValue1, tagKey2, tagValue2 string) string {
	return fmt.Sprintf(`
resource "aws_appmesh_mesh" "test" {
  name = %[1]q
}

resource "aws_appmesh_virtual_router" "test" {
  name      = %[2]q
  mesh_name = aws_appmesh_mesh.test.id

  spec {
    listener {
      port_mapping {
        port     = 8080
        protocol = "http"
      }
    }
  }

  tags = {
    %[3]s = %[4]q
    %[5]s = %[6]q
  }
}
`, meshName, vrName, tagKey1, tagValue1, tagKey2, tagValue2)
}<|MERGE_RESOLUTION|>--- conflicted
+++ resolved
@@ -24,11 +24,7 @@
 	vrName := sdkacctest.RandomWithPrefix(acctest.ResourcePrefix)
 
 	resource.Test(t, resource.TestCase{
-<<<<<<< HEAD
-		PreCheck:                 func() { acctest.PreCheck(ctx, t); acctest.PreCheckPartitionHasService(appmesh.EndpointsID, t) },
-=======
-		PreCheck:                 func() { acctest.PreCheck(t); acctest.PreCheckPartitionHasService(t, appmesh.EndpointsID) },
->>>>>>> 78d002fe
+		PreCheck:                 func() { acctest.PreCheck(ctx, t); acctest.PreCheckPartitionHasService(t, appmesh.EndpointsID) },
 		ErrorCheck:               acctest.ErrorCheck(t, appmesh.EndpointsID),
 		ProtoV5ProviderFactories: acctest.ProtoV5ProviderFactories,
 		CheckDestroy:             testAccCheckVirtualRouterDestroy(ctx),
@@ -83,11 +79,7 @@
 	vrName := sdkacctest.RandomWithPrefix(acctest.ResourcePrefix)
 
 	resource.Test(t, resource.TestCase{
-<<<<<<< HEAD
-		PreCheck:                 func() { acctest.PreCheck(ctx, t); acctest.PreCheckPartitionHasService(appmesh.EndpointsID, t) },
-=======
-		PreCheck:                 func() { acctest.PreCheck(t); acctest.PreCheckPartitionHasService(t, appmesh.EndpointsID) },
->>>>>>> 78d002fe
+		PreCheck:                 func() { acctest.PreCheck(ctx, t); acctest.PreCheckPartitionHasService(t, appmesh.EndpointsID) },
 		ErrorCheck:               acctest.ErrorCheck(t, appmesh.EndpointsID),
 		ProtoV5ProviderFactories: acctest.ProtoV5ProviderFactories,
 		CheckDestroy:             testAccCheckVirtualRouterDestroy(ctx),
@@ -151,11 +143,7 @@
 	vrName := sdkacctest.RandomWithPrefix(acctest.ResourcePrefix)
 
 	resource.Test(t, resource.TestCase{
-<<<<<<< HEAD
-		PreCheck:                 func() { acctest.PreCheck(ctx, t); acctest.PreCheckPartitionHasService(appmesh.EndpointsID, t) },
-=======
-		PreCheck:                 func() { acctest.PreCheck(t); acctest.PreCheckPartitionHasService(t, appmesh.EndpointsID) },
->>>>>>> 78d002fe
+		PreCheck:                 func() { acctest.PreCheck(ctx, t); acctest.PreCheckPartitionHasService(t, appmesh.EndpointsID) },
 		ErrorCheck:               acctest.ErrorCheck(t, appmesh.EndpointsID),
 		ProtoV5ProviderFactories: acctest.ProtoV5ProviderFactories,
 		CheckDestroy:             testAccCheckVirtualRouterDestroy(ctx),
@@ -210,11 +198,7 @@
 	vrName := sdkacctest.RandomWithPrefix(acctest.ResourcePrefix)
 
 	resource.Test(t, resource.TestCase{
-<<<<<<< HEAD
-		PreCheck:                 func() { acctest.PreCheck(ctx, t); acctest.PreCheckPartitionHasService(appmesh.EndpointsID, t) },
-=======
-		PreCheck:                 func() { acctest.PreCheck(t); acctest.PreCheckPartitionHasService(t, appmesh.EndpointsID) },
->>>>>>> 78d002fe
+		PreCheck:                 func() { acctest.PreCheck(ctx, t); acctest.PreCheckPartitionHasService(t, appmesh.EndpointsID) },
 		ErrorCheck:               acctest.ErrorCheck(t, appmesh.EndpointsID),
 		ProtoV5ProviderFactories: acctest.ProtoV5ProviderFactories,
 		CheckDestroy:             testAccCheckVirtualRouterDestroy(ctx),
