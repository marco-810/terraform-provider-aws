--- conflicted
+++ resolved
@@ -49,11 +49,7 @@
 }
 
 func resourceDiskAttachmentCreate(ctx context.Context, d *schema.ResourceData, meta interface{}) diag.Diagnostics {
-<<<<<<< HEAD
-	conn := meta.(*conns.AWSClient).LightsailClient()
-=======
-	conn := meta.(*conns.AWSClient).LightsailConn(ctx)
->>>>>>> 258dd327
+	conn := meta.(*conns.AWSClient).LightsailClient(ctx)
 
 	in := lightsail.AttachDiskInput{
 		DiskName:     aws.String(d.Get("disk_name").(string)),
@@ -85,11 +81,7 @@
 }
 
 func resourceDiskAttachmentRead(ctx context.Context, d *schema.ResourceData, meta interface{}) diag.Diagnostics {
-<<<<<<< HEAD
-	conn := meta.(*conns.AWSClient).LightsailClient()
-=======
-	conn := meta.(*conns.AWSClient).LightsailConn(ctx)
->>>>>>> 258dd327
+	conn := meta.(*conns.AWSClient).LightsailClient(ctx)
 
 	out, err := FindDiskAttachmentById(ctx, conn, d.Id())
 
@@ -111,11 +103,7 @@
 }
 
 func resourceDiskAttachmentDelete(ctx context.Context, d *schema.ResourceData, meta interface{}) diag.Diagnostics {
-<<<<<<< HEAD
-	conn := meta.(*conns.AWSClient).LightsailClient()
-=======
-	conn := meta.(*conns.AWSClient).LightsailConn(ctx)
->>>>>>> 258dd327
+	conn := meta.(*conns.AWSClient).LightsailClient(ctx)
 
 	id_parts := strings.SplitN(d.Id(), ",", -1)
 	dName := id_parts[0]
