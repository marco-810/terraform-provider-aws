--- conflicted
+++ resolved
@@ -8,11 +8,8 @@
 	"errors"
 	"fmt"
 	"net/url"
-<<<<<<< HEAD
+	"reflect"
 	"regexp"
-=======
-	"reflect"
->>>>>>> 790af985
 	"time"
 
 	"github.com/YakDriver/regexache"
@@ -62,11 +59,9 @@
 
 // @FrameworkResource(name="Role")
 // @Tags(identifierAttribute="id", resourceType="Role")
-<<<<<<< HEAD
 func NewResourceRole(_ context.Context) (resource.ResourceWithConfigure, error) {
 	r := &resourceIamRole{}
 	r.SetMigratedFromPluginSDK(true)
-
 	return r, nil
 }
 
@@ -139,19 +134,6 @@
 	if req.PlanValue.IsUnknown() || req.PlanValue.IsNull() {
 		return
 	}
-=======
-// @Testing(existsType="github.com/aws/aws-sdk-go-v2/service/iam/types.Role")
-func resourceRole() *schema.Resource {
-	return &schema.Resource{
-		CreateWithoutTimeout: resourceRoleCreate,
-		ReadWithoutTimeout:   resourceRoleRead,
-		UpdateWithoutTimeout: resourceRoleUpdate,
-		DeleteWithoutTimeout: resourceRoleDelete,
-
-		Importer: &schema.ResourceImporter{
-			StateContext: resourceRoleImport,
-		},
->>>>>>> 790af985
 
 	if req.StateValue.IsUnknown() || req.StateValue.IsNull() {
 		return
@@ -505,9 +487,8 @@
 	resp.Diagnostics.Append(diags...)
 }
 
-<<<<<<< HEAD
 func (r resourceIamRole) Create(ctx context.Context, req resource.CreateRequest, resp *resource.CreateResponse) {
-	conn := r.Meta().IAMConn(ctx)
+	conn := r.Meta().IAMClient(ctx)
 
 	var plan resourceIamRoleData
 	resp.Diagnostics.Append(req.Plan.Get(ctx, &plan)...)
@@ -515,11 +496,6 @@
 		return
 	}
 	assumeRolePolicy, err := structure.NormalizeJsonString(plan.AssumeRolePolicy.ValueString())
-=======
-func resourceRoleCreate(ctx context.Context, d *schema.ResourceData, meta interface{}) diag.Diagnostics {
-	var diags diag.Diagnostics
-	conn := meta.(*conns.AWSClient).IAMClient(ctx)
->>>>>>> 790af985
 
 	if err != nil {
 		resp.Diagnostics.AddError(
@@ -542,13 +518,8 @@
 		input.Description = aws.String(plan.Description.ValueString())
 	}
 
-<<<<<<< HEAD
 	if !plan.MaxSessionDuration.IsNull() {
-		input.MaxSessionDuration = aws.Int64(plan.MaxSessionDuration.ValueInt64())
-=======
-	if v, ok := d.GetOk("max_session_duration"); ok {
-		input.MaxSessionDuration = aws.Int32(int32(v.(int)))
->>>>>>> 790af985
+		input.MaxSessionDuration = aws.Int32(int32(plan.MaxSessionDuration.ValueInt64()))
 	}
 
 	if !plan.PermissionsBoundary.IsNull() {
@@ -557,17 +528,6 @@
 
 	output, err := retryCreateRole(ctx, conn, input)
 
-<<<<<<< HEAD
-=======
-	// Some partitions (e.g. ISO) may not support tag-on-create.
-	partition := meta.(*conns.AWSClient).Partition
-	if input.Tags != nil && errs.IsUnsupportedOperationInPartitionError(partition, err) {
-		input.Tags = nil
-
-		output, err = retryCreateRole(ctx, conn, input)
-	}
-
->>>>>>> 790af985
 	if err != nil {
 		resp.Diagnostics.AddError(
 			create.ProblemStandardMessage(names.IAM, create.ErrActionCreating, ResNameRole, name, nil),
@@ -612,15 +572,9 @@
 
 		// TODO: not sure how to convert this to framework
 		// If default tags only, continue. Otherwise, error.
-<<<<<<< HEAD
 		// if v, ok := d.GetOk(names.AttrTags); (!ok || len(v.(map[string]interface{})) == 0) && errs.IsUnsupportedOperationInPartitionError(conn.PartitionID, err) {
 		// return append(diags, resourceRoleRead(ctx, d, meta)...)
 		// }
-=======
-		if v, ok := d.GetOk(names.AttrTags); (!ok || len(v.(map[string]interface{})) == 0) && errs.IsUnsupportedOperationInPartitionError(partition, err) {
-			return append(diags, resourceRoleRead(ctx, d, meta)...)
-		}
->>>>>>> 790af985
 
 		if err != nil {
 			resp.Diagnostics.AddError(
@@ -635,14 +589,14 @@
 	plan.CreateDate = flex.StringValueToFramework(ctx, output.Role.CreateDate.Format(time.RFC3339))
 	plan.ID = flex.StringToFramework(ctx, output.Role.RoleName)
 	plan.Name = flex.StringToFramework(ctx, output.Role.RoleName)
-	plan.NamePrefix = flex.StringToFramework(ctx, create.NamePrefixFromName(aws.StringValue(output.Role.RoleName)))
+	plan.NamePrefix = flex.StringToFramework(ctx, create.NamePrefixFromName(aws.ToString(output.Role.RoleName)))
 	plan.UniqueID = flex.StringToFramework(ctx, output.Role.RoleId)
 
 	resp.Diagnostics.Append(resp.State.Set(ctx, &plan)...)
 }
 
 func (r resourceIamRole) Delete(ctx context.Context, req resource.DeleteRequest, resp *resource.DeleteResponse) {
-	conn := r.Meta().IAMConn(ctx)
+	conn := r.Meta().IAMClient(ctx)
 
 	var state resourceIamRoleData
 	resp.Diagnostics.Append(req.State.Get(ctx, &state)...)
@@ -675,7 +629,6 @@
 	resource.ImportStatePassthroughID(ctx, path.Root("id"), request, response)
 }
 
-<<<<<<< HEAD
 func (r *resourceIamRole) ModifyPlan(ctx context.Context, request resource.ModifyPlanRequest, response *resource.ModifyPlanResponse) {
 	if !request.Plan.Raw.IsNull() && !request.State.Raw.IsNull() {
 		var state, plan resourceIamRoleData
@@ -699,11 +652,6 @@
 		if state.AssumeRolePolicy.ValueString() == plan.AssumeRolePolicy.ValueString() {
 			response.Diagnostics.Append(response.Plan.SetAttribute(ctx, path.Root("assume_role_policy"), state.AssumeRolePolicy)...)
 		}
-=======
-func resourceRoleRead(ctx context.Context, d *schema.ResourceData, meta interface{}) diag.Diagnostics {
-	var diags diag.Diagnostics
-	conn := meta.(*conns.AWSClient).IAMClient(ctx)
->>>>>>> 790af985
 
 		if state.NamePrefix.ValueString() == plan.NamePrefix.ValueString() {
 			response.Diagnostics.Append(response.Plan.SetAttribute(ctx, path.Root("name_prefix"), state.NamePrefix)...)
@@ -713,7 +661,7 @@
 }
 
 func (r resourceIamRole) Read(ctx context.Context, req resource.ReadRequest, resp *resource.ReadResponse) {
-	conn := r.Meta().IAMConn(ctx)
+	conn := r.Meta().IAMClient(ctx)
 
 	var state resourceIamRoleData
 	resp.Diagnostics.Append(req.State.Get(ctx, &state)...)
@@ -758,24 +706,14 @@
 	state.Name = flex.StringToFramework(ctx, role.RoleName)
 	state.ID = flex.StringToFramework(ctx, role.RoleName)
 	state.Description = flex.StringToFramework(ctx, role.Description)
-	state.NamePrefix = flex.StringToFramework(ctx, create.NamePrefixFromName(aws.StringValue(role.RoleName)))
-	state.MaxSessionDuration = flex.Int64ToFramework(ctx, role.MaxSessionDuration)
+	state.NamePrefix = flex.StringToFramework(ctx, create.NamePrefixFromName(aws.ToString(role.RoleName)))
+	state.MaxSessionDuration = flex.Int32ValueToFramework(ctx, int32(*role.MaxSessionDuration))
 	state.UniqueID = flex.StringToFramework(ctx, role.RoleId)
 
 	if state.ForceDetachPolicies.IsNull() {
 		state.ForceDetachPolicies = types.BoolValue(false)
 	}
 
-<<<<<<< HEAD
-=======
-	d.Set("arn", role.Arn)
-	d.Set("create_date", role.CreateDate.Format(time.RFC3339))
-	d.Set("description", role.Description)
-	d.Set("max_session_duration", role.MaxSessionDuration)
-	d.Set("name", role.RoleName)
-	d.Set("name_prefix", create.NamePrefixFromName(aws.ToString(role.RoleName)))
-	d.Set("path", role.Path)
->>>>>>> 790af985
 	if role.PermissionsBoundary != nil {
 		state.PermissionsBoundary = fwtypes.ARNValueMust(*role.PermissionsBoundary.PermissionsBoundaryArn)
 	} else {
@@ -801,11 +739,10 @@
 	}
 	state.AssumeRolePolicy = fwtypes.IAMPolicyValue(policyToSet)
 
-<<<<<<< HEAD
 	// Unforunately because of `aws_iam_role_policy` and those like it, we have to ignore unless
 	// added via create
 	if !state.InlinePolicies.IsNull() && !state.InlinePolicies.IsUnknown() {
-		inlinePolicies, err := r.readRoleInlinePolicies(ctx, aws.StringValue(role.RoleName))
+		inlinePolicies, err := r.readRoleInlinePolicies(ctx, aws.ToString(role.RoleName))
 		if err != nil {
 			resp.Diagnostics.AddError(
 				create.ProblemStandardMessage(names.IAM, create.ErrActionReading, state.InlinePolicies.String(), state.ID.String(), err),
@@ -816,20 +753,7 @@
 
 		var configPoliciesList []*iam.PutRolePolicyInput
 		inlinePoliciesMap := flex.ExpandFrameworkStringValueMap(ctx, state.InlinePolicies)
-		configPoliciesList = expandRoleInlinePolicies(aws.StringValue(role.RoleName), inlinePoliciesMap)
-=======
-	d.Set("assume_role_policy", policyToSet)
-
-	inlinePolicies, err := readRoleInlinePolicies(ctx, conn, aws.ToString(role.RoleName))
-	if err != nil {
-		return sdkdiag.AppendErrorf(diags, "reading inline policies for IAM role %s, error: %s", d.Id(), err)
-	}
-
-	var configPoliciesList []*iam.PutRolePolicyInput
-	if v := d.Get("inline_policy").(*schema.Set); v.Len() > 0 {
-		configPoliciesList = expandRoleInlinePolicies(aws.ToString(role.RoleName), v.List())
-	}
->>>>>>> 790af985
+		configPoliciesList = expandRoleInlinePolicies(aws.ToString(role.RoleName), inlinePoliciesMap)
 
 		if !inlinePoliciesEquivalent(inlinePolicies, configPoliciesList) {
 			state.InlinePolicies = flex.FlattenFrameworkStringValueMap(ctx, flattenRoleInlinePolicies(inlinePolicies))
@@ -857,9 +781,8 @@
 	resp.Diagnostics.Append(resp.State.Set(ctx, &state)...)
 }
 
-<<<<<<< HEAD
 func (r resourceIamRole) Update(ctx context.Context, req resource.UpdateRequest, resp *resource.UpdateResponse) {
-	conn := r.Meta().IAMConn(ctx)
+	conn := r.Meta().IAMClient(ctx)
 
 	var plan, state resourceIamRoleData
 	resp.Diagnostics.Append(req.Plan.Get(ctx, &plan)...)
@@ -867,11 +790,6 @@
 	if resp.Diagnostics.HasError() {
 		return
 	}
-=======
-func resourceRoleUpdate(ctx context.Context, d *schema.ResourceData, meta interface{}) diag.Diagnostics {
-	var diags diag.Diagnostics
-	conn := meta.(*conns.AWSClient).IAMClient(ctx)
->>>>>>> 790af985
 
 	if !plan.AssumeRolePolicy.Equal(state.AssumeRolePolicy) {
 		assumeRolePolicy, err := structure.NormalizeJsonString(plan.AssumeRolePolicy.ValueString())
@@ -931,13 +849,8 @@
 
 	if !plan.MaxSessionDuration.Equal(state.MaxSessionDuration) {
 		input := &iam.UpdateRoleInput{
-<<<<<<< HEAD
 			RoleName:           aws.String(state.ID.ValueString()),
-			MaxSessionDuration: aws.Int64(plan.MaxSessionDuration.ValueInt64()),
-=======
-			RoleName:           aws.String(d.Id()),
-			MaxSessionDuration: aws.Int32(int32(d.Get("max_session_duration").(int))),
->>>>>>> 790af985
+			MaxSessionDuration: aws.Int32(int32(plan.MaxSessionDuration.ValueInt64())),
 		}
 
 		_, err := conn.UpdateRole(ctx, input)
@@ -1099,7 +1012,8 @@
 		err := roleUpdateTags(ctx, conn, plan.ID.ValueString(), state.TagsAll, plan.TagsAll)
 
 		// Some partitions (e.g. ISO) may not support tagging.
-		if errs.IsUnsupportedOperationInPartitionError(conn.PartitionID, err) {
+		parition := r.Meta().Partition
+		if errs.IsUnsupportedOperationInPartitionError(parition, err) {
 			resp.Diagnostics.AddError(
 				create.ProblemStandardMessage(names.IAM, create.ErrActionUpdating, state.ID.String(), plan.TagsAll.String(), err),
 				err.Error(),
@@ -1120,24 +1034,18 @@
 	resp.Diagnostics.Append(resp.State.Set(ctx, &plan)...)
 }
 
-<<<<<<< HEAD
-func findRoleByName(ctx context.Context, conn *iam.IAM, name string) (*iam.Role, error) {
+func findRoleByName(ctx context.Context, conn *iam.Client, name string) (*awstypes.Role, error) {
 	input := &iam.GetRoleInput{
 		RoleName: aws.String(name),
 	}
 
 	return findRole(ctx, conn, input)
 }
-=======
-func resourceRoleDelete(ctx context.Context, d *schema.ResourceData, meta interface{}) diag.Diagnostics {
-	var diags diag.Diagnostics
-	conn := meta.(*conns.AWSClient).IAMClient(ctx)
->>>>>>> 790af985
-
-func findRole(ctx context.Context, conn *iam.IAM, input *iam.GetRoleInput) (*iam.Role, error) {
-	output, err := conn.GetRoleWithContext(ctx, input)
-
-	if tfawserr.ErrCodeEquals(err, iam.ErrCodeNoSuchEntityException) {
+
+func findRole(ctx context.Context, conn *iam.Client, input *iam.GetRoleInput) (*awstypes.Role, error) {
+	output, err := conn.GetRole(ctx, input)
+
+	if errs.IsA[*awstypes.NoSuchEntityException](err) {
 		return nil, &retry.NotFoundError{
 			LastError:   err,
 			LastRequest: input,
@@ -1155,130 +1063,6 @@
 	return output.Role, nil
 }
 
-func retryCreateRole(ctx context.Context, conn *iam.IAM, input *iam.CreateRoleInput) (*iam.CreateRoleOutput, error) {
-	outputRaw, err := tfresource.RetryWhen(ctx, propagationTimeout,
-		func() (interface{}, error) {
-			return conn.CreateRoleWithContext(ctx, input)
-		},
-		func(err error) (bool, error) {
-			if tfawserr.ErrMessageContains(err, iam.ErrCodeMalformedPolicyDocumentException, "Invalid principal in policy") {
-				return true, err
-			}
-
-			return false, err
-		},
-	)
-
-	if err != nil {
-		return nil, err
-	}
-
-	output, ok := outputRaw.(*iam.CreateRoleOutput)
-	if !ok || output == nil || aws.StringValue(output.Role.RoleName) == "" {
-		return nil, fmt.Errorf("create IAM role (%s) returned an empty result", aws.StringValue(input.RoleName))
-	}
-
-	return output, err
-}
-
-func (r resourceIamRole) addRoleManagedPolicies(ctx context.Context, roleName string, policies []string) error {
-	conn := r.Meta().IAMConn(ctx)
-	var errs []error
-
-	for _, arn := range policies {
-		if err := attachPolicyToRole(ctx, conn, roleName, arn); err != nil {
-			errs = append(errs, err)
-		}
-	}
-
-	return errors.Join(errs...)
-}
-
-<<<<<<< HEAD
-func DeleteRole(ctx context.Context, conn *iam.IAM, roleName string, forceDetach, hasInline, hasManaged bool) error {
-=======
-func deleteRole(ctx context.Context, conn *iam.Client, roleName string, forceDetach, hasInline, hasManaged bool) error {
->>>>>>> 790af985
-	if err := deleteRoleInstanceProfiles(ctx, conn, roleName); err != nil {
-		return err
-	}
-
-	if forceDetach || hasManaged {
-		policyARNs, err := findRoleAttachedPolicies(ctx, conn, roleName)
-
-		if err != nil {
-			return fmt.Errorf("reading IAM Policies attached to Role (%s): %w", roleName, err)
-		}
-
-		if err := deleteRolePolicyAttachments(ctx, conn, roleName, policyARNs); err != nil {
-			return err
-		}
-	}
-
-	if forceDetach || hasInline {
-		inlinePolicies, err := findRolePolicyNames(ctx, conn, roleName)
-
-		if err != nil {
-			return fmt.Errorf("reading IAM Role (%s) inline policies: %w", roleName, err)
-		}
-
-		if err := deleteRoleInlinePolicies(ctx, conn, roleName, inlinePolicies); err != nil {
-			return err
-		}
-	}
-
-	input := &iam.DeleteRoleInput{
-		RoleName: aws.String(roleName),
-	}
-
-	_, err := tfresource.RetryWhenIsA[*awstypes.DeleteConflictException](ctx, propagationTimeout, func() (interface{}, error) {
-		return conn.DeleteRole(ctx, input)
-	})
-
-	if errs.IsA[*awstypes.NoSuchEntityException](err) {
-		return nil
-	}
-
-	return err
-}
-
-func deleteRoleInstanceProfiles(ctx context.Context, conn *iam.Client, roleName string) error {
-	instanceProfiles, err := findInstanceProfilesForRole(ctx, conn, roleName)
-
-	if tfresource.NotFound(err) {
-		return nil
-	}
-
-	if err != nil {
-		return fmt.Errorf("reading IAM Instance Profiles for Role (%s): %w", roleName, err)
-	}
-
-	var errsList []error
-
-	for _, instanceProfile := range instanceProfiles {
-		instanceProfileName := aws.ToString(instanceProfile.InstanceProfileName)
-		input := &iam.RemoveRoleFromInstanceProfileInput{
-			InstanceProfileName: aws.String(instanceProfileName),
-			RoleName:            aws.String(roleName),
-		}
-
-		_, err := conn.RemoveRoleFromInstanceProfile(ctx, input)
-
-		if errs.IsA[*awstypes.NoSuchEntityException](err) {
-			continue
-		}
-
-		if err != nil {
-			errsList = append(errsList, fmt.Errorf("removing IAM Role (%s) from Instance Profile (%s): %w", roleName, instanceProfileName, err))
-		}
-	}
-
-	return errors.Join(errsList...)
-}
-
-<<<<<<< HEAD
-func findRoleAttachedPolicies(ctx context.Context, conn *iam.IAM, roleName string) ([]string, error) {
-=======
 func retryCreateRole(ctx context.Context, conn *iam.Client, input *iam.CreateRoleInput) (*iam.CreateRoleOutput, error) {
 	outputRaw, err := tfresource.RetryWhen(ctx, propagationTimeout,
 		func() (interface{}, error) {
@@ -1305,37 +1089,98 @@
 	return output, err
 }
 
-func findRoleByName(ctx context.Context, conn *iam.Client, name string) (*awstypes.Role, error) {
-	input := &iam.GetRoleInput{
-		RoleName: aws.String(name),
-	}
-
-	return findRole(ctx, conn, input)
-}
-
-func findRole(ctx context.Context, conn *iam.Client, input *iam.GetRoleInput) (*awstypes.Role, error) {
-	output, err := conn.GetRole(ctx, input)
+func (r resourceIamRole) addRoleManagedPolicies(ctx context.Context, roleName string, policies []string) error {
+	conn := r.Meta().IAMClient(ctx)
+	var errs []error
+
+	for _, arn := range policies {
+		if err := attachPolicyToRole(ctx, conn, roleName, arn); err != nil {
+			errs = append(errs, err)
+		}
+	}
+
+	return errors.Join(errs...)
+}
+
+func DeleteRole(ctx context.Context, conn *iam.Client, roleName string, forceDetach, hasInline, hasManaged bool) error {
+	if err := deleteRoleInstanceProfiles(ctx, conn, roleName); err != nil {
+		return err
+	}
+
+	if forceDetach || hasManaged {
+		policyARNs, err := findRoleAttachedPolicies(ctx, conn, roleName)
+
+		if err != nil {
+			return fmt.Errorf("reading IAM Policies attached to Role (%s): %w", roleName, err)
+		}
+
+		if err := deleteRolePolicyAttachments(ctx, conn, roleName, policyARNs); err != nil {
+			return err
+		}
+	}
+
+	if forceDetach || hasInline {
+		inlinePolicies, err := findRolePolicyNames(ctx, conn, roleName)
+
+		if err != nil {
+			return fmt.Errorf("reading IAM Role (%s) inline policies: %w", roleName, err)
+		}
+
+		if err := deleteRoleInlinePolicies(ctx, conn, roleName, inlinePolicies); err != nil {
+			return err
+		}
+	}
+
+	input := &iam.DeleteRoleInput{
+		RoleName: aws.String(roleName),
+	}
+
+	_, err := tfresource.RetryWhenIsA[*awstypes.DeleteConflictException](ctx, propagationTimeout, func() (interface{}, error) {
+		return conn.DeleteRole(ctx, input)
+	})
 
 	if errs.IsA[*awstypes.NoSuchEntityException](err) {
-		return nil, &retry.NotFoundError{
-			LastError:   err,
-			LastRequest: input,
-		}
+		return nil
+	}
+
+	return err
+}
+
+func deleteRoleInstanceProfiles(ctx context.Context, conn *iam.Client, roleName string) error {
+	instanceProfiles, err := findInstanceProfilesForRole(ctx, conn, roleName)
+
+	if tfresource.NotFound(err) {
+		return nil
 	}
 
 	if err != nil {
-		return nil, err
-	}
-
-	if output == nil || output.Role == nil {
-		return nil, tfresource.NewEmptyResultError(input)
-	}
-
-	return output.Role, nil
+		return fmt.Errorf("reading IAM Instance Profiles for Role (%s): %w", roleName, err)
+	}
+
+	var errsList []error
+
+	for _, instanceProfile := range instanceProfiles {
+		instanceProfileName := aws.ToString(instanceProfile.InstanceProfileName)
+		input := &iam.RemoveRoleFromInstanceProfileInput{
+			InstanceProfileName: aws.String(instanceProfileName),
+			RoleName:            aws.String(roleName),
+		}
+
+		_, err := conn.RemoveRoleFromInstanceProfile(ctx, input)
+
+		if errs.IsA[*awstypes.NoSuchEntityException](err) {
+			continue
+		}
+
+		if err != nil {
+			errsList = append(errsList, fmt.Errorf("removing IAM Role (%s) from Instance Profile (%s): %w", roleName, instanceProfileName, err))
+		}
+	}
+
+	return errors.Join(errsList...)
 }
 
 func findRoleAttachedPolicies(ctx context.Context, conn *iam.Client, roleName string) ([]string, error) {
->>>>>>> 790af985
 	input := &iam.ListAttachedRolePoliciesInput{
 		RoleName: aws.String(roleName),
 	}
@@ -1366,9 +1211,8 @@
 	return output, nil
 }
 
-<<<<<<< HEAD
-func deleteRolePolicyAttachments(ctx context.Context, conn *iam.IAM, roleName string, policyARNs []string) error {
-	var errs []error
+func deleteRolePolicyAttachments(ctx context.Context, conn *iam.Client, roleName string, policyARNs []string) error {
+	var errsList []error
 
 	for _, policyARN := range policyARNs {
 		input := &iam.DetachRolePolicyInput{
@@ -1376,24 +1220,21 @@
 			RoleName:  aws.String(roleName),
 		}
 
-		_, err := conn.DetachRolePolicyWithContext(ctx, input)
-
-		if tfawserr.ErrCodeEquals(err, iam.ErrCodeNoSuchEntityException) {
+		_, err := conn.DetachRolePolicy(ctx, input)
+
+		if errs.IsA[*awstypes.NoSuchEntityException](err) {
 			continue
 		}
 
 		if err != nil {
-			errs = append(errs, fmt.Errorf("detaching IAM Policy (%s) from Role (%s): %w", policyARN, roleName, err))
-		}
-	}
-
-	return errors.Join(errs...)
-}
-
-func findRolePolicyNames(ctx context.Context, conn *iam.IAM, roleName string) ([]string, error) {
-=======
+			errsList = append(errsList, fmt.Errorf("detaching IAM Policy (%s) from Role (%s): %w", policyARN, roleName, err))
+		}
+	}
+
+	return errors.Join(errsList...)
+}
+
 func findRolePolicyNames(ctx context.Context, conn *iam.Client, roleName string) ([]string, error) {
->>>>>>> 790af985
 	input := &iam.ListRolePoliciesInput{
 		RoleName: aws.String(roleName),
 	}
@@ -1424,36 +1265,8 @@
 	return output, nil
 }
 
-<<<<<<< HEAD
-func deleteRoleInlinePolicies(ctx context.Context, conn *iam.IAM, roleName string, policyNames []string) error {
-	var errs []error
-=======
-func deleteRolePolicyAttachments(ctx context.Context, conn *iam.Client, roleName string, policyARNs []string) error {
-	var errsList []error
-
-	for _, policyARN := range policyARNs {
-		input := &iam.DetachRolePolicyInput{
-			PolicyArn: aws.String(policyARN),
-			RoleName:  aws.String(roleName),
-		}
-
-		_, err := conn.DetachRolePolicy(ctx, input)
-
-		if errs.IsA[*awstypes.NoSuchEntityException](err) {
-			continue
-		}
-
-		if err != nil {
-			errsList = append(errsList, fmt.Errorf("detaching IAM Policy (%s) from Role (%s): %w", policyARN, roleName, err))
-		}
-	}
-
-	return errors.Join(errsList...)
-}
-
 func deleteRoleInlinePolicies(ctx context.Context, conn *iam.Client, roleName string, policyNames []string) error {
 	var errsList []error
->>>>>>> 790af985
 
 	for _, policyName := range policyNames {
 		if len(policyName) == 0 {
@@ -1484,22 +1297,7 @@
 		return nil
 	}
 
-<<<<<<< HEAD
 	var apiObjects []*iam.PutRolePolicyInput
-=======
-	tfMap := map[string]interface{}{}
-
-	tfMap["name"] = aws.ToString(apiObject.PolicyName)
-	tfMap["policy"] = aws.ToString(apiObject.PolicyDocument)
-
-	return tfMap
-}
-
-func flattenRoleInlinePolicies(apiObjects []*iam.PutRolePolicyInput) []interface{} {
-	if len(apiObjects) == 0 {
-		return nil
-	}
->>>>>>> 790af985
 
 	for policyName, policyDocument := range tfPoliciesMap {
 		apiObject := expandRoleInlinePolicy(roleName, policyName, policyDocument)
@@ -1524,38 +1322,8 @@
 	return apiObject
 }
 
-<<<<<<< HEAD
 func (r resourceIamRole) addRoleInlinePolicies(ctx context.Context, policies []*iam.PutRolePolicyInput) error {
-	conn := r.Meta().IAMConn(ctx)
-=======
-func expandRoleInlinePolicies(roleName string, tfList []interface{}) []*iam.PutRolePolicyInput {
-	if len(tfList) == 0 {
-		return nil
-	}
-
-	var apiObjects []*iam.PutRolePolicyInput
-
-	for _, tfMapRaw := range tfList {
-		tfMap, ok := tfMapRaw.(map[string]interface{})
-
-		if !ok {
-			continue
-		}
-
-		apiObject := expandRoleInlinePolicy(roleName, tfMap)
-
-		if apiObject == nil {
-			continue
-		}
-
-		apiObjects = append(apiObjects, apiObject)
-	}
-
-	return apiObjects
-}
-
-func addRoleInlinePolicies(ctx context.Context, conn *iam.Client, policies []*iam.PutRolePolicyInput) error {
->>>>>>> 790af985
+	conn := r.Meta().IAMClient(ctx)
 	var errs []error
 
 	for _, policy := range policies {
@@ -1571,7 +1339,6 @@
 	return errors.Join(errs...)
 }
 
-<<<<<<< HEAD
 func inlinePoliciesActualDiff(ctx context.Context, plan *resourceIamRoleData, state *resourceIamRoleData) bool {
 	roleName := state.Name.ValueString()
 
@@ -1590,7 +1357,7 @@
 	}
 
 	if len(readPolicies) == 0 && len(configPolicies) == 1 {
-		if equivalent, err := awspolicy.PoliciesAreEquivalent(`{}`, aws.StringValue(configPolicies[0].PolicyDocument)); err == nil && equivalent {
+		if equivalent, err := awspolicy.PoliciesAreEquivalent(`{}`, aws.ToString(configPolicies[0].PolicyDocument)); err == nil && equivalent {
 			return true
 		}
 	}
@@ -1599,105 +1366,6 @@
 		return false
 	}
 
-	matches := 0
-
-	for _, policyOne := range readPolicies {
-		for _, policyTwo := range configPolicies {
-			if aws.StringValue(policyOne.PolicyName) == aws.StringValue(policyTwo.PolicyName) {
-				matches++
-				if equivalent, err := awspolicy.PoliciesAreEquivalent(aws.StringValue(policyOne.PolicyDocument), aws.StringValue(policyTwo.PolicyDocument)); err != nil || !equivalent {
-					return false
-				}
-				break
-			}
-		}
-	}
-
-	return matches == len(readPolicies)
-}
-
-func (r resourceIamRole) readRoleInlinePolicies(ctx context.Context, roleName string) ([]*iam.PutRolePolicyInput, error) {
-	conn := r.Meta().IAMConn(ctx)
-
-=======
-func addRoleManagedPolicies(ctx context.Context, conn *iam.Client, roleName string, policies []*string) error {
-	var errsList []error
-
-	for _, arn := range policies {
-		if err := attachPolicyToRole(ctx, conn, roleName, aws.ToString(arn)); err != nil {
-			errsList = append(errsList, err)
-		}
-	}
-
-	return errors.Join(errsList...)
-}
-
-func readRoleInlinePolicies(ctx context.Context, conn *iam.Client, roleName string) ([]*iam.PutRolePolicyInput, error) {
->>>>>>> 790af985
-	policyNames, err := findRolePolicyNames(ctx, conn, roleName)
-
-	if err != nil {
-		return nil, err
-	}
-
-	var apiObjects []*iam.PutRolePolicyInput
-
-	for _, policyName := range policyNames {
-		output, err := conn.GetRolePolicy(ctx, &iam.GetRolePolicyInput{
-			RoleName:   aws.String(roleName),
-			PolicyName: aws.String(policyName),
-		})
-
-		if err != nil {
-			return nil, err
-		}
-
-		policy, err := url.QueryUnescape(aws.ToString(output.PolicyDocument))
-		if err != nil {
-			return nil, err
-		}
-
-		p, err := verify.LegacyPolicyNormalize(policy)
-		if err != nil {
-			return nil, fmt.Errorf("policy (%s) is invalid JSON: %w", p, err)
-		}
-
-		apiObject := &iam.PutRolePolicyInput{
-			RoleName:       aws.String(roleName),
-			PolicyDocument: aws.String(p),
-			PolicyName:     aws.String(policyName),
-		}
-
-		apiObjects = append(apiObjects, apiObject)
-	}
-
-	return apiObjects, nil
-}
-
-func flattenRoleInlinePolicies(apiObjects []*iam.PutRolePolicyInput) map[string]string {
-	if len(apiObjects) == 0 {
-		return nil
-	}
-
-	tfMap := make(map[string]string)
-
-<<<<<<< HEAD
-	for _, apiObject := range apiObjects {
-		if apiObject == nil {
-			continue
-=======
-	if len(readPolicies) == 0 && len(configPolicies) == 1 {
-		if equivalent, err := awspolicy.PoliciesAreEquivalent(`{}`, aws.ToString(configPolicies[0].PolicyDocument)); err == nil && equivalent {
-			return true
->>>>>>> 790af985
-		}
-
-		tfMap[aws.StringValue(apiObject.PolicyName)] = aws.StringValue(apiObject.PolicyDocument)
-	}
-
-<<<<<<< HEAD
-	return tfMap
-=======
 	matches := 0
 
 	for _, policyOne := range readPolicies {
@@ -1713,7 +1381,67 @@
 	}
 
 	return matches == len(readPolicies)
->>>>>>> 790af985
+}
+
+func (r resourceIamRole) readRoleInlinePolicies(ctx context.Context, roleName string) ([]*iam.PutRolePolicyInput, error) {
+	conn := r.Meta().IAMClient(ctx)
+
+	policyNames, err := findRolePolicyNames(ctx, conn, roleName)
+
+	if err != nil {
+		return nil, err
+	}
+
+	var apiObjects []*iam.PutRolePolicyInput
+
+	for _, policyName := range policyNames {
+		output, err := conn.GetRolePolicy(ctx, &iam.GetRolePolicyInput{
+			RoleName:   aws.String(roleName),
+			PolicyName: aws.String(policyName),
+		})
+
+		if err != nil {
+			return nil, err
+		}
+
+		policy, err := url.QueryUnescape(aws.ToString(output.PolicyDocument))
+		if err != nil {
+			return nil, err
+		}
+
+		p, err := verify.LegacyPolicyNormalize(policy)
+		if err != nil {
+			return nil, fmt.Errorf("policy (%s) is invalid JSON: %w", p, err)
+		}
+
+		apiObject := &iam.PutRolePolicyInput{
+			RoleName:       aws.String(roleName),
+			PolicyDocument: aws.String(p),
+			PolicyName:     aws.String(policyName),
+		}
+
+		apiObjects = append(apiObjects, apiObject)
+	}
+
+	return apiObjects, nil
+}
+
+func flattenRoleInlinePolicies(apiObjects []*iam.PutRolePolicyInput) map[string]string {
+	if len(apiObjects) == 0 {
+		return nil
+	}
+
+	tfMap := make(map[string]string)
+
+	for _, apiObject := range apiObjects {
+		if apiObject == nil {
+			continue
+		}
+
+		tfMap[aws.ToString(apiObject.PolicyName)] = aws.ToString(apiObject.PolicyDocument)
+	}
+
+	return tfMap
 }
 
 func roleTags(ctx context.Context, conn *iam.Client, identifier string) ([]awstypes.Tag, error) {
