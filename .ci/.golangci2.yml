issues:
  exclude-rules:
    - linters:
        - paralleltest
      text: "Function TestAcc"
    - linters:
        - tparallel
      text: "TestAcc"
    - linters:
        - unparam
      text: "always receives"
      # tfsdk: d.GetOkExists
    - linters:
        - staticcheck
      text: "SA1019: \\w+.GetOkExists is deprecated: usage is discouraged due to undefined behaviors and may be removed in a future version of the SDK"
      # tfsdk: schema.SchemaValidateFunc
    - linters:
        - staticcheck
      text: "SA1019: schema.SchemaValidateFunc is deprecated: please use SchemaValidateDiagFunc"
      # provider: acctest.ConfigAlternateRegionProvider
    - linters:
        - staticcheck
      text: "SA1019: acctest.ConfigAlternateRegionProvider is deprecated: Use ConfigMultipleRegionProvider instead"
      # tfsdk: MigrateState
    - linters:
        - staticcheck
      text: "MigrateState is deprecated and any new changes to a resource's schema should be handled by StateUpgraders."
      # Legacy CRUD
    - linters:
        - staticcheck
      text: "SA1019: \\w+.\\w+ is deprecated: Use \\w+Context or \\w+WithoutTimeout instead"
      # go: strings.Title
    - linters:
        - staticcheck
      text: "SA1019: strings.Title has been deprecated since Go 1.18 and an alternative has been available since Go 1.0"
    # Per-Service
    - linters:
        - staticcheck
      path: internal/service/auditmanager/
      text: "SA1019: apiObject.AwsServices is deprecated"
    - linters:
        - staticcheck
      path: internal/service/batch/
      text: "SA1019: apiObject.ImageId is deprecated: This field is deprecated"
    - linters:
        - staticcheck
      path: internal/service/chime/
      text: "SA1019: conn.\\w+ is deprecated: Replaced by \\w+ in the Amazon Chime SDK Voice Namespace"
    - linters:
        - staticcheck
      path: "internal/service/cloudfront"
      text: "SA1019: \\w+.(\\w+) is deprecated: This member has been deprecated"
    - linters:
        - staticcheck
      path: "internal/service/cloudtrail"
      text: "SA1019: \\w+.(\\w+) is deprecated: This member has been deprecated"
    - linters:
        - staticcheck
      path: internal/service/detective/
      text: "SA1019: member.VolumeUsageInBytes is deprecated: This property is deprecated. Use VolumeUsageByDatasourcePackage instead"
    - linters:
        - staticcheck
      path: internal/service/ecr/
      text: "SA1019: params.RegistryIds is deprecated: This field is deprecated."
    - linters:
        - staticcheck
      path: "internal/service/firehose"
      text: "SA1019: \\w+.(\\w+) is deprecated: (\\w+) has been deprecated"
    - linters:
        - staticcheck
      path: "internal/service/fsx"
      text: "SA1019: \\w+.(\\w+) is deprecated: This property is deprecated"
    - linters:
        - staticcheck
      path: internal/service/globalaccelerator/
      text: "SA1019: apiObject.IpFamily is deprecated: IpFamily has been replaced by IpAddressFamily"
    - linters:
        - staticcheck
      path: internal/service/guardduty/
      text: "SA1019: \\w+.\\w+ is deprecated. This (input|operation|parameter|field) is deprecated"
    - linters:
        - staticcheck
      path: internal/service/identitystore/
      text: "SA1019: \\w+.Filters is deprecated: Using filters with List\\w+ API is deprecated"
    - linters:
        - staticcheck
      path: internal/service/kms/
      text: "SA1019: [a-zA-Z0-9.]+.CustomerMasterKeySpec is deprecated: This field has been deprecated. Instead, use the KeySpec field"
    - linters:
        - staticcheck
      path: "internal/service/neptune"
      text: "SA1019: \\w+.(\\w+) is deprecated: (\\w+) has been deprecated"
    - linters:
        - staticcheck
      path: "internal/service/s3"
      text: "SA1019: \\w+.(\\w+) is deprecated: (\\w+) has been deprecated"
    - linters:
        - staticcheck
      path: "internal/service/s3"
      text: "SA1019: \\w+.(\\w+) is deprecated: This member has been deprecated"
    - linters:
        - staticcheck
      path: internal/service/securityhub/
      text: "SA1019: \\w+.(\\w+) is deprecated:"
    - linters:
        - staticcheck
      path: internal/service/servicediscovery/
      text: "SA1019: \\w+.(\\w+) is deprecated:"
    - linters:
        - staticcheck
      path: internal/service/wafv2/
      text: "SA1019: \\w+.(\\w+) is deprecated: Deprecated. Use"
    - linters:
        - staticcheck
      path: internal/service/worklink/
      text: "SA1019: \\w+.(\\w+) is deprecated: Amazon WorkLink is no longer supported. This will be removed in a future version of the SDK."
  max-per-linter: 0
  max-same-issues: 0

linters:
  disable-all: true
  enable:
    - asasalint
    - asciicheck
    - containedctx
    - contextcheck
    - dogsled
    - durationcheck
    - errcheck
    - errname
    - errorlint
    - exportloopref
    - goconst
    - gocritic
    - gofmt
    - gosimple
    - govet
    - ineffassign
    - makezero
    - misspell
    - mnd
    - nakedret
    - nilerr
    - nolintlint
    - nosprintfhostport
    - paralleltest
    - predeclared
    - revive
    - staticcheck
    - stylecheck
    - tenv
    - tparallel
    - typecheck
    - unconvert
    - unparam
    - unused
    - usestdlibvars
    - whitespace
    # - perfsprint
    # - thelper

linters-settings:
  dogsled:
    max-blank-identifiers: 3
  errcheck:
    ignore: github.com/hashicorp/terraform-plugin-sdk/v2/helper/schema:ForceNew|Set,fmt:.*,io:Close
  errorlint:
    errorf: false
  goconst:
    ignore-tests: true
    min-occurrences: 6
  gocritic:
    enabled-tags:
      - diagnostic
    disabled-tags:
      - style
      - performance
      - experimental
      - opinionated
<<<<<<< HEAD
  gomnd:
    settings:
      mnd:
        checks:
          - argument
        ignored-functions:
          # AWS Go SDK
          - aws.Int32
          - aws.Int64
          - request.ConstantWaiterDelay
          - request.WithWaiterMaxAttempts
          # AWS Provider
          - nullable.*
          - tfresource.Retry*
          - tfresource.With*
          - verify.ValidIAMPolicyJSON
          # Terraform Plugin SDK
          - retry.RetryContext
          - schema.DefaultTimeout
          - validation.*
          # Terraform Plugin Framework
          - int64validator.*
          - listvalidator.*
          - setvalidator.*
          - stringvalidator.*
          - SetDefaultCreateTimeout
          - SetDefaultReadTimeout
          - SetDefaultUpdateTimeout
          - SetDefaultDeleteTimeout
          # Go
          - make
          - strconv.FormatFloat
          - strconv.FormatInt
          - strconv.ParseFloat
          - strconv.ParseInt
          - strings.SplitN
=======
  mnd:
    checks:
      - argument
    ignored-functions:
      # AWS Go SDK
      - aws.Int32
      - aws.Int64
      - request.ConstantWaiterDelay
      - request.WithWaiterMaxAttempts
      # AWS Provider
      - nullable.*
      - tfresource.Retry*
      - tfresource.With*
      # Terraform Plugin SDK
      - retry.RetryContext
      - schema.DefaultTimeout
      - validation.*
      # Terraform Plugin Framework
      - int64validator.*
      - listvalidator.*
      - setvalidator.*
      - stringvalidator.*
      - SetDefaultCreateTimeout
      - SetDefaultReadTimeout
      - SetDefaultUpdateTimeout
      - SetDefaultDeleteTimeout
      # Go
      - make
      - strconv.FormatFloat
      - strconv.FormatInt
      - strconv.ParseFloat
      - strconv.ParseInt
      - strings.SplitN
>>>>>>> 4ca35ada
  nolintlint:
    allow-unused: false
    allow-leading-space: false
    require-explanation: true
    require-specific: true
    allow-no-explanation:
      - mnd
      - paralleltest
      - tparallel
      - unparam
  predeclared:
    ignore: cap,close,copy,delete,len,new
  revive:
    # Recommended configuration.
    # See https://github.com/mgechev/revive#recommended-configuration.
    ignore-generated-header: true
    severity: warning
    confidence: 0.8
    error-code: 0
    warning-code: 0
    rules:
      - name: atomic
      - name: blank-imports
      - name: context-as-argument
      - name: context-keys-type
      - name: dot-imports
      - name: empty-block
      - name: error-naming
      - name: error-return
      # - name: error-strings
      - name: errorf
      # - name: exported
      # - name: if-return
      # - name: increment-decrement
      # - name: indent-error-flow
      - name: package-comments
      - name: range
      - name: receiver-naming
      # - name: redefines-builtin-id
      - name: superfluous-else
      - name: time-naming
      # - name: unexported-return
      - name: unreachable-code
      # - name: unused-parameter
      - name: var-declaration
      # - name: var-naming
  staticcheck:
    checks: ["all"]
  stylecheck:
    checks: ["all", "-ST1005", "-ST1003"]
    initialisms: ["ACL", "ACM", "ACMPCA", "ACMPCA", "AMI", "API", "APIGateway", "AppConfig", "AppMesh", "AppSync", "ARN", "ASG", "ASN", "AutoScaling", "BGP", "BYOIP", "CIDR", "CloudFormation", "CloudFront", "CloudWatch", "CMK", "CNAME", "CoIP", "CPU", "CSS", "CSV", "DAX", "DB", "DHCP", "DKIM", "DLM", "DMS", "DNS", "DNSSEC", "DocDB", "DocDB", "DynamoDB", "DynamoDB", "EBS", "EC2", "ECMP", "ECR", "ECS", "EFS", "EIP", "EKS", "ElastiCache", "Elasticsearch", "ELB", "EMR", "FIFO", "FMS", "FQDNS", "FSx", "FSx", "GameLift", "GCM", "GP2", "GP3", "GraphQL", "GRPC", "GuardDuty", "HAProxy", "HSM", "HTTP", "HTTPS", "HVM", "IAM", "IoT", "IP", "IPAM", "IPSet", "iSCSI", "JDBC", "JSON", "KMS", "MFA", "MSK", "MWAA", "MySQL", "NFS", "OAuth", "OIDC", "OpsWorks", "PHP", "PITR", "POSIX", "PreCheck", "QLDB", "RabbitMQ", "RDS", "RFC", "SageMaker", "SASL", "SFN", "SMB", "SMS", "SMTP", "SNS", "SQL", "SQS", "SSH", "SSL", "SSM", "SSO", "STS", "SWF", "TCP", "TLS", "TTL", "URI", "URL", "VGW", "VoIP", "VPC", "VPN", "WAF", "WAFV2", "WorkGroup", "WorkLink", "WorkSpaces", "XRay", "XSS", "YAML"]

run:
  timeout: 75m<|MERGE_RESOLUTION|>--- conflicted
+++ resolved
@@ -177,44 +177,6 @@
       - performance
       - experimental
       - opinionated
-<<<<<<< HEAD
-  gomnd:
-    settings:
-      mnd:
-        checks:
-          - argument
-        ignored-functions:
-          # AWS Go SDK
-          - aws.Int32
-          - aws.Int64
-          - request.ConstantWaiterDelay
-          - request.WithWaiterMaxAttempts
-          # AWS Provider
-          - nullable.*
-          - tfresource.Retry*
-          - tfresource.With*
-          - verify.ValidIAMPolicyJSON
-          # Terraform Plugin SDK
-          - retry.RetryContext
-          - schema.DefaultTimeout
-          - validation.*
-          # Terraform Plugin Framework
-          - int64validator.*
-          - listvalidator.*
-          - setvalidator.*
-          - stringvalidator.*
-          - SetDefaultCreateTimeout
-          - SetDefaultReadTimeout
-          - SetDefaultUpdateTimeout
-          - SetDefaultDeleteTimeout
-          # Go
-          - make
-          - strconv.FormatFloat
-          - strconv.FormatInt
-          - strconv.ParseFloat
-          - strconv.ParseInt
-          - strings.SplitN
-=======
   mnd:
     checks:
       - argument
@@ -228,6 +190,7 @@
       - nullable.*
       - tfresource.Retry*
       - tfresource.With*
+          - verify.ValidIAMPolicyJSON
       # Terraform Plugin SDK
       - retry.RetryContext
       - schema.DefaultTimeout
@@ -248,7 +211,6 @@
       - strconv.ParseFloat
       - strconv.ParseInt
       - strings.SplitN
->>>>>>> 4ca35ada
   nolintlint:
     allow-unused: false
     allow-leading-space: false
