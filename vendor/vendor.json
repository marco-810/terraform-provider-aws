{
<<<<<<< HEAD
    "comment": "",
    "ignore": "appengine test github.com/hashicorp/nomad/ github.com/hashicorp/terraform/backend",
    "package": [{
            "checksumSHA1": "PYNaEEt9v8iAvGVUD4do0YIeR1A=",
            "path": "github.com/Azure/go-ntlmssp",
            "revision": "c92175d540060095c69ced311f76aea56c83ecdb",
            "revisionTime": "2017-08-03T03:49:30Z"
        },
        {
            "checksumSHA1": "LLVyR2dAgkihu0+HdZF+JK0gMMs=",
            "path": "github.com/agl/ed25519",
            "revision": "278e1ec8e8a6e017cd07577924d6766039146ced",
            "revisionTime": "2015-08-30T18:26:16Z"
        },
        {
            "checksumSHA1": "30PBqj9BW03KCVqASvLg3bR+xYc=",
            "path": "github.com/agl/ed25519/edwards25519",
            "revision": "278e1ec8e8a6e017cd07577924d6766039146ced",
            "revisionTime": "2015-08-30T18:26:16Z"
        },
        {
            "checksumSHA1": "FIL83loX9V9APvGQIjJpbxq53F0=",
            "path": "github.com/apparentlymart/go-cidr/cidr",
            "revision": "7e4b007599d4e2076d9a81be723b3912852dda2c",
            "revisionTime": "2017-04-18T07:21:50Z"
        },
        {
            "checksumSHA1": "+2yCNqbcf7VcavAptooQReTGiHY=",
            "path": "github.com/apparentlymart/go-rundeck-api",
            "revision": "f6af74d34d1ef69a511c59173876fc1174c11f0d",
            "revisionTime": "2016-08-26T14:30:32Z"
        },
        {
            "checksumSHA1": "l0iFqayYAaEip6Olaq3/LCOa/Sg=",
            "path": "github.com/armon/circbuf",
            "revision": "bbbad097214e2918d8543d5201d12bfd7bca254d",
            "revisionTime": "2015-08-27T00:49:46Z"
        },
        {
            "checksumSHA1": "GCTVJ1J/SGZstNZauuLAnTFOhGA=",
            "path": "github.com/armon/go-radix",
            "revision": "1fca145dffbcaa8fe914309b1ec0cfc67500fe61",
            "revisionTime": "2017-07-27T15:54:43Z"
        },
        {
            "checksumSHA1": "R4tJRKGa+b8Bxxxl+AVphFeGDGI=",
            "path": "github.com/aws/aws-sdk-go/aws",
            "revision": "2dd0010a66ff968eb03c2507cfb5deab080c5d93",
            "revisionTime": "2017-09-01T18:33:42Z",
            "version": "v1.10.37",
            "versionExact": "v1.10.37"
        },
        {
            "checksumSHA1": "DtuTqKH29YnLjrIJkRYX0HQtXY0=",
            "path": "github.com/aws/aws-sdk-go/aws/arn",
            "revision": "2dd0010a66ff968eb03c2507cfb5deab080c5d93",
            "revisionTime": "2017-09-01T18:33:42Z",
            "version": "v1.10.37",
            "versionExact": "v1.10.37"
        },
        {
            "checksumSHA1": "Y9W+4GimK4Fuxq+vyIskVYFRnX4=",
            "path": "github.com/aws/aws-sdk-go/aws/awserr",
            "revision": "2dd0010a66ff968eb03c2507cfb5deab080c5d93",
            "revisionTime": "2017-09-01T18:33:42Z",
            "version": "v1.10.37",
            "versionExact": "v1.10.37"
        },
        {
            "checksumSHA1": "yyYr41HZ1Aq0hWc3J5ijXwYEcac=",
            "path": "github.com/aws/aws-sdk-go/aws/awsutil",
            "revision": "2dd0010a66ff968eb03c2507cfb5deab080c5d93",
            "revisionTime": "2017-09-01T18:33:42Z",
            "version": "v1.10.37",
            "versionExact": "v1.10.37"
        },
        {
            "checksumSHA1": "n98FANpNeRT5kf6pizdpI7nm6Sw=",
            "path": "github.com/aws/aws-sdk-go/aws/client",
            "revision": "2dd0010a66ff968eb03c2507cfb5deab080c5d93",
            "revisionTime": "2017-09-01T18:33:42Z",
            "version": "v1.10.37",
            "versionExact": "v1.10.37"
        },
        {
            "checksumSHA1": "ieAJ+Cvp/PKv1LpUEnUXpc3OI6E=",
            "path": "github.com/aws/aws-sdk-go/aws/client/metadata",
            "revision": "2dd0010a66ff968eb03c2507cfb5deab080c5d93",
            "revisionTime": "2017-09-01T18:33:42Z",
            "version": "v1.10.37",
            "versionExact": "v1.10.37"
        },
        {
            "checksumSHA1": "7/8j/q0TWtOgXyvEcv4B2Dhl00o=",
            "path": "github.com/aws/aws-sdk-go/aws/corehandlers",
            "revision": "2dd0010a66ff968eb03c2507cfb5deab080c5d93",
            "revisionTime": "2017-09-01T18:33:42Z",
            "version": "v1.10.37",
            "versionExact": "v1.10.37"
        },
        {
            "checksumSHA1": "Y+cPwQL0dZMyqp3wI+KJWmA9KQ8=",
            "path": "github.com/aws/aws-sdk-go/aws/credentials",
            "revision": "2dd0010a66ff968eb03c2507cfb5deab080c5d93",
            "revisionTime": "2017-09-01T18:33:42Z",
            "version": "v1.10.37",
            "versionExact": "v1.10.37"
        },
        {
            "checksumSHA1": "u3GOAJLmdvbuNUeUEcZSEAOeL/0=",
            "path": "github.com/aws/aws-sdk-go/aws/credentials/ec2rolecreds",
            "revision": "2dd0010a66ff968eb03c2507cfb5deab080c5d93",
            "revisionTime": "2017-09-01T18:33:42Z",
            "version": "v1.10.37",
            "versionExact": "v1.10.37"
        },
        {
            "checksumSHA1": "NUJUTWlc1sV8b7WjfiYc4JZbXl0=",
            "path": "github.com/aws/aws-sdk-go/aws/credentials/endpointcreds",
            "revision": "2dd0010a66ff968eb03c2507cfb5deab080c5d93",
            "revisionTime": "2017-09-01T18:33:42Z",
            "version": "v1.10.37",
            "versionExact": "v1.10.37"
        },
        {
            "checksumSHA1": "JEYqmF83O5n5bHkupAzA6STm0no=",
            "path": "github.com/aws/aws-sdk-go/aws/credentials/stscreds",
            "revision": "2dd0010a66ff968eb03c2507cfb5deab080c5d93",
            "revisionTime": "2017-09-01T18:33:42Z",
            "version": "v1.10.37",
            "versionExact": "v1.10.37"
        },
        {
            "checksumSHA1": "ZdtYh3ZHSgP/WEIaqwJHTEhpkbs=",
            "path": "github.com/aws/aws-sdk-go/aws/defaults",
            "revision": "2dd0010a66ff968eb03c2507cfb5deab080c5d93",
            "revisionTime": "2017-09-01T18:33:42Z",
            "version": "v1.10.37",
            "versionExact": "v1.10.37"
        },
        {
            "checksumSHA1": "/EXbk/z2TWjWc1Hvb4QYs3Wmhb8=",
            "path": "github.com/aws/aws-sdk-go/aws/ec2metadata",
            "revision": "2dd0010a66ff968eb03c2507cfb5deab080c5d93",
            "revisionTime": "2017-09-01T18:33:42Z",
            "version": "v1.10.37",
            "versionExact": "v1.10.37"
        },
        {
            "checksumSHA1": "4nYrom/vWxOflVaFv8/E3B5jQfw=",
            "path": "github.com/aws/aws-sdk-go/aws/endpoints",
            "revision": "2dd0010a66ff968eb03c2507cfb5deab080c5d93",
            "revisionTime": "2017-09-01T18:33:42Z",
            "version": "v1.10.37",
            "versionExact": "v1.10.37"
        },
        {
            "checksumSHA1": "n/tgGgh0wICYu+VDYSqlsRy4w9s=",
            "path": "github.com/aws/aws-sdk-go/aws/request",
            "revision": "2dd0010a66ff968eb03c2507cfb5deab080c5d93",
            "revisionTime": "2017-09-01T18:33:42Z",
            "version": "v1.10.37",
            "versionExact": "v1.10.37"
        },
        {
            "checksumSHA1": "SK5Mn4Ga9+equOQTYA1DTSb3LWY=",
            "path": "github.com/aws/aws-sdk-go/aws/session",
            "revision": "2dd0010a66ff968eb03c2507cfb5deab080c5d93",
            "revisionTime": "2017-09-01T18:33:42Z",
            "version": "v1.10.37",
            "versionExact": "v1.10.37"
        },
        {
            "checksumSHA1": "iywvraxbXf3A/FOzFWjKfBBEQRA=",
            "path": "github.com/aws/aws-sdk-go/aws/signer/v4",
            "revision": "2dd0010a66ff968eb03c2507cfb5deab080c5d93",
            "revisionTime": "2017-09-01T18:33:42Z",
            "version": "v1.10.37",
            "versionExact": "v1.10.37"
        },
        {
            "checksumSHA1": "04ypv4x12l4q0TksA1zEVsmgpvw=",
            "path": "github.com/aws/aws-sdk-go/internal/shareddefaults",
            "revision": "2dd0010a66ff968eb03c2507cfb5deab080c5d93",
            "revisionTime": "2017-09-01T18:33:42Z",
            "version": "v1.10.37",
            "versionExact": "v1.10.37"
        },
        {
            "checksumSHA1": "wk7EyvDaHwb5qqoOP/4d3cV0708=",
            "path": "github.com/aws/aws-sdk-go/private/protocol",
            "revision": "2dd0010a66ff968eb03c2507cfb5deab080c5d93",
            "revisionTime": "2017-09-01T18:33:42Z",
            "version": "v1.10.37",
            "versionExact": "v1.10.37"
        },
        {
            "checksumSHA1": "1QmQ3FqV37w0Zi44qv8pA1GeR0A=",
            "path": "github.com/aws/aws-sdk-go/private/protocol/ec2query",
            "revision": "2dd0010a66ff968eb03c2507cfb5deab080c5d93",
            "revisionTime": "2017-09-01T18:33:42Z",
            "version": "v1.10.37",
            "versionExact": "v1.10.37"
        },
        {
            "checksumSHA1": "O6hcK24yI6w7FA+g4Pbr+eQ7pys=",
            "path": "github.com/aws/aws-sdk-go/private/protocol/json/jsonutil",
            "revision": "2dd0010a66ff968eb03c2507cfb5deab080c5d93",
            "revisionTime": "2017-09-01T18:33:42Z",
            "version": "v1.10.37",
            "versionExact": "v1.10.37"
        },
        {
            "checksumSHA1": "R00RL5jJXRYq1iiK1+PGvMfvXyM=",
            "path": "github.com/aws/aws-sdk-go/private/protocol/jsonrpc",
            "revision": "2dd0010a66ff968eb03c2507cfb5deab080c5d93",
            "revisionTime": "2017-09-01T18:33:42Z",
            "version": "v1.10.37",
            "versionExact": "v1.10.37"
        },
        {
            "checksumSHA1": "ZqY5RWavBLWTo6j9xqdyBEaNFRk=",
            "path": "github.com/aws/aws-sdk-go/private/protocol/query",
            "revision": "2dd0010a66ff968eb03c2507cfb5deab080c5d93",
            "revisionTime": "2017-09-01T18:33:42Z",
            "version": "v1.10.37",
            "versionExact": "v1.10.37"
        },
        {
            "checksumSHA1": "Drt1JfLMa0DQEZLWrnMlTWaIcC8=",
            "path": "github.com/aws/aws-sdk-go/private/protocol/query/queryutil",
            "revision": "2dd0010a66ff968eb03c2507cfb5deab080c5d93",
            "revisionTime": "2017-09-01T18:33:42Z",
            "version": "v1.10.37",
            "versionExact": "v1.10.37"
        },
        {
            "checksumSHA1": "VCTh+dEaqqhog5ncy/WTt9+/gFM=",
            "path": "github.com/aws/aws-sdk-go/private/protocol/rest",
            "revision": "2dd0010a66ff968eb03c2507cfb5deab080c5d93",
            "revisionTime": "2017-09-01T18:33:42Z",
            "version": "v1.10.37",
            "versionExact": "v1.10.37"
        },
        {
            "checksumSHA1": "Rpu8KBtHZgvhkwHxUfaky+qW+G4=",
            "path": "github.com/aws/aws-sdk-go/private/protocol/restjson",
            "revision": "2dd0010a66ff968eb03c2507cfb5deab080c5d93",
            "revisionTime": "2017-09-01T18:33:42Z",
            "version": "v1.10.37",
            "versionExact": "v1.10.37"
        },
        {
            "checksumSHA1": "ODo+ko8D6unAxZuN1jGzMcN4QCc=",
            "path": "github.com/aws/aws-sdk-go/private/protocol/restxml",
            "revision": "2dd0010a66ff968eb03c2507cfb5deab080c5d93",
            "revisionTime": "2017-09-01T18:33:42Z",
            "version": "v1.10.37",
            "versionExact": "v1.10.37"
        },
        {
            "checksumSHA1": "0qYPUga28aQVkxZgBR3Z86AbGUQ=",
            "path": "github.com/aws/aws-sdk-go/private/protocol/xml/xmlutil",
            "revision": "2dd0010a66ff968eb03c2507cfb5deab080c5d93",
            "revisionTime": "2017-09-01T18:33:42Z",
            "version": "v1.10.37",
            "versionExact": "v1.10.37"
        },
        {
            "checksumSHA1": "F6mth+G7dXN1GI+nktaGo8Lx8aE=",
            "path": "github.com/aws/aws-sdk-go/private/signer/v2",
            "revision": "2dd0010a66ff968eb03c2507cfb5deab080c5d93",
            "revisionTime": "2017-09-01T18:33:42Z",
            "version": "v1.10.37",
            "versionExact": "v1.10.37"
        },
        {
            "checksumSHA1": "BXuQo73qo4WLmc+TdE5pAwalLUQ=",
            "path": "github.com/aws/aws-sdk-go/service/acm",
            "revision": "2dd0010a66ff968eb03c2507cfb5deab080c5d93",
            "revisionTime": "2017-09-01T18:33:42Z",
            "version": "v1.10.37",
            "versionExact": "v1.10.37"
        },
        {
            "checksumSHA1": "yKXkhhDv9rWmn8GofXPBoN6k730=",
            "path": "github.com/aws/aws-sdk-go/service/apigateway",
            "revision": "2dd0010a66ff968eb03c2507cfb5deab080c5d93",
            "revisionTime": "2017-09-01T18:33:42Z",
            "version": "v1.10.37",
            "versionExact": "v1.10.37"
        },
        {
            "checksumSHA1": "8nby/zySa8zYFPMamvrvkk5BOUE=",
            "path": "github.com/aws/aws-sdk-go/service/applicationautoscaling",
            "revision": "2dd0010a66ff968eb03c2507cfb5deab080c5d93",
            "revisionTime": "2017-09-01T18:33:42Z",
            "version": "v1.10.37",
            "versionExact": "v1.10.37"
        },
        {
            "checksumSHA1": "/C4QDOmEP7t8vawBcB7a2ygaXuI=",
            "path": "github.com/aws/aws-sdk-go/service/athena",
            "revision": "2dd0010a66ff968eb03c2507cfb5deab080c5d93",
            "revisionTime": "2017-09-01T18:33:42Z",
            "version": "v1.10.37",
            "versionExact": "v1.10.37"
        },
        {
            "checksumSHA1": "Tl/cvRil/SnTPh7HymTSgOp38/U=",
            "path": "github.com/aws/aws-sdk-go/service/autoscaling",
            "revision": "2dd0010a66ff968eb03c2507cfb5deab080c5d93",
            "revisionTime": "2017-09-01T18:33:42Z",
            "version": "v1.10.37",
            "versionExact": "v1.10.37"
        },
        {
            "checksumSHA1": "oPNv+5p2pAZlqSv8SmxbNt2gxYI=",
            "path": "github.com/aws/aws-sdk-go/service/batch",
            "revision": "2dd0010a66ff968eb03c2507cfb5deab080c5d93",
            "revisionTime": "2017-09-01T18:33:42Z",
            "version": "v1.10.37",
            "versionExact": "v1.10.37"
        },
        {
            "checksumSHA1": "Z6mv349IWcg2A8ib0BuOiCJ6X8Q=",
            "path": "github.com/aws/aws-sdk-go/service/cloudformation",
            "revision": "2dd0010a66ff968eb03c2507cfb5deab080c5d93",
            "revisionTime": "2017-09-01T18:33:42Z",
            "version": "v1.10.37",
            "versionExact": "v1.10.37"
        },
        {
            "checksumSHA1": "rjq4ZWRUGvQDjnXeflafkCWYsFU=",
            "path": "github.com/aws/aws-sdk-go/service/cloudfront",
            "revision": "2dd0010a66ff968eb03c2507cfb5deab080c5d93",
            "revisionTime": "2017-09-01T18:33:42Z",
            "version": "v1.10.37",
            "versionExact": "v1.10.37"
        },
        {
            "checksumSHA1": "korrMGve3O88cRKjQ+27MK4CqAM=",
            "path": "github.com/aws/aws-sdk-go/service/cloudsearch",
            "revision": "826ec2077453adc020e9836a15fa704de931b4e6",
            "revisionTime": "2017-08-24T00:57:25Z"
        },
        {
            "checksumSHA1": "59kV70/8PuutX4eFkGfCCtdunIA=",
            "path": "github.com/aws/aws-sdk-go/service/cloudtrail",
            "revision": "2dd0010a66ff968eb03c2507cfb5deab080c5d93",
            "revisionTime": "2017-09-01T18:33:42Z",
            "version": "v1.10.37",
            "versionExact": "v1.10.37"
        },
        {
            "checksumSHA1": "zm2qDEBdcJSJI3PGcE2UVr6Cxmc=",
            "path": "github.com/aws/aws-sdk-go/service/cloudwatch",
            "revision": "2dd0010a66ff968eb03c2507cfb5deab080c5d93",
            "revisionTime": "2017-09-01T18:33:42Z",
            "version": "v1.10.37",
            "versionExact": "v1.10.37"
        },
        {
            "checksumSHA1": "puxztE1Umuw+w1CTBmo3hsRItGE=",
            "path": "github.com/aws/aws-sdk-go/service/cloudwatchevents",
            "revision": "2dd0010a66ff968eb03c2507cfb5deab080c5d93",
            "revisionTime": "2017-09-01T18:33:42Z",
            "version": "v1.10.37",
            "versionExact": "v1.10.37"
        },
        {
            "checksumSHA1": "0w5/i4GBC7HxyvMXax/8oiTjLQE=",
            "path": "github.com/aws/aws-sdk-go/service/cloudwatchlogs",
            "revision": "2dd0010a66ff968eb03c2507cfb5deab080c5d93",
            "revisionTime": "2017-09-01T18:33:42Z",
            "version": "v1.10.37",
            "versionExact": "v1.10.37"
        },
        {
            "checksumSHA1": "ke7ciG4pxLLU5Ohgu9PCLtBkF7A=",
            "path": "github.com/aws/aws-sdk-go/service/codebuild",
            "revision": "2dd0010a66ff968eb03c2507cfb5deab080c5d93",
            "revisionTime": "2017-09-01T18:33:42Z",
            "version": "v1.10.37",
            "versionExact": "v1.10.37"
        },
        {
            "checksumSHA1": "XkyZPfxHxB3ohK+/qdF54nvMS0o=",
            "path": "github.com/aws/aws-sdk-go/service/codecommit",
            "revision": "2dd0010a66ff968eb03c2507cfb5deab080c5d93",
            "revisionTime": "2017-09-01T18:33:42Z",
            "version": "v1.10.37",
            "versionExact": "v1.10.37"
        },
        {
            "checksumSHA1": "QJYewZzcmPbuN27AWiQ6XKQ9Vrw=",
            "path": "github.com/aws/aws-sdk-go/service/codedeploy",
            "revision": "2dd0010a66ff968eb03c2507cfb5deab080c5d93",
            "revisionTime": "2017-09-01T18:33:42Z",
            "version": "v1.10.37",
            "versionExact": "v1.10.37"
        },
        {
            "checksumSHA1": "pL/7qVyn6qVry1uJ0Nw4/8tkGLM=",
            "path": "github.com/aws/aws-sdk-go/service/codepipeline",
            "revision": "2dd0010a66ff968eb03c2507cfb5deab080c5d93",
            "revisionTime": "2017-09-01T18:33:42Z",
            "version": "v1.10.37",
            "versionExact": "v1.10.37"
        },
        {
            "checksumSHA1": "7bm1eOY2oKYSesmEOd1qXvTRH2s=",
            "path": "github.com/aws/aws-sdk-go/service/cognitoidentity",
            "revision": "2dd0010a66ff968eb03c2507cfb5deab080c5d93",
            "revisionTime": "2017-09-01T18:33:42Z",
            "version": "v1.10.37",
            "versionExact": "v1.10.37"
        },
        {
            "checksumSHA1": "ouZ4H9foNRBFaElXZbpi5C3pqDQ=",
            "path": "github.com/aws/aws-sdk-go/service/cognitoidentityprovider",
            "revision": "2dd0010a66ff968eb03c2507cfb5deab080c5d93",
            "revisionTime": "2017-09-01T18:33:42Z",
            "version": "v1.10.37",
            "versionExact": "v1.10.37"
        },
        {
            "checksumSHA1": "V3QpE1495nFtpAOw24WY6AsVT1w=",
            "path": "github.com/aws/aws-sdk-go/service/configservice",
            "revision": "2dd0010a66ff968eb03c2507cfb5deab080c5d93",
            "revisionTime": "2017-09-01T18:33:42Z",
            "version": "v1.10.37",
            "versionExact": "v1.10.37"
        },
        {
            "checksumSHA1": "8UoYKgC9u/gjExZe4a6ZZf4dDl8=",
            "path": "github.com/aws/aws-sdk-go/service/databasemigrationservice",
            "revision": "2dd0010a66ff968eb03c2507cfb5deab080c5d93",
            "revisionTime": "2017-09-01T18:33:42Z",
            "version": "v1.10.37",
            "versionExact": "v1.10.37"
        },
        {
            "checksumSHA1": "HfaX42uqVu9hosilU6JwEQhgI/o=",
            "path": "github.com/aws/aws-sdk-go/service/devicefarm",
            "revision": "2dd0010a66ff968eb03c2507cfb5deab080c5d93",
            "revisionTime": "2017-09-01T18:33:42Z",
            "version": "v1.10.37",
            "versionExact": "v1.10.37"
        },
        {
            "checksumSHA1": "1O8BtYGfkXglIqgl/uxunrq3Djs=",
            "path": "github.com/aws/aws-sdk-go/service/directoryservice",
            "revision": "2dd0010a66ff968eb03c2507cfb5deab080c5d93",
            "revisionTime": "2017-09-01T18:33:42Z",
            "version": "v1.10.37",
            "versionExact": "v1.10.37"
        },
        {
            "checksumSHA1": "Qk98eGaCDibYSf0u3E2q7fAGnbY=",
            "path": "github.com/aws/aws-sdk-go/service/dynamodb",
            "revision": "2dd0010a66ff968eb03c2507cfb5deab080c5d93",
            "revisionTime": "2017-09-01T18:33:42Z",
            "version": "v1.10.37",
            "versionExact": "v1.10.37"
        },
        {
            "checksumSHA1": "MAB7R9NXK1tsvGsA0qrgvODtTKY=",
            "path": "github.com/aws/aws-sdk-go/service/ec2",
            "revision": "2dd0010a66ff968eb03c2507cfb5deab080c5d93",
            "revisionTime": "2017-09-01T18:33:42Z",
            "version": "v1.10.37",
            "versionExact": "v1.10.37"
        },
        {
            "checksumSHA1": "YNq7YhasHn9ceelWX2aG0Cg0Ga0=",
            "path": "github.com/aws/aws-sdk-go/service/ecr",
            "revision": "2dd0010a66ff968eb03c2507cfb5deab080c5d93",
            "revisionTime": "2017-09-01T18:33:42Z",
            "version": "v1.10.37",
            "versionExact": "v1.10.37"
        },
        {
            "checksumSHA1": "ybOZuEwB/cI6Ga3mjLFUGmE7qF8=",
            "path": "github.com/aws/aws-sdk-go/service/ecs",
            "revision": "2dd0010a66ff968eb03c2507cfb5deab080c5d93",
            "revisionTime": "2017-09-01T18:33:42Z",
            "version": "v1.10.37",
            "versionExact": "v1.10.37"
        },
        {
            "checksumSHA1": "pBkeSL8bCEbz/6ub0Jr6NsjQPSc=",
            "path": "github.com/aws/aws-sdk-go/service/efs",
            "revision": "2dd0010a66ff968eb03c2507cfb5deab080c5d93",
            "revisionTime": "2017-09-01T18:33:42Z",
            "version": "v1.10.37",
            "versionExact": "v1.10.37"
        },
        {
            "checksumSHA1": "4a4FO9D6RQluAwyYEW5H6p0Nz7I=",
            "path": "github.com/aws/aws-sdk-go/service/elasticache",
            "revision": "2dd0010a66ff968eb03c2507cfb5deab080c5d93",
            "revisionTime": "2017-09-01T18:33:42Z",
            "version": "v1.10.37",
            "versionExact": "v1.10.37"
        },
        {
            "checksumSHA1": "RzBRmfKefl+oBHDzrtsuxv8ycKE=",
            "path": "github.com/aws/aws-sdk-go/service/elasticbeanstalk",
            "revision": "2dd0010a66ff968eb03c2507cfb5deab080c5d93",
            "revisionTime": "2017-09-01T18:33:42Z",
            "version": "v1.10.37",
            "versionExact": "v1.10.37"
        },
        {
            "checksumSHA1": "wca8VaMOBpTBJUjVlfceB+RI/aw=",
            "path": "github.com/aws/aws-sdk-go/service/elasticsearchservice",
            "revision": "2dd0010a66ff968eb03c2507cfb5deab080c5d93",
            "revisionTime": "2017-09-01T18:33:42Z",
            "version": "v1.10.37",
            "versionExact": "v1.10.37"
        },
        {
            "checksumSHA1": "zMFn+iotI5JIiB9HFRo6BiX6CZE=",
            "path": "github.com/aws/aws-sdk-go/service/elastictranscoder",
            "revision": "2dd0010a66ff968eb03c2507cfb5deab080c5d93",
            "revisionTime": "2017-09-01T18:33:42Z",
            "version": "v1.10.37",
            "versionExact": "v1.10.37"
        },
        {
            "checksumSHA1": "sp5ZmzFBI5z1+kLkRoFjfm2GWuY=",
            "path": "github.com/aws/aws-sdk-go/service/elb",
            "revision": "2dd0010a66ff968eb03c2507cfb5deab080c5d93",
            "revisionTime": "2017-09-01T18:33:42Z",
            "version": "v1.10.37",
            "versionExact": "v1.10.37"
        },
        {
            "checksumSHA1": "HYqIZQYXiY8gfrOJ3cIlxo0rtEg=",
            "path": "github.com/aws/aws-sdk-go/service/elbv2",
            "revision": "2dd0010a66ff968eb03c2507cfb5deab080c5d93",
            "revisionTime": "2017-09-01T18:33:42Z",
            "version": "v1.10.37",
            "versionExact": "v1.10.37"
        },
        {
            "checksumSHA1": "EEj7cYvIK+F25RIynBVArzedyPQ=",
            "path": "github.com/aws/aws-sdk-go/service/emr",
            "revision": "2dd0010a66ff968eb03c2507cfb5deab080c5d93",
            "revisionTime": "2017-09-01T18:33:42Z",
            "version": "v1.10.37",
            "versionExact": "v1.10.37"
        },
        {
            "checksumSHA1": "tuK++zhf2K0RBocTCU1ZltzS8ko=",
            "path": "github.com/aws/aws-sdk-go/service/firehose",
            "revision": "2dd0010a66ff968eb03c2507cfb5deab080c5d93",
            "revisionTime": "2017-09-01T18:33:42Z",
            "version": "v1.10.37",
            "versionExact": "v1.10.37"
        },
        {
            "checksumSHA1": "Ewp675B6bZe/eWipwJl7OXqCJRo=",
            "path": "github.com/aws/aws-sdk-go/service/glacier",
            "revision": "2dd0010a66ff968eb03c2507cfb5deab080c5d93",
            "revisionTime": "2017-09-01T18:33:42Z",
            "version": "v1.10.37",
            "versionExact": "v1.10.37"
        },
        {
            "checksumSHA1": "H41YeQoLzuR1gQvBytlaL/gql+A=",
            "path": "github.com/aws/aws-sdk-go/service/iam",
            "revision": "2dd0010a66ff968eb03c2507cfb5deab080c5d93",
            "revisionTime": "2017-09-01T18:33:42Z",
            "version": "v1.10.37",
            "versionExact": "v1.10.37"
        },
        {
            "checksumSHA1": "v0OUl6sTwF7EOmXyzk9ppc5ljLw=",
            "path": "github.com/aws/aws-sdk-go/service/inspector",
            "revision": "2dd0010a66ff968eb03c2507cfb5deab080c5d93",
            "revisionTime": "2017-09-01T18:33:42Z",
            "version": "v1.10.37",
            "versionExact": "v1.10.37"
        },
        {
            "checksumSHA1": "D92k3ymegRbjpgnuAy9rWjgV7vs=",
            "path": "github.com/aws/aws-sdk-go/service/iot",
            "revision": "2dd0010a66ff968eb03c2507cfb5deab080c5d93",
            "revisionTime": "2017-09-01T18:33:42Z",
            "version": "v1.10.37",
            "versionExact": "v1.10.37"
        },
        {
            "checksumSHA1": "fE6Lygzxvif/yfo9bncKyRUCqs8=",
            "path": "github.com/aws/aws-sdk-go/service/kinesis",
            "revision": "2dd0010a66ff968eb03c2507cfb5deab080c5d93",
            "revisionTime": "2017-09-01T18:33:42Z",
            "version": "v1.10.37",
            "versionExact": "v1.10.37"
        },
        {
            "checksumSHA1": "wwFYsrpInh4Tow/vTI7bD+r5gBU=",
            "path": "github.com/aws/aws-sdk-go/service/kms",
            "revision": "2dd0010a66ff968eb03c2507cfb5deab080c5d93",
            "revisionTime": "2017-09-01T18:33:42Z",
            "version": "v1.10.37",
            "versionExact": "v1.10.37"
        },
        {
            "checksumSHA1": "I9kIOQqqkoWjqYSrYixJpSDWqM8=",
            "path": "github.com/aws/aws-sdk-go/service/lambda",
            "revision": "2dd0010a66ff968eb03c2507cfb5deab080c5d93",
            "revisionTime": "2017-09-01T18:33:42Z",
            "version": "v1.10.37",
            "versionExact": "v1.10.37"
        },
        {
            "checksumSHA1": "eHMwitdHY0uOEA5kkmJ1nGHe0z0=",
            "path": "github.com/aws/aws-sdk-go/service/lightsail",
            "revision": "2dd0010a66ff968eb03c2507cfb5deab080c5d93",
            "revisionTime": "2017-09-01T18:33:42Z",
            "version": "v1.10.37",
            "versionExact": "v1.10.37"
        },
        {
            "checksumSHA1": "84rKGr+RvT8tjOalWGPKuNPC4T4=",
            "path": "github.com/aws/aws-sdk-go/service/opsworks",
            "revision": "2dd0010a66ff968eb03c2507cfb5deab080c5d93",
            "revisionTime": "2017-09-01T18:33:42Z",
            "version": "v1.10.37",
            "versionExact": "v1.10.37"
        },
        {
            "checksumSHA1": "WTV47G/M/WfY7bgwmu5OBrSiwnY=",
            "path": "github.com/aws/aws-sdk-go/service/rds",
            "revision": "2dd0010a66ff968eb03c2507cfb5deab080c5d93",
            "revisionTime": "2017-09-01T18:33:42Z",
            "version": "v1.10.37",
            "versionExact": "v1.10.37"
        },
        {
            "checksumSHA1": "QTc65yhur4smpQrn9Zq2c0UboIo=",
            "path": "github.com/aws/aws-sdk-go/service/redshift",
            "revision": "2dd0010a66ff968eb03c2507cfb5deab080c5d93",
            "revisionTime": "2017-09-01T18:33:42Z",
            "version": "v1.10.37",
            "versionExact": "v1.10.37"
        },
        {
            "checksumSHA1": "BFBST8eUZJckFLTjhhmDRto0IhQ=",
            "path": "github.com/aws/aws-sdk-go/service/route53",
            "revision": "2dd0010a66ff968eb03c2507cfb5deab080c5d93",
            "revisionTime": "2017-09-01T18:33:42Z",
            "version": "v1.10.37",
            "versionExact": "v1.10.37"
        },
        {
            "checksumSHA1": "SEKg+cGyOj6dKdK5ltUHsoL4R4Y=",
            "path": "github.com/aws/aws-sdk-go/service/s3",
            "revision": "2dd0010a66ff968eb03c2507cfb5deab080c5d93",
            "revisionTime": "2017-09-01T18:33:42Z",
            "version": "v1.10.37",
            "versionExact": "v1.10.37"
        },
        {
            "checksumSHA1": "rIBHXHWyTmY/vsqECa2PB0xT2HU=",
            "path": "github.com/aws/aws-sdk-go/service/ses",
            "revision": "2dd0010a66ff968eb03c2507cfb5deab080c5d93",
            "revisionTime": "2017-09-01T18:33:42Z",
            "version": "v1.10.37",
            "versionExact": "v1.10.37"
        },
        {
            "checksumSHA1": "u8xk+JtK/HwIKB2ume3or9Sstp8=",
            "path": "github.com/aws/aws-sdk-go/service/sfn",
            "revision": "2dd0010a66ff968eb03c2507cfb5deab080c5d93",
            "revisionTime": "2017-09-01T18:33:42Z",
            "version": "v1.10.37",
            "versionExact": "v1.10.37"
        },
        {
            "checksumSHA1": "hOcVb1zJiDUmafXSJQhkEascWwA=",
            "path": "github.com/aws/aws-sdk-go/service/simpledb",
            "revision": "2dd0010a66ff968eb03c2507cfb5deab080c5d93",
            "revisionTime": "2017-09-01T18:33:42Z",
            "version": "v1.10.37",
            "versionExact": "v1.10.37"
        },
        {
            "checksumSHA1": "1jN0ZDW5c9QEGSQIQ+KrbTACvm8=",
            "path": "github.com/aws/aws-sdk-go/service/sns",
            "revision": "2dd0010a66ff968eb03c2507cfb5deab080c5d93",
            "revisionTime": "2017-09-01T18:33:42Z",
            "version": "v1.10.37",
            "versionExact": "v1.10.37"
        },
        {
            "checksumSHA1": "SXH7QxrUFaor3KaNX0xPCV3eOhU=",
            "path": "github.com/aws/aws-sdk-go/service/sqs",
            "revision": "2dd0010a66ff968eb03c2507cfb5deab080c5d93",
            "revisionTime": "2017-09-01T18:33:42Z",
            "version": "v1.10.37",
            "versionExact": "v1.10.37"
        },
        {
            "checksumSHA1": "jCWrivRK+K+oW2ZW3sJSuBIBNjQ=",
            "path": "github.com/aws/aws-sdk-go/service/ssm",
            "revision": "2dd0010a66ff968eb03c2507cfb5deab080c5d93",
            "revisionTime": "2017-09-01T18:33:42Z",
            "version": "v1.10.37",
            "versionExact": "v1.10.37"
        },
        {
            "checksumSHA1": "MerduaV3PxtZAWvOGpgoBIglo38=",
            "path": "github.com/aws/aws-sdk-go/service/sts",
            "revision": "2dd0010a66ff968eb03c2507cfb5deab080c5d93",
            "revisionTime": "2017-09-01T18:33:42Z",
            "version": "v1.10.37",
            "versionExact": "v1.10.37"
        },
        {
            "checksumSHA1": "vFinPalK+r0kaIbPMaHhFbTi2QQ=",
            "path": "github.com/aws/aws-sdk-go/service/waf",
            "revision": "2dd0010a66ff968eb03c2507cfb5deab080c5d93",
            "revisionTime": "2017-09-01T18:33:42Z",
            "version": "v1.10.37",
            "versionExact": "v1.10.37"
        },
        {
            "checksumSHA1": "qe7HsjfCked/MaRvH2c0uJndWdM=",
            "path": "github.com/aws/aws-sdk-go/service/wafregional",
            "revision": "2dd0010a66ff968eb03c2507cfb5deab080c5d93",
            "revisionTime": "2017-09-01T18:33:42Z",
            "version": "v1.10.37",
            "versionExact": "v1.10.37"
        },
        {
            "checksumSHA1": "nqw2Qn5xUklssHTubS5HDvEL9L4=",
            "path": "github.com/bgentry/go-netrc/netrc",
            "revision": "9fd32a8b3d3d3f9d43c341bfe098430e07609480",
            "revisionTime": "2014-04-22T17:41:19Z"
        },
        {
            "checksumSHA1": "oTmBS67uxM6OXB/+OJUAG9LK4jw=",
            "path": "github.com/bgentry/speakeasy",
            "revision": "4aabc24848ce5fd31929f7d1e4ea74d3709c14cd",
            "revisionTime": "2017-04-17T20:07:03Z"
        },
        {
            "checksumSHA1": "OT4XN9z5k69e2RsMSpwW74B+yk4=",
            "path": "github.com/blang/semver",
            "revision": "2ee87856327ba09384cabd113bc6b5d174e9ec0f",
            "revisionTime": "2017-07-27T06:48:18Z"
        },
        {
            "checksumSHA1": "aTYPm16eYDQhbVLgreCGwvV2klw=",
            "path": "github.com/chzyer/readline",
            "revision": "41eea22f717c616615e1e59aa06cf831f9901f35",
            "revisionTime": "2017-03-13T23:49:21Z"
        },
        {
            "checksumSHA1": "dvabztWVQX8f6oMLRyv4dLH+TGY=",
            "path": "github.com/davecgh/go-spew/spew",
            "revision": "346938d642f2ec3594ed81d874461961cd0faa76",
            "revisionTime": "2016-10-29T20:57:26Z"
        },
        {
            "checksumSHA1": "GCskdwYAPW2S34918Z5CgNMJ2Wc=",
            "path": "github.com/dylanmei/iso8601",
            "revision": "2075bf119b58e5576c6ed9f867b8f3d17f2e54d4",
            "revisionTime": "2015-01-25T03:41:22Z"
        },
        {
            "checksumSHA1": "by8KnjbSvP58haObPorGWR2CJfk=",
            "path": "github.com/dylanmei/winrmtest",
            "revision": "025617847eb2cf9bd1d851bc3b22ed28e6245ce5",
            "revisionTime": "2015-12-26T19:50:28Z"
        },
        {
            "checksumSHA1": "BCv50o5pDkoSG3vYKOSai1Z8p3w=",
            "path": "github.com/fsouza/go-dockerclient",
            "revision": "1d4f4ae73768d3ca16a6fb964694f58dc5eba601",
            "revisionTime": "2016-04-27T17:25:47Z",
            "tree": true
        },
        {
            "checksumSHA1": "1K+xrZ1PBez190iGt5OnMtGdih4=",
            "comment": "v1.8.6",
            "path": "github.com/go-ini/ini",
            "revision": "766e555c68dc8bda90d197ee8946c37519c19409",
            "revisionTime": "2017-01-17T13:00:17Z"
        },
        {
            "checksumSHA1": "FUiF2WLrih0JdHsUTMMDz3DRokw=",
            "path": "github.com/hashicorp/atlas-go/archive",
            "revision": "1ea2527d6a49b4c9f18753aa21627aae6a7c26a1",
            "revisionTime": "2017-06-19T22:02:35Z"
        },
        {
            "checksumSHA1": "80gaa7+4fFr8IY/jdTYq65xVnUA=",
            "path": "github.com/hashicorp/atlas-go/v1",
            "revision": "1ea2527d6a49b4c9f18753aa21627aae6a7c26a1",
            "revisionTime": "2017-06-19T22:02:35Z"
        },
        {
            "checksumSHA1": "cdOCt0Yb+hdErz8NAQqayxPmRsY=",
            "path": "github.com/hashicorp/errwrap",
            "revision": "7554cd9344cec97297fa6649b055a8c98c2a1e55"
        },
        {
            "checksumSHA1": "vnuMNXv3FJSg/I8ig04OTEHjk1c=",
            "path": "github.com/hashicorp/go-checkpoint",
            "revision": "a8d0786e7fa88adb6b3bcaa341a99af7f9740671",
            "revisionTime": "2017-06-24T02:34:07Z"
        },
        {
            "checksumSHA1": "b8F628srIitj5p7Y130xc9k0QWs=",
            "path": "github.com/hashicorp/go-cleanhttp",
            "revision": "3573b8b52aa7b37b9358d966a898feb387f62437",
            "revisionTime": "2017-02-11T01:34:15Z"
        },
        {
            "checksumSHA1": "nsL2kI426RMuq1jw15e7igFqdIY=",
            "path": "github.com/hashicorp/go-getter",
            "revision": "c3d66e76678dce180a7b452653472f949aedfbcd",
            "revisionTime": "2017-02-07T21:55:32Z"
        },
        {
            "checksumSHA1": "9J+kDr29yDrwsdu2ULzewmqGjpA=",
            "path": "github.com/hashicorp/go-getter/helper/url",
            "revision": "c3d66e76678dce180a7b452653472f949aedfbcd",
            "revisionTime": "2017-02-07T21:55:32Z"
        },
        {
            "checksumSHA1": "lrSl49G23l6NhfilxPM0XFs5rZo=",
            "path": "github.com/hashicorp/go-multierror",
            "revision": "d30f09973e19c1dfcd120b2d9c4f168e68d6b5d5"
        },
        {
            "checksumSHA1": "b0nQutPMJHeUmz4SjpreotAo6Yk=",
            "path": "github.com/hashicorp/go-plugin",
            "revision": "f72692aebca2008343a9deb06ddb4b17f7051c15",
            "revisionTime": "2017-02-17T16:27:05Z"
        },
        {
            "checksumSHA1": "A1PcINvF3UiwHRKn8UcgARgvGRs=",
            "path": "github.com/hashicorp/go-rootcerts",
            "revision": "6bb64b370b90e7ef1fa532be9e591a81c3493e00",
            "revisionTime": "2016-05-03T14:34:40Z"
        },
        {
            "checksumSHA1": "85XUnluYJL7F55ptcwdmN8eSOsk=",
            "path": "github.com/hashicorp/go-uuid",
            "revision": "36289988d83ca270bc07c234c36f364b0dd9c9a7"
        },
        {
            "checksumSHA1": "EcZfls6vcqjasWV/nBlu+C+EFmc=",
            "path": "github.com/hashicorp/go-version",
            "revision": "e96d3840402619007766590ecea8dd7af1292276",
            "revisionTime": "2016-10-31T18:26:05Z"
        },
        {
            "checksumSHA1": "o3XZZdOnSnwQSpYw215QV75ZDeI=",
            "path": "github.com/hashicorp/hcl",
            "revision": "a4b07c25de5ff55ad3b8936cea69a79a3d95a855",
            "revisionTime": "2017-05-04T19:02:34Z"
        },
        {
            "checksumSHA1": "XQmjDva9JCGGkIecOgwtBEMCJhU=",
            "path": "github.com/hashicorp/hcl/hcl/ast",
            "revision": "a4b07c25de5ff55ad3b8936cea69a79a3d95a855",
            "revisionTime": "2017-05-04T19:02:34Z"
        },
        {
            "checksumSHA1": "DaQmLi48oUAwctWcX6A6DNN61UY=",
            "path": "github.com/hashicorp/hcl/hcl/fmtcmd",
            "revision": "392dba7d905ed5d04a5794ba89f558b27e2ba1ca",
            "revisionTime": "2017-05-05T08:58:37Z"
        },
        {
            "checksumSHA1": "teokXoyRXEJ0vZHOWBD11l5YFNI=",
            "path": "github.com/hashicorp/hcl/hcl/parser",
            "revision": "a4b07c25de5ff55ad3b8936cea69a79a3d95a855",
            "revisionTime": "2017-05-04T19:02:34Z"
        },
        {
            "checksumSHA1": "WR1BjzDKgv6uE+3ShcDTYz0Gl6A=",
            "path": "github.com/hashicorp/hcl/hcl/printer",
            "revision": "392dba7d905ed5d04a5794ba89f558b27e2ba1ca",
            "revisionTime": "2017-05-05T08:58:37Z"
        },
        {
            "checksumSHA1": "z6wdP4mRw4GVjShkNHDaOWkbxS0=",
            "path": "github.com/hashicorp/hcl/hcl/scanner",
            "revision": "a4b07c25de5ff55ad3b8936cea69a79a3d95a855",
            "revisionTime": "2017-05-04T19:02:34Z"
        },
        {
            "checksumSHA1": "oS3SCN9Wd6D8/LG0Yx1fu84a7gI=",
            "path": "github.com/hashicorp/hcl/hcl/strconv",
            "revision": "a4b07c25de5ff55ad3b8936cea69a79a3d95a855",
            "revisionTime": "2017-05-04T19:02:34Z"
        },
        {
            "checksumSHA1": "c6yprzj06ASwCo18TtbbNNBHljA=",
            "path": "github.com/hashicorp/hcl/hcl/token",
            "revision": "a4b07c25de5ff55ad3b8936cea69a79a3d95a855",
            "revisionTime": "2017-05-04T19:02:34Z"
        },
        {
            "checksumSHA1": "PwlfXt7mFS8UYzWxOK5DOq0yxS0=",
            "path": "github.com/hashicorp/hcl/json/parser",
            "revision": "a4b07c25de5ff55ad3b8936cea69a79a3d95a855",
            "revisionTime": "2017-05-04T19:02:34Z"
        },
        {
            "checksumSHA1": "YdvFsNOMSWMLnY6fcliWQa0O5Fw=",
            "path": "github.com/hashicorp/hcl/json/scanner",
            "revision": "a4b07c25de5ff55ad3b8936cea69a79a3d95a855",
            "revisionTime": "2017-05-04T19:02:34Z"
        },
        {
            "checksumSHA1": "fNlXQCQEnb+B3k5UDL/r15xtSJY=",
            "path": "github.com/hashicorp/hcl/json/token",
            "revision": "a4b07c25de5ff55ad3b8936cea69a79a3d95a855",
            "revisionTime": "2017-05-04T19:02:34Z"
        },
        {
            "checksumSHA1": "M09yxoBoCEtG7EcHR8aEWLzMMJc=",
            "path": "github.com/hashicorp/hil",
            "revision": "fac2259da677551de1fb92b844c4d020a38d8468",
            "revisionTime": "2017-05-12T21:33:05Z"
        },
        {
            "checksumSHA1": "0S0KeBcfqVFYBPeZkuJ4fhQ5mCA=",
            "path": "github.com/hashicorp/hil/ast",
            "revision": "fac2259da677551de1fb92b844c4d020a38d8468",
            "revisionTime": "2017-05-12T21:33:05Z"
        },
        {
            "checksumSHA1": "P5PZ3k7SmqWmxgJ8Q0gLzeNpGhE=",
            "path": "github.com/hashicorp/hil/parser",
            "revision": "fac2259da677551de1fb92b844c4d020a38d8468",
            "revisionTime": "2017-05-12T21:33:05Z"
        },
        {
            "checksumSHA1": "DC1k5kOua4oFqmo+JRt0YzfP44o=",
            "path": "github.com/hashicorp/hil/scanner",
            "revision": "fac2259da677551de1fb92b844c4d020a38d8468",
            "revisionTime": "2017-05-12T21:33:05Z"
        },
        {
            "checksumSHA1": "vt+P9D2yWDO3gdvdgCzwqunlhxU=",
            "path": "github.com/hashicorp/logutils",
            "revision": "0dc08b1671f34c4250ce212759ebd880f743d883",
            "revisionTime": "2015-06-09T07:04:31Z"
        },
        {
            "checksumSHA1": "D0F12Q8yZNxF9cSQ/HRAVN34ZwQ=",
            "path": "github.com/hashicorp/terraform",
            "revision": "d969f97e730d527a568a0929ce52df70e062bca0",
            "revisionTime": "2017-08-03T21:53:07Z"
        },
        {
            "checksumSHA1": "/x8LyJMq8kPYSRNu4xyB8zcf9DQ=",
            "path": "github.com/hashicorp/terraform/builtin/provisioners/chef",
            "revision": "d969f97e730d527a568a0929ce52df70e062bca0",
            "revisionTime": "2017-08-03T21:53:07Z"
        },
        {
            "checksumSHA1": "EtcHzH4aXhylC1Uu8yBQis6IzfU=",
            "path": "github.com/hashicorp/terraform/builtin/provisioners/file",
            "revision": "d969f97e730d527a568a0929ce52df70e062bca0",
            "revisionTime": "2017-08-03T21:53:07Z"
        },
        {
            "checksumSHA1": "cqsxeQ91qnrGUicLBKoDZCuozMM=",
            "path": "github.com/hashicorp/terraform/builtin/provisioners/local-exec",
            "revision": "d969f97e730d527a568a0929ce52df70e062bca0",
            "revisionTime": "2017-08-03T21:53:07Z"
        },
        {
            "checksumSHA1": "OChAYHSZ6OJKTCQVMgpaIz5MEMA=",
            "path": "github.com/hashicorp/terraform/builtin/provisioners/remote-exec",
            "revision": "d969f97e730d527a568a0929ce52df70e062bca0",
            "revisionTime": "2017-08-03T21:53:07Z"
        },
        {
            "checksumSHA1": "RuHDe6nFcPIhiFEsrJ+Qzzlu74U=",
            "path": "github.com/hashicorp/terraform/command",
            "revision": "d969f97e730d527a568a0929ce52df70e062bca0",
            "revisionTime": "2017-08-03T21:53:07Z"
        },
        {
            "checksumSHA1": "HWbnuaEFdfRFeKxZdlYUWZm+DU0=",
            "path": "github.com/hashicorp/terraform/command/clistate",
            "revision": "d969f97e730d527a568a0929ce52df70e062bca0",
            "revisionTime": "2017-08-03T21:53:07Z"
        },
        {
            "checksumSHA1": "Nf4HkguPGljvTOOXidsSLYEAMOM=",
            "path": "github.com/hashicorp/terraform/command/format",
            "revision": "d969f97e730d527a568a0929ce52df70e062bca0",
            "revisionTime": "2017-08-03T21:53:07Z"
        },
        {
            "checksumSHA1": "Pg0fge6Fl6a34pYl2fH1eb6kgNE=",
            "path": "github.com/hashicorp/terraform/communicator",
            "revision": "d969f97e730d527a568a0929ce52df70e062bca0",
            "revisionTime": "2017-08-03T21:53:07Z"
        },
        {
            "checksumSHA1": "zCAC53a+zRYTwnfw7vUFJmvqxQc=",
            "path": "github.com/hashicorp/terraform/communicator/remote",
            "revision": "d969f97e730d527a568a0929ce52df70e062bca0",
            "revisionTime": "2017-08-03T21:53:07Z"
        },
        {
            "checksumSHA1": "gOdZ52GCuL8KLiqYGEVNVZyMO5U=",
            "path": "github.com/hashicorp/terraform/communicator/shared",
            "revision": "d969f97e730d527a568a0929ce52df70e062bca0",
            "revisionTime": "2017-08-03T21:53:07Z"
        },
        {
            "checksumSHA1": "go3oS7xtI1wIdMv0XyhEt33dA0Y=",
            "path": "github.com/hashicorp/terraform/communicator/ssh",
            "revision": "d969f97e730d527a568a0929ce52df70e062bca0",
            "revisionTime": "2017-08-03T21:53:07Z"
        },
        {
            "checksumSHA1": "OpE2PWCmoN2WCmWGGVnoeCaeOTQ=",
            "path": "github.com/hashicorp/terraform/communicator/winrm",
            "revision": "d969f97e730d527a568a0929ce52df70e062bca0",
            "revisionTime": "2017-08-03T21:53:07Z"
        },
        {
            "checksumSHA1": "KPrCMDPNcLmO7K6xPcJSl86LwPk=",
            "path": "github.com/hashicorp/terraform/config",
            "revision": "d969f97e730d527a568a0929ce52df70e062bca0",
            "revisionTime": "2017-08-03T21:53:07Z"
        },
        {
            "checksumSHA1": "uPCJ6seQo9kvoNSfwNWKX9KzVMk=",
            "path": "github.com/hashicorp/terraform/config/module",
            "revision": "d969f97e730d527a568a0929ce52df70e062bca0",
            "revisionTime": "2017-08-03T21:53:07Z"
        },
        {
            "checksumSHA1": "w+l+UGTmwYNJ+L0p2vTd6+yqjok=",
            "path": "github.com/hashicorp/terraform/dag",
            "revision": "d969f97e730d527a568a0929ce52df70e062bca0",
            "revisionTime": "2017-08-03T21:53:07Z"
        },
        {
            "checksumSHA1": "P8gNPDuOzmiK4Lz9xG7OBy4Rlm8=",
            "path": "github.com/hashicorp/terraform/flatmap",
            "revision": "d969f97e730d527a568a0929ce52df70e062bca0",
            "revisionTime": "2017-08-03T21:53:07Z"
        },
        {
            "checksumSHA1": "zx5DLo5aV0xDqxGTzSibXg7HHAA=",
            "path": "github.com/hashicorp/terraform/helper/acctest",
            "revision": "d969f97e730d527a568a0929ce52df70e062bca0",
            "revisionTime": "2017-08-03T21:53:07Z"
        },
        {
            "checksumSHA1": "uT6Q9RdSRAkDjyUgQlJ2XKJRab4=",
            "path": "github.com/hashicorp/terraform/helper/config",
            "revision": "d969f97e730d527a568a0929ce52df70e062bca0",
            "revisionTime": "2017-08-03T21:53:07Z"
        },
        {
            "checksumSHA1": "FH5eOEHfHgdxPC/JnfmCeSBk66U=",
            "path": "github.com/hashicorp/terraform/helper/encryption",
            "revision": "d969f97e730d527a568a0929ce52df70e062bca0",
            "revisionTime": "2017-08-03T21:53:07Z"
        },
        {
            "checksumSHA1": "Vbo55GDzPgG/L/+W2pcvDhxrPZc=",
            "path": "github.com/hashicorp/terraform/helper/experiment",
            "revision": "d969f97e730d527a568a0929ce52df70e062bca0",
            "revisionTime": "2017-08-03T21:53:07Z"
        },
        {
            "checksumSHA1": "BmIPKTr0zDutSJdyq7pYXrK1I3E=",
            "path": "github.com/hashicorp/terraform/helper/hashcode",
            "revision": "d969f97e730d527a568a0929ce52df70e062bca0",
            "revisionTime": "2017-08-03T21:53:07Z"
        },
        {
            "checksumSHA1": "B267stWNQd0/pBTXHfI/tJsxzfc=",
            "path": "github.com/hashicorp/terraform/helper/hilmapstructure",
            "revision": "d969f97e730d527a568a0929ce52df70e062bca0",
            "revisionTime": "2017-08-03T21:53:07Z"
        },
        {
            "checksumSHA1": "2wJa9F3BGlbe2DNqH5lb5POayRI=",
            "path": "github.com/hashicorp/terraform/helper/logging",
            "revision": "d969f97e730d527a568a0929ce52df70e062bca0",
            "revisionTime": "2017-08-03T21:53:07Z"
        },
        {
            "checksumSHA1": "twkFd4x71kBnDfrdqO5nhs8dMOY=",
            "path": "github.com/hashicorp/terraform/helper/mutexkv",
            "revision": "d969f97e730d527a568a0929ce52df70e062bca0",
            "revisionTime": "2017-08-03T21:53:07Z"
        },
        {
            "checksumSHA1": "ImyqbHM/xe3eAT2moIjLI8ksuks=",
            "path": "github.com/hashicorp/terraform/helper/pathorcontents",
            "revision": "d969f97e730d527a568a0929ce52df70e062bca0",
            "revisionTime": "2017-08-03T21:53:07Z"
        },
        {
            "checksumSHA1": "dhU2woQaSEI2OnbYLdkHxf7/nu8=",
            "path": "github.com/hashicorp/terraform/helper/resource",
            "revision": "d969f97e730d527a568a0929ce52df70e062bca0",
            "revisionTime": "2017-08-03T21:53:07Z"
        },
        {
            "checksumSHA1": "oaQ6rBNVs4Ae86vv3fKZU4tWETM=",
            "path": "github.com/hashicorp/terraform/helper/schema",
            "revision": "d969f97e730d527a568a0929ce52df70e062bca0",
            "revisionTime": "2017-08-03T21:53:07Z"
        },
        {
            "checksumSHA1": "1yCGh/Wl4H4ODBBRmIRFcV025b0=",
            "path": "github.com/hashicorp/terraform/helper/shadow",
            "revision": "d969f97e730d527a568a0929ce52df70e062bca0",
            "revisionTime": "2017-08-03T21:53:07Z"
        },
        {
            "checksumSHA1": "eQ6F8nDi/R+F/SX51xCEY8iPZOE=",
            "path": "github.com/hashicorp/terraform/helper/slowmessage",
            "revision": "d969f97e730d527a568a0929ce52df70e062bca0",
            "revisionTime": "2017-08-03T21:53:07Z"
        },
        {
            "checksumSHA1": "Fzbv+N7hFXOtrR6E7ZcHT3jEE9s=",
            "path": "github.com/hashicorp/terraform/helper/structure",
            "revision": "d969f97e730d527a568a0929ce52df70e062bca0",
            "revisionTime": "2017-08-03T21:53:07Z"
        },
        {
            "checksumSHA1": "qsI85GvNukAIUv+kcy8CdgP7um8=",
            "path": "github.com/hashicorp/terraform/helper/validation",
            "revision": "d969f97e730d527a568a0929ce52df70e062bca0",
            "revisionTime": "2017-08-03T21:53:07Z"
        },
        {
            "checksumSHA1": "a1YCqJht+4G5O0UNTnOTD8vfXb0=",
            "path": "github.com/hashicorp/terraform/helper/variables",
            "revision": "d969f97e730d527a568a0929ce52df70e062bca0",
            "revisionTime": "2017-08-03T21:53:07Z"
        },
        {
            "checksumSHA1": "ExvF2RbMeCfxuq2eASmOChEcRgQ=",
            "path": "github.com/hashicorp/terraform/helper/wrappedreadline",
            "revision": "d969f97e730d527a568a0929ce52df70e062bca0",
            "revisionTime": "2017-08-03T21:53:07Z"
        },
        {
            "checksumSHA1": "q96i9foHLGSZ+9dFOV7jUseq7zs=",
            "path": "github.com/hashicorp/terraform/helper/wrappedstreams",
            "revision": "d969f97e730d527a568a0929ce52df70e062bca0",
            "revisionTime": "2017-08-03T21:53:07Z"
        },
        {
            "checksumSHA1": "yFWmdS6yEJZpRJzUqd/mULqCYGk=",
            "path": "github.com/hashicorp/terraform/moduledeps",
            "revision": "d969f97e730d527a568a0929ce52df70e062bca0",
            "revisionTime": "2017-08-03T21:53:07Z"
        },
        {
            "checksumSHA1": "4ODNVUds3lyBf7gV02X1EeYR4GA=",
            "path": "github.com/hashicorp/terraform/plugin",
            "revision": "d969f97e730d527a568a0929ce52df70e062bca0",
            "revisionTime": "2017-08-03T21:53:07Z"
        },
        {
            "checksumSHA1": "mujz3BDg1X82ynvJncCFUT6/7XI=",
            "path": "github.com/hashicorp/terraform/plugin/discovery",
            "revision": "d969f97e730d527a568a0929ce52df70e062bca0",
            "revisionTime": "2017-08-03T21:53:07Z"
        },
        {
            "checksumSHA1": "vW75JRFcEDJNxNCB2mrlFeYOyX4=",
            "path": "github.com/hashicorp/terraform/repl",
            "revision": "d969f97e730d527a568a0929ce52df70e062bca0",
            "revisionTime": "2017-08-03T21:53:07Z"
        },
        {
            "checksumSHA1": "6GDMHApWhgYT4AVkhSBknxK0YyU=",
            "path": "github.com/hashicorp/terraform/state",
            "revision": "d969f97e730d527a568a0929ce52df70e062bca0",
            "revisionTime": "2017-08-03T21:53:07Z"
        },
        {
            "checksumSHA1": "ksfNQjZs/6llziARojABd6iuvdw=",
            "path": "github.com/hashicorp/terraform/terraform",
            "revision": "d969f97e730d527a568a0929ce52df70e062bca0",
            "revisionTime": "2017-08-03T21:53:07Z"
        },
        {
            "checksumSHA1": "ft77GtqeZEeCXioGpF/s6DlGm/U=",
            "path": "github.com/hashicorp/vault/helper/compressutil",
            "revision": "9a60bf2a50e4dd1ba4b929a3ccf8072435cbdd0a",
            "revisionTime": "2016-10-29T21:01:49Z"
        },
        {
            "checksumSHA1": "yUiSTPf0QUuL2r/81sjuytqBoeQ=",
            "path": "github.com/hashicorp/vault/helper/jsonutil",
            "revision": "9a60bf2a50e4dd1ba4b929a3ccf8072435cbdd0a",
            "revisionTime": "2016-10-29T21:01:49Z"
        },
        {
            "checksumSHA1": "YmXAnTwbzhLLBZM+1tQrJiG3qpc=",
            "path": "github.com/hashicorp/vault/helper/pgpkeys",
            "revision": "9a60bf2a50e4dd1ba4b929a3ccf8072435cbdd0a",
            "revisionTime": "2016-10-29T21:01:49Z"
        },
        {
            "checksumSHA1": "ZhK6IO2XN81Y+3RAjTcVm1Ic7oU=",
            "path": "github.com/hashicorp/yamux",
            "revision": "d1caa6c97c9fc1cc9e83bbe34d0603f9ff0ce8bd",
            "revisionTime": "2016-07-20T23:31:40Z"
        },
        {
            "checksumSHA1": "sVczcCYWr12ttrbXRFz/QOyDyWg=",
            "path": "github.com/jen20/awspolicyequivalence",
            "revision": "3d48364a137a7847c1191b83740052dc7695878e",
            "revisionTime": "2017-08-31T20:16:02Z"
        },
        {
            "checksumSHA1": "0ZrwvB6KoGPj2PoDNSEJwxQ6Mog=",
            "comment": "0.2.2-2-gc01cf91",
            "path": "github.com/jmespath/go-jmespath",
            "revision": "bd40a432e4c76585ef6b72d3fd96fb9b6dc7b68d",
            "revisionTime": "2016-08-03T19:07:31Z"
        },
        {
            "checksumSHA1": "gEjGS03N1eysvpQ+FCHTxPcbxXc=",
            "path": "github.com/kardianos/osext",
            "revision": "ae77be60afb1dcacde03767a8c37337fad28ac14",
            "revisionTime": "2017-05-10T13:15:34Z"
        },
        {
            "checksumSHA1": "VJk3rOWfxEV9Ilig5lgzH1qg8Ss=",
            "path": "github.com/keybase/go-crypto/brainpool",
            "revision": "93f5b35093ba15e0f86e412cc5c767d5c10c15fd",
            "revisionTime": "2016-10-04T15:35:44Z"
        },
        {
            "checksumSHA1": "rnRjEJs5luF+DIXp2J6LFcQk8Gg=",
            "path": "github.com/keybase/go-crypto/cast5",
            "revision": "93f5b35093ba15e0f86e412cc5c767d5c10c15fd",
            "revisionTime": "2016-10-04T15:35:44Z"
        },
        {
            "checksumSHA1": "RKwVWtzsYFaWX8gw0/LVrDGt2uw=",
            "path": "github.com/keybase/go-crypto/openpgp",
            "revision": "93f5b35093ba15e0f86e412cc5c767d5c10c15fd",
            "revisionTime": "2016-10-04T15:35:44Z"
        },
        {
            "checksumSHA1": "y61I7+hCekP1Rk0qxgUQ+iozXak=",
            "path": "github.com/keybase/go-crypto/openpgp/armor",
            "revision": "93f5b35093ba15e0f86e412cc5c767d5c10c15fd",
            "revisionTime": "2016-10-04T15:35:44Z"
        },
        {
            "checksumSHA1": "uxXG9IC/XF8jwwvZUbW65+x8/+M=",
            "path": "github.com/keybase/go-crypto/openpgp/elgamal",
            "revision": "93f5b35093ba15e0f86e412cc5c767d5c10c15fd",
            "revisionTime": "2016-10-04T15:35:44Z"
        },
        {
            "checksumSHA1": "EyUf82Yknzc75m8RcA21CNQINw0=",
            "path": "github.com/keybase/go-crypto/openpgp/errors",
            "revision": "93f5b35093ba15e0f86e412cc5c767d5c10c15fd",
            "revisionTime": "2016-10-04T15:35:44Z"
        },
        {
            "checksumSHA1": "8JashgD7DyCk3ZIzk69PGmbwbFs=",
            "path": "github.com/keybase/go-crypto/openpgp/packet",
            "revision": "93f5b35093ba15e0f86e412cc5c767d5c10c15fd",
            "revisionTime": "2016-10-04T15:35:44Z"
        },
        {
            "checksumSHA1": "BGDxg1Xtsz0DSPzdQGJLLQqfYc8=",
            "path": "github.com/keybase/go-crypto/openpgp/s2k",
            "revision": "93f5b35093ba15e0f86e412cc5c767d5c10c15fd",
            "revisionTime": "2016-10-04T15:35:44Z"
        },
        {
            "checksumSHA1": "rE3pp7b3gfcmBregzpIvN5IdFhY=",
            "path": "github.com/keybase/go-crypto/rsa",
            "revision": "93f5b35093ba15e0f86e412cc5c767d5c10c15fd",
            "revisionTime": "2016-10-04T15:35:44Z"
        },
        {
            "checksumSHA1": "DlpjiTUHFFoU39yh4FIKS8g7L7A=",
            "path": "github.com/masterzen/azure-sdk-for-go/core/http",
            "revision": "ee4f0065d00cd12b542f18f5bc45799e88163b12",
            "revisionTime": "2016-10-14T13:56:28Z"
        },
        {
            "checksumSHA1": "uu+PYXYi4sSgXbRnGywIo7wG3JA=",
            "path": "github.com/masterzen/azure-sdk-for-go/core/tls",
            "revision": "ee4f0065d00cd12b542f18f5bc45799e88163b12",
            "revisionTime": "2016-10-14T13:56:28Z"
        },
        {
            "checksumSHA1": "yg57Q4J8Ob0LoYvqDxsWZ6AHffE=",
            "path": "github.com/masterzen/simplexml/dom",
            "revision": "4572e39b1ab9fe03ee513ce6fc7e289e98482190",
            "revisionTime": "2016-06-08T18:30:07Z"
        },
        {
            "checksumSHA1": "LY1os7cX/gWXWTWYCHCtEaf5jSw=",
            "path": "github.com/masterzen/winrm",
            "revision": "1ca0ba637a877ee12b69abc73c6161fccb77b70a",
            "revisionTime": "2017-06-01T21:16:37Z"
        },
        {
            "checksumSHA1": "KTsgWipT3ennAAtaKxEZairxero=",
            "path": "github.com/masterzen/winrm/soap",
            "revision": "1ca0ba637a877ee12b69abc73c6161fccb77b70a",
            "revisionTime": "2017-06-01T21:16:37Z"
        },
        {
            "checksumSHA1": "bx+egnFe0OB0BZBcgZcaqsvcmS4=",
            "path": "github.com/masterzen/xmlpath",
            "revision": "13f4951698adc0fa9c1dda3e275d489a24201161",
            "revisionTime": "2014-02-18T18:59:01Z"
        },
        {
            "checksumSHA1": "BXZGRxenGHzpv1SxVo5qi8I2ur4=",
            "path": "github.com/mattn/go-colorable",
            "revision": "6c0fd4aa6ec5818d5e3ea9e03ae436972a6c5a9a",
            "revisionTime": "2017-08-02T01:54:08Z"
        },
        {
            "checksumSHA1": "trzmsZQDCc13zk/6qANox7Z/KCg=",
            "path": "github.com/mattn/go-isatty",
            "revision": "fc9e8d8ef48496124e79ae0df75490096eccf6fe",
            "revisionTime": "2017-03-22T23:44:13Z"
        },
        {
            "checksumSHA1": "pUXq8lowSC+hh+JB2MQDOoL7u4I=",
            "path": "github.com/mattn/go-shellwords",
            "revision": "9858af9cca4c73576f0b8c6609a396eb0878023c",
            "revisionTime": "2017-08-03T00:17:40Z"
        },
        {
            "checksumSHA1": "jXakiCRizt6jtyeGh+DeuA76Bh0=",
            "path": "github.com/mitchellh/cli",
            "revision": "8a539dbef410aa4191e0bcc7a6246c104b313009",
            "revisionTime": "2017-08-03T04:29:10Z"
        },
        {
            "checksumSHA1": "ttEN1Aupb7xpPMkQLqb3tzLFdXs=",
            "path": "github.com/mitchellh/colorstring",
            "revision": "8631ce90f28644f54aeedcb3e389a85174e067d1",
            "revisionTime": "2015-09-17T21:48:07Z"
        },
        {
            "checksumSHA1": "guxbLo8KHHBeM0rzou4OTzzpDNs=",
            "path": "github.com/mitchellh/copystructure",
            "revision": "5af94aef99f597e6a9e1f6ac6be6ce0f3c96b49d",
            "revisionTime": "2016-10-13T19:53:42Z"
        },
        {
            "checksumSHA1": "V/quM7+em2ByJbWBLOsEwnY3j/Q=",
            "path": "github.com/mitchellh/go-homedir",
            "revision": "b8bc1bf767474819792c23f32d8286a45736f1c6",
            "revisionTime": "2016-12-03T19:45:07Z"
        },
        {
            "checksumSHA1": "y7Az37mGuIJ4q0I8yDFKJjYj+E0=",
            "path": "github.com/mitchellh/go-linereader",
            "revision": "07bab5fdd9580500aea6ada0e09df4aa28e68abd",
            "revisionTime": "2014-10-13T18:55:33Z"
        },
        {
            "checksumSHA1": "xyoJKalfQwTUN1qzZGQKWYAwl0A=",
            "path": "github.com/mitchellh/hashstructure",
            "revision": "6b17d669fac5e2f71c16658d781ec3fdd3802b69"
        },
        {
            "checksumSHA1": "MlX15lJuV8DYARX5RJY8rqrSEWQ=",
            "path": "github.com/mitchellh/mapstructure",
            "revision": "53818660ed4955e899c0bcafa97299a388bd7c8e",
            "revisionTime": "2017-03-07T20:11:23Z"
        },
        {
            "checksumSHA1": "m2L8ohfZiFRsMW3iynaH/TWgnSY=",
            "path": "github.com/mitchellh/panicwrap",
            "revision": "fce601fe55579125e1b3cb0b992287e7290f7b83",
            "revisionTime": "2017-01-06T18:23:40Z"
        },
        {
            "checksumSHA1": "h+ODp7a8Vj8XMUsORLbhtQMWOO4=",
            "path": "github.com/mitchellh/prefixedio",
            "revision": "6e6954073784f7ee67b28f2d22749d6479151ed7",
            "revisionTime": "2015-12-14T00:22:11Z"
        },
        {
            "checksumSHA1": "vBpuqNfSTZcAR/0tP8tNYacySGs=",
            "path": "github.com/mitchellh/reflectwalk",
            "revision": "92573fe8d000a145bfebc03a16bc22b34945867f",
            "revisionTime": "2016-10-03T17:45:16Z"
        },
        {
            "checksumSHA1": "gcLub3oB+u4QrOJZcYmk/y2AP4k=",
            "path": "github.com/nu7hatch/gouuid",
            "revision": "179d4d0c4d8d407a32af483c2354df1d2c91e6c3",
            "revisionTime": "2013-12-21T20:05:32Z"
        },
        {
            "checksumSHA1": "iApv8tX8vuAvzyY6VkOvW+IzJF8=",
            "path": "github.com/packer-community/winrmcp/winrmcp",
            "revision": "078cc0a785c9da54158c0775f06f505fc1e867f8",
            "revisionTime": "2017-06-07T14:21:56Z"
        },
        {
            "checksumSHA1": "6OEUkwOM0qgI6YxR+BDEn6YMvpU=",
            "path": "github.com/posener/complete",
            "revision": "f4461a52b6329c11190f11fe3384ec8aa964e21c",
            "revisionTime": "2017-07-30T19:30:24Z"
        },
        {
            "checksumSHA1": "NB7uVS0/BJDmNu68vPAlbrq4TME=",
            "path": "github.com/posener/complete/cmd",
            "revision": "f4461a52b6329c11190f11fe3384ec8aa964e21c",
            "revisionTime": "2017-07-30T19:30:24Z"
        },
        {
            "checksumSHA1": "kuS9vs+TMQzTGzXteL6EZ5HuKrU=",
            "path": "github.com/posener/complete/cmd/install",
            "revision": "f4461a52b6329c11190f11fe3384ec8aa964e21c",
            "revisionTime": "2017-07-30T19:30:24Z"
        },
        {
            "checksumSHA1": "DMo94FwJAm9ZCYCiYdJU2+bh4no=",
            "path": "github.com/posener/complete/match",
            "revision": "f4461a52b6329c11190f11fe3384ec8aa964e21c",
            "revisionTime": "2017-07-30T19:30:24Z"
        },
        {
            "checksumSHA1": "u5s2PZ7fzCOqQX7bVPf9IJ+qNLQ=",
            "path": "github.com/rancher/go-rancher",
            "revision": "ec24b7f12fca9f78fbfcd62a0ea8bce14ade8792",
            "revisionTime": "2017-04-07T04:09:43Z"
        },
        {
            "checksumSHA1": "M57Rrfc8Z966p+IBtQ91QOcUtcg=",
            "path": "github.com/ryanuber/columnize",
            "revision": "abc90934186a77966e2beeac62ed966aac0561d5",
            "revisionTime": "2017-07-03T20:58:27Z"
        },
        {
            "checksumSHA1": "zmC8/3V4ls53DJlNTKDZwPSC/dA=",
            "path": "github.com/satori/go.uuid",
            "revision": "b061729afc07e77a8aa4fad0a2fd840958f1942a",
            "revisionTime": "2016-09-27T10:08:44Z"
        },
        {
            "checksumSHA1": "iqUXcP3VA+G1/gVLRpQpBUt/BuA=",
            "path": "github.com/satori/uuid",
            "revision": "b061729afc07e77a8aa4fad0a2fd840958f1942a",
            "revisionTime": "2016-09-27T10:08:44Z"
        },
        {
            "checksumSHA1": "EUR26b2t3XDPxiEMwDBtn8Ajp8A=",
            "path": "github.com/terraform-providers/terraform-provider-template/template",
            "revision": "38db8c17785b8a21666fe6c784682186f0c172ed",
            "revisionTime": "2017-06-21T15:27:00Z",
            "version": "v0.1.1",
            "versionExact": "v0.1.1"
        },
        {
            "checksumSHA1": "519bsJW8eD/VZN/d1AfLYziNT3w=",
            "path": "github.com/terraform-providers/terraform-provider-tls/tls",
            "revision": "ce653893fc49a0459f8f8e7f59295d5c81d5f1ef",
            "revisionTime": "2017-06-21T10:02:45Z",
            "version": "v0.1.0",
            "versionExact": "v0.1.0"
        },
        {
            "checksumSHA1": "iHiMTBffQvWYlOLu3130JXuQpgQ=",
            "path": "github.com/xanzy/ssh-agent",
            "revision": "ba9c9e33906f58169366275e3450db66139a31a9",
            "revisionTime": "2015-12-15T15:34:51Z"
        },
        {
            "checksumSHA1": "xtw+Llokq30p1Gn+Q8JBZ7NtE+I=",
            "path": "github.com/xlab/treeprint",
            "revision": "1d6e342255576c977e946a2384fc487a22d3fceb",
            "revisionTime": "2016-10-29T10:40:18Z"
        },
        {
            "checksumSHA1": "vE43s37+4CJ2CDU6TlOUOYE0K9c=",
            "path": "golang.org/x/crypto/bcrypt",
            "revision": "9477e0b78b9ac3d0b03822fd95422e2fe07627cd",
            "revisionTime": "2016-10-31T15:37:30Z"
        },
        {
            "checksumSHA1": "JsJdKXhz87gWenMwBeejTOeNE7k=",
            "path": "golang.org/x/crypto/blowfish",
            "revision": "9477e0b78b9ac3d0b03822fd95422e2fe07627cd",
            "revisionTime": "2016-10-31T15:37:30Z"
        },
        {
            "checksumSHA1": "TT1rac6kpQp2vz24m5yDGUNQ/QQ=",
            "path": "golang.org/x/crypto/cast5",
            "revision": "76c7c60c071b310d16774257b879b9d476db77f3",
            "revisionTime": "2017-08-06T08:36:27Z"
        },
        {
            "checksumSHA1": "C1KKOxFoW7/W/NFNpiXK+boguNo=",
            "path": "golang.org/x/crypto/curve25519",
            "revision": "453249f01cfeb54c3d549ddb75ff152ca243f9d8",
            "revisionTime": "2017-02-08T20:51:15Z"
        },
        {
            "checksumSHA1": "wGb//LjBPNxYHqk+dcLo7BjPXK8=",
            "path": "golang.org/x/crypto/ed25519",
            "revision": "b8a2a83acfe6e6770b75de42d5ff4c67596675c0",
            "revisionTime": "2017-01-13T19:21:00Z"
        },
        {
            "checksumSHA1": "LXFcVx8I587SnWmKycSDEq9yvK8=",
            "path": "golang.org/x/crypto/ed25519/internal/edwards25519",
            "revision": "b8a2a83acfe6e6770b75de42d5ff4c67596675c0",
            "revisionTime": "2017-01-13T19:21:00Z"
        },
        {
            "checksumSHA1": "MCeXr2RNeiG1XG6V+er1OR0qyeo=",
            "path": "golang.org/x/crypto/md4",
            "revision": "42ff06aea7c329876e5a0fe94acc96902accf0ad",
            "revisionTime": "2017-08-03T14:09:35Z"
        },
        {
            "checksumSHA1": "IIhFTrLlmlc6lEFSitqi4aw2lw0=",
            "path": "golang.org/x/crypto/openpgp",
            "revision": "76c7c60c071b310d16774257b879b9d476db77f3",
            "revisionTime": "2017-08-06T08:36:27Z"
        },
        {
            "checksumSHA1": "olOKkhrdkYQHZ0lf1orrFQPQrv4=",
            "path": "golang.org/x/crypto/openpgp/armor",
            "revision": "76c7c60c071b310d16774257b879b9d476db77f3",
            "revisionTime": "2017-08-06T08:36:27Z"
        },
        {
            "checksumSHA1": "eo/KtdjieJQXH7Qy+faXFcF70ME=",
            "path": "golang.org/x/crypto/openpgp/elgamal",
            "revision": "76c7c60c071b310d16774257b879b9d476db77f3",
            "revisionTime": "2017-08-06T08:36:27Z"
        },
        {
            "checksumSHA1": "rlxVSaGgqdAgwblsErxTxIfuGfg=",
            "path": "golang.org/x/crypto/openpgp/errors",
            "revision": "76c7c60c071b310d16774257b879b9d476db77f3",
            "revisionTime": "2017-08-06T08:36:27Z"
        },
        {
            "checksumSHA1": "Pq88+Dgh04UdXWZN6P+bLgYnbRc=",
            "path": "golang.org/x/crypto/openpgp/packet",
            "revision": "76c7c60c071b310d16774257b879b9d476db77f3",
            "revisionTime": "2017-08-06T08:36:27Z"
        },
        {
            "checksumSHA1": "s2qT4UwvzBSkzXuiuMkowif1Olw=",
            "path": "golang.org/x/crypto/openpgp/s2k",
            "revision": "76c7c60c071b310d16774257b879b9d476db77f3",
            "revisionTime": "2017-08-06T08:36:27Z"
        },
        {
            "checksumSHA1": "fsrFs762jlaILyqqQImS1GfvIvw=",
            "path": "golang.org/x/crypto/ssh",
            "revision": "453249f01cfeb54c3d549ddb75ff152ca243f9d8",
            "revisionTime": "2017-02-08T20:51:15Z"
        },
        {
            "checksumSHA1": "Fc9BqQPOXB9NOKWjwlgRwfG+TTI=",
            "path": "golang.org/x/crypto/ssh/agent",
            "revision": "42ff06aea7c329876e5a0fe94acc96902accf0ad",
            "revisionTime": "2017-08-03T14:09:35Z"
        },
        {
            "checksumSHA1": "vqc3a+oTUGX8PmD0TS+qQ7gmN8I=",
            "path": "golang.org/x/net/html",
            "revision": "f5079bd7f6f74e23c4d65efa0f4ce14cbd6a3c0f",
            "revisionTime": "2017-07-19T21:11:51Z"
        },
        {
            "checksumSHA1": "z79z5msRzgU48FCZxSuxfU8b4rs=",
            "path": "golang.org/x/net/html/atom",
            "revision": "f5079bd7f6f74e23c4d65efa0f4ce14cbd6a3c0f",
            "revisionTime": "2017-07-19T21:11:51Z"
        },
        {
            "checksumSHA1": "NqlOcIqzDg46JUFFXqZdKUER0B0=",
            "path": "golang.org/x/sys/unix",
            "revision": "d8f5ea21b9295e315e612b4bcf4bedea93454d4d",
            "revisionTime": "2017-08-03T09:04:06Z"
        },
        {
            "checksumSHA1": "fALlQNY1fM99NesfLJ50KguWsio=",
            "path": "gopkg.in/yaml.v2",
            "revision": "cd8b52f8269e0feb286dfeef29f8fe4d5b397e0b",
            "revisionTime": "2017-04-07T17:21:22Z"
        },
        {
            "checksumSHA1": "wICWAGQfZcHD2y0dHesz9R2YSiw=",
            "path": "k8s.io/kubernetes/pkg/apimachinery",
            "revision": "b0b7a323cc5a4a2019b2e9520c21c7830b7f708e",
            "revisionTime": "2017-04-03T20:32:25Z",
            "version": "v1.6.1",
            "versionExact": "v1.6.1"
        }
    ],
    "rootPath": "github.com/terraform-providers/terraform-provider-aws"
=======
	"comment": "",
	"ignore": "appengine test github.com/hashicorp/nomad/ github.com/hashicorp/terraform/backend",
	"package": [
		{
			"checksumSHA1": "PYNaEEt9v8iAvGVUD4do0YIeR1A=",
			"path": "github.com/Azure/go-ntlmssp",
			"revision": "c92175d540060095c69ced311f76aea56c83ecdb",
			"revisionTime": "2017-08-03T03:49:30Z"
		},
		{
			"checksumSHA1": "LLVyR2dAgkihu0+HdZF+JK0gMMs=",
			"path": "github.com/agl/ed25519",
			"revision": "278e1ec8e8a6e017cd07577924d6766039146ced",
			"revisionTime": "2015-08-30T18:26:16Z"
		},
		{
			"checksumSHA1": "30PBqj9BW03KCVqASvLg3bR+xYc=",
			"path": "github.com/agl/ed25519/edwards25519",
			"revision": "278e1ec8e8a6e017cd07577924d6766039146ced",
			"revisionTime": "2015-08-30T18:26:16Z"
		},
		{
			"checksumSHA1": "FIL83loX9V9APvGQIjJpbxq53F0=",
			"path": "github.com/apparentlymart/go-cidr/cidr",
			"revision": "7e4b007599d4e2076d9a81be723b3912852dda2c",
			"revisionTime": "2017-04-18T07:21:50Z"
		},
		{
			"checksumSHA1": "+2yCNqbcf7VcavAptooQReTGiHY=",
			"path": "github.com/apparentlymart/go-rundeck-api",
			"revision": "f6af74d34d1ef69a511c59173876fc1174c11f0d",
			"revisionTime": "2016-08-26T14:30:32Z"
		},
		{
			"checksumSHA1": "l0iFqayYAaEip6Olaq3/LCOa/Sg=",
			"path": "github.com/armon/circbuf",
			"revision": "bbbad097214e2918d8543d5201d12bfd7bca254d",
			"revisionTime": "2015-08-27T00:49:46Z"
		},
		{
			"checksumSHA1": "GCTVJ1J/SGZstNZauuLAnTFOhGA=",
			"path": "github.com/armon/go-radix",
			"revision": "1fca145dffbcaa8fe914309b1ec0cfc67500fe61",
			"revisionTime": "2017-07-27T15:54:43Z"
		},
		{
			"checksumSHA1": "v9WiLUD8+DPx6RaQgrqigogGask=",
			"path": "github.com/aws/aws-sdk-go/aws",
			"revision": "124a6dabcd822d9b88383d8e2186e696a12d791d",
			"revisionTime": "2017-09-13T19:04:32Z",
			"version": "v1.10.44",
			"versionExact": "v1.10.44"
		},
		{
			"checksumSHA1": "DtuTqKH29YnLjrIJkRYX0HQtXY0=",
			"path": "github.com/aws/aws-sdk-go/aws/arn",
			"revision": "124a6dabcd822d9b88383d8e2186e696a12d791d",
			"revisionTime": "2017-09-13T19:04:32Z",
			"version": "v1.10.44",
			"versionExact": "v1.10.44"
		},
		{
			"checksumSHA1": "Y9W+4GimK4Fuxq+vyIskVYFRnX4=",
			"path": "github.com/aws/aws-sdk-go/aws/awserr",
			"revision": "124a6dabcd822d9b88383d8e2186e696a12d791d",
			"revisionTime": "2017-09-13T19:04:32Z",
			"version": "v1.10.44",
			"versionExact": "v1.10.44"
		},
		{
			"checksumSHA1": "yyYr41HZ1Aq0hWc3J5ijXwYEcac=",
			"path": "github.com/aws/aws-sdk-go/aws/awsutil",
			"revision": "124a6dabcd822d9b88383d8e2186e696a12d791d",
			"revisionTime": "2017-09-13T19:04:32Z",
			"version": "v1.10.44",
			"versionExact": "v1.10.44"
		},
		{
			"checksumSHA1": "n98FANpNeRT5kf6pizdpI7nm6Sw=",
			"path": "github.com/aws/aws-sdk-go/aws/client",
			"revision": "124a6dabcd822d9b88383d8e2186e696a12d791d",
			"revisionTime": "2017-09-13T19:04:32Z",
			"version": "v1.10.44",
			"versionExact": "v1.10.44"
		},
		{
			"checksumSHA1": "ieAJ+Cvp/PKv1LpUEnUXpc3OI6E=",
			"path": "github.com/aws/aws-sdk-go/aws/client/metadata",
			"revision": "124a6dabcd822d9b88383d8e2186e696a12d791d",
			"revisionTime": "2017-09-13T19:04:32Z",
			"version": "v1.10.44",
			"versionExact": "v1.10.44"
		},
		{
			"checksumSHA1": "7/8j/q0TWtOgXyvEcv4B2Dhl00o=",
			"path": "github.com/aws/aws-sdk-go/aws/corehandlers",
			"revision": "124a6dabcd822d9b88383d8e2186e696a12d791d",
			"revisionTime": "2017-09-13T19:04:32Z",
			"version": "v1.10.44",
			"versionExact": "v1.10.44"
		},
		{
			"checksumSHA1": "Y+cPwQL0dZMyqp3wI+KJWmA9KQ8=",
			"path": "github.com/aws/aws-sdk-go/aws/credentials",
			"revision": "124a6dabcd822d9b88383d8e2186e696a12d791d",
			"revisionTime": "2017-09-13T19:04:32Z",
			"version": "v1.10.44",
			"versionExact": "v1.10.44"
		},
		{
			"checksumSHA1": "u3GOAJLmdvbuNUeUEcZSEAOeL/0=",
			"path": "github.com/aws/aws-sdk-go/aws/credentials/ec2rolecreds",
			"revision": "124a6dabcd822d9b88383d8e2186e696a12d791d",
			"revisionTime": "2017-09-13T19:04:32Z",
			"version": "v1.10.44",
			"versionExact": "v1.10.44"
		},
		{
			"checksumSHA1": "NUJUTWlc1sV8b7WjfiYc4JZbXl0=",
			"path": "github.com/aws/aws-sdk-go/aws/credentials/endpointcreds",
			"revision": "124a6dabcd822d9b88383d8e2186e696a12d791d",
			"revisionTime": "2017-09-13T19:04:32Z",
			"version": "v1.10.44",
			"versionExact": "v1.10.44"
		},
		{
			"checksumSHA1": "JEYqmF83O5n5bHkupAzA6STm0no=",
			"path": "github.com/aws/aws-sdk-go/aws/credentials/stscreds",
			"revision": "124a6dabcd822d9b88383d8e2186e696a12d791d",
			"revisionTime": "2017-09-13T19:04:32Z",
			"version": "v1.10.44",
			"versionExact": "v1.10.44"
		},
		{
			"checksumSHA1": "ZdtYh3ZHSgP/WEIaqwJHTEhpkbs=",
			"path": "github.com/aws/aws-sdk-go/aws/defaults",
			"revision": "124a6dabcd822d9b88383d8e2186e696a12d791d",
			"revisionTime": "2017-09-13T19:04:32Z",
			"version": "v1.10.44",
			"versionExact": "v1.10.44"
		},
		{
			"checksumSHA1": "/EXbk/z2TWjWc1Hvb4QYs3Wmhb8=",
			"path": "github.com/aws/aws-sdk-go/aws/ec2metadata",
			"revision": "124a6dabcd822d9b88383d8e2186e696a12d791d",
			"revisionTime": "2017-09-13T19:04:32Z",
			"version": "v1.10.44",
			"versionExact": "v1.10.44"
		},
		{
			"checksumSHA1": "PinnnEkhXyxcdFrOB+L/PxtVhYI=",
			"path": "github.com/aws/aws-sdk-go/aws/endpoints",
			"revision": "124a6dabcd822d9b88383d8e2186e696a12d791d",
			"revisionTime": "2017-09-13T19:04:32Z",
			"version": "v1.10.44",
			"versionExact": "v1.10.44"
		},
		{
			"checksumSHA1": "n/tgGgh0wICYu+VDYSqlsRy4w9s=",
			"path": "github.com/aws/aws-sdk-go/aws/request",
			"revision": "124a6dabcd822d9b88383d8e2186e696a12d791d",
			"revisionTime": "2017-09-13T19:04:32Z",
			"version": "v1.10.44",
			"versionExact": "v1.10.44"
		},
		{
			"checksumSHA1": "SK5Mn4Ga9+equOQTYA1DTSb3LWY=",
			"path": "github.com/aws/aws-sdk-go/aws/session",
			"revision": "124a6dabcd822d9b88383d8e2186e696a12d791d",
			"revisionTime": "2017-09-13T19:04:32Z",
			"version": "v1.10.44",
			"versionExact": "v1.10.44"
		},
		{
			"checksumSHA1": "iywvraxbXf3A/FOzFWjKfBBEQRA=",
			"path": "github.com/aws/aws-sdk-go/aws/signer/v4",
			"revision": "124a6dabcd822d9b88383d8e2186e696a12d791d",
			"revisionTime": "2017-09-13T19:04:32Z",
			"version": "v1.10.44",
			"versionExact": "v1.10.44"
		},
		{
			"checksumSHA1": "04ypv4x12l4q0TksA1zEVsmgpvw=",
			"path": "github.com/aws/aws-sdk-go/internal/shareddefaults",
			"revision": "124a6dabcd822d9b88383d8e2186e696a12d791d",
			"revisionTime": "2017-09-13T19:04:32Z",
			"version": "v1.10.44",
			"versionExact": "v1.10.44"
		},
		{
			"checksumSHA1": "wk7EyvDaHwb5qqoOP/4d3cV0708=",
			"path": "github.com/aws/aws-sdk-go/private/protocol",
			"revision": "124a6dabcd822d9b88383d8e2186e696a12d791d",
			"revisionTime": "2017-09-13T19:04:32Z",
			"version": "v1.10.44",
			"versionExact": "v1.10.44"
		},
		{
			"checksumSHA1": "1QmQ3FqV37w0Zi44qv8pA1GeR0A=",
			"path": "github.com/aws/aws-sdk-go/private/protocol/ec2query",
			"revision": "124a6dabcd822d9b88383d8e2186e696a12d791d",
			"revisionTime": "2017-09-13T19:04:32Z",
			"version": "v1.10.44",
			"versionExact": "v1.10.44"
		},
		{
			"checksumSHA1": "O6hcK24yI6w7FA+g4Pbr+eQ7pys=",
			"path": "github.com/aws/aws-sdk-go/private/protocol/json/jsonutil",
			"revision": "124a6dabcd822d9b88383d8e2186e696a12d791d",
			"revisionTime": "2017-09-13T19:04:32Z",
			"version": "v1.10.44",
			"versionExact": "v1.10.44"
		},
		{
			"checksumSHA1": "R00RL5jJXRYq1iiK1+PGvMfvXyM=",
			"path": "github.com/aws/aws-sdk-go/private/protocol/jsonrpc",
			"revision": "124a6dabcd822d9b88383d8e2186e696a12d791d",
			"revisionTime": "2017-09-13T19:04:32Z",
			"version": "v1.10.44",
			"versionExact": "v1.10.44"
		},
		{
			"checksumSHA1": "ZqY5RWavBLWTo6j9xqdyBEaNFRk=",
			"path": "github.com/aws/aws-sdk-go/private/protocol/query",
			"revision": "124a6dabcd822d9b88383d8e2186e696a12d791d",
			"revisionTime": "2017-09-13T19:04:32Z",
			"version": "v1.10.44",
			"versionExact": "v1.10.44"
		},
		{
			"checksumSHA1": "Drt1JfLMa0DQEZLWrnMlTWaIcC8=",
			"path": "github.com/aws/aws-sdk-go/private/protocol/query/queryutil",
			"revision": "124a6dabcd822d9b88383d8e2186e696a12d791d",
			"revisionTime": "2017-09-13T19:04:32Z",
			"version": "v1.10.44",
			"versionExact": "v1.10.44"
		},
		{
			"checksumSHA1": "VCTh+dEaqqhog5ncy/WTt9+/gFM=",
			"path": "github.com/aws/aws-sdk-go/private/protocol/rest",
			"revision": "124a6dabcd822d9b88383d8e2186e696a12d791d",
			"revisionTime": "2017-09-13T19:04:32Z",
			"version": "v1.10.44",
			"versionExact": "v1.10.44"
		},
		{
			"checksumSHA1": "Rpu8KBtHZgvhkwHxUfaky+qW+G4=",
			"path": "github.com/aws/aws-sdk-go/private/protocol/restjson",
			"revision": "124a6dabcd822d9b88383d8e2186e696a12d791d",
			"revisionTime": "2017-09-13T19:04:32Z",
			"version": "v1.10.44",
			"versionExact": "v1.10.44"
		},
		{
			"checksumSHA1": "ODo+ko8D6unAxZuN1jGzMcN4QCc=",
			"path": "github.com/aws/aws-sdk-go/private/protocol/restxml",
			"revision": "124a6dabcd822d9b88383d8e2186e696a12d791d",
			"revisionTime": "2017-09-13T19:04:32Z",
			"version": "v1.10.44",
			"versionExact": "v1.10.44"
		},
		{
			"checksumSHA1": "0qYPUga28aQVkxZgBR3Z86AbGUQ=",
			"path": "github.com/aws/aws-sdk-go/private/protocol/xml/xmlutil",
			"revision": "124a6dabcd822d9b88383d8e2186e696a12d791d",
			"revisionTime": "2017-09-13T19:04:32Z",
			"version": "v1.10.44",
			"versionExact": "v1.10.44"
		},
		{
			"checksumSHA1": "F6mth+G7dXN1GI+nktaGo8Lx8aE=",
			"path": "github.com/aws/aws-sdk-go/private/signer/v2",
			"revision": "124a6dabcd822d9b88383d8e2186e696a12d791d",
			"revisionTime": "2017-09-13T19:04:32Z",
			"version": "v1.10.44",
			"versionExact": "v1.10.44"
		},
		{
			"checksumSHA1": "BXuQo73qo4WLmc+TdE5pAwalLUQ=",
			"path": "github.com/aws/aws-sdk-go/service/acm",
			"revision": "124a6dabcd822d9b88383d8e2186e696a12d791d",
			"revisionTime": "2017-09-13T19:04:32Z",
			"version": "v1.10.44",
			"versionExact": "v1.10.44"
		},
		{
			"checksumSHA1": "yKXkhhDv9rWmn8GofXPBoN6k730=",
			"path": "github.com/aws/aws-sdk-go/service/apigateway",
			"revision": "124a6dabcd822d9b88383d8e2186e696a12d791d",
			"revisionTime": "2017-09-13T19:04:32Z",
			"version": "v1.10.44",
			"versionExact": "v1.10.44"
		},
		{
			"checksumSHA1": "lnbmn3cDZvFOpzV9jKe9jG7VIPs=",
			"path": "github.com/aws/aws-sdk-go/service/applicationautoscaling",
			"revision": "124a6dabcd822d9b88383d8e2186e696a12d791d",
			"revisionTime": "2017-09-13T19:04:32Z",
			"version": "v1.10.44",
			"versionExact": "v1.10.44"
		},
		{
			"checksumSHA1": "/C4QDOmEP7t8vawBcB7a2ygaXuI=",
			"path": "github.com/aws/aws-sdk-go/service/athena",
			"revision": "124a6dabcd822d9b88383d8e2186e696a12d791d",
			"revisionTime": "2017-09-13T19:04:32Z",
			"version": "v1.10.44",
			"versionExact": "v1.10.44"
		},
		{
			"checksumSHA1": "eudoAl5P0HqsQrzytWyb9uhUGU0=",
			"path": "github.com/aws/aws-sdk-go/service/autoscaling",
			"revision": "124a6dabcd822d9b88383d8e2186e696a12d791d",
			"revisionTime": "2017-09-13T19:04:32Z",
			"version": "v1.10.44",
			"versionExact": "v1.10.44"
		},
		{
			"checksumSHA1": "fNHsdfsdTzwSJwnfxqqGdkjT5HE=",
			"path": "github.com/aws/aws-sdk-go/service/batch",
			"revision": "124a6dabcd822d9b88383d8e2186e696a12d791d",
			"revisionTime": "2017-09-13T19:04:32Z",
			"version": "v1.10.44",
			"versionExact": "v1.10.44"
		},
		{
			"checksumSHA1": "Z6mv349IWcg2A8ib0BuOiCJ6X8Q=",
			"path": "github.com/aws/aws-sdk-go/service/cloudformation",
			"revision": "124a6dabcd822d9b88383d8e2186e696a12d791d",
			"revisionTime": "2017-09-13T19:04:32Z",
			"version": "v1.10.44",
			"versionExact": "v1.10.44"
		},
		{
			"checksumSHA1": "rjq4ZWRUGvQDjnXeflafkCWYsFU=",
			"path": "github.com/aws/aws-sdk-go/service/cloudfront",
			"revision": "124a6dabcd822d9b88383d8e2186e696a12d791d",
			"revisionTime": "2017-09-13T19:04:32Z",
			"version": "v1.10.44",
			"versionExact": "v1.10.44"
		},
		{
			"checksumSHA1": "59kV70/8PuutX4eFkGfCCtdunIA=",
			"path": "github.com/aws/aws-sdk-go/service/cloudtrail",
			"revision": "124a6dabcd822d9b88383d8e2186e696a12d791d",
			"revisionTime": "2017-09-13T19:04:32Z",
			"version": "v1.10.44",
			"versionExact": "v1.10.44"
		},
		{
			"checksumSHA1": "zm2qDEBdcJSJI3PGcE2UVr6Cxmc=",
			"path": "github.com/aws/aws-sdk-go/service/cloudwatch",
			"revision": "124a6dabcd822d9b88383d8e2186e696a12d791d",
			"revisionTime": "2017-09-13T19:04:32Z",
			"version": "v1.10.44",
			"versionExact": "v1.10.44"
		},
		{
			"checksumSHA1": "2y8MKiWNwIVw/au7LBxCGLZusUU=",
			"path": "github.com/aws/aws-sdk-go/service/cloudwatchevents",
			"revision": "124a6dabcd822d9b88383d8e2186e696a12d791d",
			"revisionTime": "2017-09-13T19:04:32Z",
			"version": "v1.10.44",
			"versionExact": "v1.10.44"
		},
		{
			"checksumSHA1": "SgQoe4vEa3hbEsqff9saAN3hh0g=",
			"path": "github.com/aws/aws-sdk-go/service/cloudwatchlogs",
			"revision": "124a6dabcd822d9b88383d8e2186e696a12d791d",
			"revisionTime": "2017-09-13T19:04:32Z",
			"version": "v1.10.44",
			"versionExact": "v1.10.44"
		},
		{
			"checksumSHA1": "ke7ciG4pxLLU5Ohgu9PCLtBkF7A=",
			"path": "github.com/aws/aws-sdk-go/service/codebuild",
			"revision": "124a6dabcd822d9b88383d8e2186e696a12d791d",
			"revisionTime": "2017-09-13T19:04:32Z",
			"version": "v1.10.44",
			"versionExact": "v1.10.44"
		},
		{
			"checksumSHA1": "XkyZPfxHxB3ohK+/qdF54nvMS0o=",
			"path": "github.com/aws/aws-sdk-go/service/codecommit",
			"revision": "124a6dabcd822d9b88383d8e2186e696a12d791d",
			"revisionTime": "2017-09-13T19:04:32Z",
			"version": "v1.10.44",
			"versionExact": "v1.10.44"
		},
		{
			"checksumSHA1": "QJYewZzcmPbuN27AWiQ6XKQ9Vrw=",
			"path": "github.com/aws/aws-sdk-go/service/codedeploy",
			"revision": "124a6dabcd822d9b88383d8e2186e696a12d791d",
			"revisionTime": "2017-09-13T19:04:32Z",
			"version": "v1.10.44",
			"versionExact": "v1.10.44"
		},
		{
			"checksumSHA1": "pL/7qVyn6qVry1uJ0Nw4/8tkGLM=",
			"path": "github.com/aws/aws-sdk-go/service/codepipeline",
			"revision": "124a6dabcd822d9b88383d8e2186e696a12d791d",
			"revisionTime": "2017-09-13T19:04:32Z",
			"version": "v1.10.44",
			"versionExact": "v1.10.44"
		},
		{
			"checksumSHA1": "7bm1eOY2oKYSesmEOd1qXvTRH2s=",
			"path": "github.com/aws/aws-sdk-go/service/cognitoidentity",
			"revision": "124a6dabcd822d9b88383d8e2186e696a12d791d",
			"revisionTime": "2017-09-13T19:04:32Z",
			"version": "v1.10.44",
			"versionExact": "v1.10.44"
		},
		{
			"checksumSHA1": "ouZ4H9foNRBFaElXZbpi5C3pqDQ=",
			"path": "github.com/aws/aws-sdk-go/service/cognitoidentityprovider",
			"revision": "124a6dabcd822d9b88383d8e2186e696a12d791d",
			"revisionTime": "2017-09-13T19:04:32Z",
			"version": "v1.10.44",
			"versionExact": "v1.10.44"
		},
		{
			"checksumSHA1": "V3QpE1495nFtpAOw24WY6AsVT1w=",
			"path": "github.com/aws/aws-sdk-go/service/configservice",
			"revision": "124a6dabcd822d9b88383d8e2186e696a12d791d",
			"revisionTime": "2017-09-13T19:04:32Z",
			"version": "v1.10.44",
			"versionExact": "v1.10.44"
		},
		{
			"checksumSHA1": "8UoYKgC9u/gjExZe4a6ZZf4dDl8=",
			"path": "github.com/aws/aws-sdk-go/service/databasemigrationservice",
			"revision": "124a6dabcd822d9b88383d8e2186e696a12d791d",
			"revisionTime": "2017-09-13T19:04:32Z",
			"version": "v1.10.44",
			"versionExact": "v1.10.44"
		},
		{
			"checksumSHA1": "S4vcGUr3SNl3XKPFTqfwFanT4Cw=",
			"path": "github.com/aws/aws-sdk-go/service/devicefarm",
			"revision": "124a6dabcd822d9b88383d8e2186e696a12d791d",
			"revisionTime": "2017-09-13T19:04:32Z",
			"version": "v1.10.44",
			"versionExact": "v1.10.44"
		},
		{
			"checksumSHA1": "1O8BtYGfkXglIqgl/uxunrq3Djs=",
			"path": "github.com/aws/aws-sdk-go/service/directoryservice",
			"revision": "124a6dabcd822d9b88383d8e2186e696a12d791d",
			"revisionTime": "2017-09-13T19:04:32Z",
			"version": "v1.10.44",
			"versionExact": "v1.10.44"
		},
		{
			"checksumSHA1": "Qk98eGaCDibYSf0u3E2q7fAGnbY=",
			"path": "github.com/aws/aws-sdk-go/service/dynamodb",
			"revision": "124a6dabcd822d9b88383d8e2186e696a12d791d",
			"revisionTime": "2017-09-13T19:04:32Z",
			"version": "v1.10.44",
			"versionExact": "v1.10.44"
		},
		{
			"checksumSHA1": "E3UN74VVqzHAgT0VUmfKX+d+PJ0=",
			"path": "github.com/aws/aws-sdk-go/service/ec2",
			"revision": "124a6dabcd822d9b88383d8e2186e696a12d791d",
			"revisionTime": "2017-09-13T19:04:32Z",
			"version": "v1.10.44",
			"versionExact": "v1.10.44"
		},
		{
			"checksumSHA1": "YNq7YhasHn9ceelWX2aG0Cg0Ga0=",
			"path": "github.com/aws/aws-sdk-go/service/ecr",
			"revision": "124a6dabcd822d9b88383d8e2186e696a12d791d",
			"revisionTime": "2017-09-13T19:04:32Z",
			"version": "v1.10.44",
			"versionExact": "v1.10.44"
		},
		{
			"checksumSHA1": "ybOZuEwB/cI6Ga3mjLFUGmE7qF8=",
			"path": "github.com/aws/aws-sdk-go/service/ecs",
			"revision": "124a6dabcd822d9b88383d8e2186e696a12d791d",
			"revisionTime": "2017-09-13T19:04:32Z",
			"version": "v1.10.44",
			"versionExact": "v1.10.44"
		},
		{
			"checksumSHA1": "pBkeSL8bCEbz/6ub0Jr6NsjQPSc=",
			"path": "github.com/aws/aws-sdk-go/service/efs",
			"revision": "124a6dabcd822d9b88383d8e2186e696a12d791d",
			"revisionTime": "2017-09-13T19:04:32Z",
			"version": "v1.10.44",
			"versionExact": "v1.10.44"
		},
		{
			"checksumSHA1": "4a4FO9D6RQluAwyYEW5H6p0Nz7I=",
			"path": "github.com/aws/aws-sdk-go/service/elasticache",
			"revision": "124a6dabcd822d9b88383d8e2186e696a12d791d",
			"revisionTime": "2017-09-13T19:04:32Z",
			"version": "v1.10.44",
			"versionExact": "v1.10.44"
		},
		{
			"checksumSHA1": "RzBRmfKefl+oBHDzrtsuxv8ycKE=",
			"path": "github.com/aws/aws-sdk-go/service/elasticbeanstalk",
			"revision": "124a6dabcd822d9b88383d8e2186e696a12d791d",
			"revisionTime": "2017-09-13T19:04:32Z",
			"version": "v1.10.44",
			"versionExact": "v1.10.44"
		},
		{
			"checksumSHA1": "lrrUXgK33baqXgfzh4Z2tSmxeBE=",
			"path": "github.com/aws/aws-sdk-go/service/elasticsearchservice",
			"revision": "124a6dabcd822d9b88383d8e2186e696a12d791d",
			"revisionTime": "2017-09-13T19:04:32Z",
			"version": "v1.10.44",
			"versionExact": "v1.10.44"
		},
		{
			"checksumSHA1": "zMFn+iotI5JIiB9HFRo6BiX6CZE=",
			"path": "github.com/aws/aws-sdk-go/service/elastictranscoder",
			"revision": "124a6dabcd822d9b88383d8e2186e696a12d791d",
			"revisionTime": "2017-09-13T19:04:32Z",
			"version": "v1.10.44",
			"versionExact": "v1.10.44"
		},
		{
			"checksumSHA1": "sp5ZmzFBI5z1+kLkRoFjfm2GWuY=",
			"path": "github.com/aws/aws-sdk-go/service/elb",
			"revision": "124a6dabcd822d9b88383d8e2186e696a12d791d",
			"revisionTime": "2017-09-13T19:04:32Z",
			"version": "v1.10.44",
			"versionExact": "v1.10.44"
		},
		{
			"checksumSHA1": "Q3WXHwjJ0v6TWofDBLGN901nfi4=",
			"path": "github.com/aws/aws-sdk-go/service/elbv2",
			"revision": "124a6dabcd822d9b88383d8e2186e696a12d791d",
			"revisionTime": "2017-09-13T19:04:32Z",
			"version": "v1.10.44",
			"versionExact": "v1.10.44"
		},
		{
			"checksumSHA1": "EEj7cYvIK+F25RIynBVArzedyPQ=",
			"path": "github.com/aws/aws-sdk-go/service/emr",
			"revision": "124a6dabcd822d9b88383d8e2186e696a12d791d",
			"revisionTime": "2017-09-13T19:04:32Z",
			"version": "v1.10.44",
			"versionExact": "v1.10.44"
		},
		{
			"checksumSHA1": "tuK++zhf2K0RBocTCU1ZltzS8ko=",
			"path": "github.com/aws/aws-sdk-go/service/firehose",
			"revision": "124a6dabcd822d9b88383d8e2186e696a12d791d",
			"revisionTime": "2017-09-13T19:04:32Z",
			"version": "v1.10.44",
			"versionExact": "v1.10.44"
		},
		{
			"checksumSHA1": "Ewp675B6bZe/eWipwJl7OXqCJRo=",
			"path": "github.com/aws/aws-sdk-go/service/glacier",
			"revision": "124a6dabcd822d9b88383d8e2186e696a12d791d",
			"revisionTime": "2017-09-13T19:04:32Z",
			"version": "v1.10.44",
			"versionExact": "v1.10.44"
		},
		{
			"checksumSHA1": "H41YeQoLzuR1gQvBytlaL/gql+A=",
			"path": "github.com/aws/aws-sdk-go/service/iam",
			"revision": "124a6dabcd822d9b88383d8e2186e696a12d791d",
			"revisionTime": "2017-09-13T19:04:32Z",
			"version": "v1.10.44",
			"versionExact": "v1.10.44"
		},
		{
			"checksumSHA1": "v0OUl6sTwF7EOmXyzk9ppc5ljLw=",
			"path": "github.com/aws/aws-sdk-go/service/inspector",
			"revision": "124a6dabcd822d9b88383d8e2186e696a12d791d",
			"revisionTime": "2017-09-13T19:04:32Z",
			"version": "v1.10.44",
			"versionExact": "v1.10.44"
		},
		{
			"checksumSHA1": "D92k3ymegRbjpgnuAy9rWjgV7vs=",
			"path": "github.com/aws/aws-sdk-go/service/iot",
			"revision": "124a6dabcd822d9b88383d8e2186e696a12d791d",
			"revisionTime": "2017-09-13T19:04:32Z",
			"version": "v1.10.44",
			"versionExact": "v1.10.44"
		},
		{
			"checksumSHA1": "fE6Lygzxvif/yfo9bncKyRUCqs8=",
			"path": "github.com/aws/aws-sdk-go/service/kinesis",
			"revision": "124a6dabcd822d9b88383d8e2186e696a12d791d",
			"revisionTime": "2017-09-13T19:04:32Z",
			"version": "v1.10.44",
			"versionExact": "v1.10.44"
		},
		{
			"checksumSHA1": "wwFYsrpInh4Tow/vTI7bD+r5gBU=",
			"path": "github.com/aws/aws-sdk-go/service/kms",
			"revision": "124a6dabcd822d9b88383d8e2186e696a12d791d",
			"revisionTime": "2017-09-13T19:04:32Z",
			"version": "v1.10.44",
			"versionExact": "v1.10.44"
		},
		{
			"checksumSHA1": "qu7WvUeSIFYQOqF9RXM/3w45kFg=",
			"path": "github.com/aws/aws-sdk-go/service/lambda",
			"revision": "124a6dabcd822d9b88383d8e2186e696a12d791d",
			"revisionTime": "2017-09-13T19:04:32Z",
			"version": "v1.10.44",
			"versionExact": "v1.10.44"
		},
		{
			"checksumSHA1": "eHMwitdHY0uOEA5kkmJ1nGHe0z0=",
			"path": "github.com/aws/aws-sdk-go/service/lightsail",
			"revision": "124a6dabcd822d9b88383d8e2186e696a12d791d",
			"revisionTime": "2017-09-13T19:04:32Z",
			"version": "v1.10.44",
			"versionExact": "v1.10.44"
		},
		{
			"checksumSHA1": "84rKGr+RvT8tjOalWGPKuNPC4T4=",
			"path": "github.com/aws/aws-sdk-go/service/opsworks",
			"revision": "124a6dabcd822d9b88383d8e2186e696a12d791d",
			"revisionTime": "2017-09-13T19:04:32Z",
			"version": "v1.10.44",
			"versionExact": "v1.10.44"
		},
		{
			"checksumSHA1": "WTV47G/M/WfY7bgwmu5OBrSiwnY=",
			"path": "github.com/aws/aws-sdk-go/service/rds",
			"revision": "124a6dabcd822d9b88383d8e2186e696a12d791d",
			"revisionTime": "2017-09-13T19:04:32Z",
			"version": "v1.10.44",
			"versionExact": "v1.10.44"
		},
		{
			"checksumSHA1": "QTc65yhur4smpQrn9Zq2c0UboIo=",
			"path": "github.com/aws/aws-sdk-go/service/redshift",
			"revision": "124a6dabcd822d9b88383d8e2186e696a12d791d",
			"revisionTime": "2017-09-13T19:04:32Z",
			"version": "v1.10.44",
			"versionExact": "v1.10.44"
		},
		{
			"checksumSHA1": "WvZebFLp+UL+fedNsm3AKooiBGw=",
			"path": "github.com/aws/aws-sdk-go/service/route53",
			"revision": "124a6dabcd822d9b88383d8e2186e696a12d791d",
			"revisionTime": "2017-09-13T19:04:32Z",
			"version": "v1.10.44",
			"versionExact": "v1.10.44"
		},
		{
			"checksumSHA1": "SEKg+cGyOj6dKdK5ltUHsoL4R4Y=",
			"path": "github.com/aws/aws-sdk-go/service/s3",
			"revision": "124a6dabcd822d9b88383d8e2186e696a12d791d",
			"revisionTime": "2017-09-13T19:04:32Z",
			"version": "v1.10.44",
			"versionExact": "v1.10.44"
		},
		{
			"checksumSHA1": "TsLkr/jtNxQY3RSJjbCZXEaopG0=",
			"path": "github.com/aws/aws-sdk-go/service/servicecatalog",
			"revision": "124a6dabcd822d9b88383d8e2186e696a12d791d",
			"revisionTime": "2017-09-13T19:04:32Z",
			"version": "v1.10.44",
			"versionExact": "v1.10.44"
		},
		{
			"checksumSHA1": "rIBHXHWyTmY/vsqECa2PB0xT2HU=",
			"path": "github.com/aws/aws-sdk-go/service/ses",
			"revision": "124a6dabcd822d9b88383d8e2186e696a12d791d",
			"revisionTime": "2017-09-13T19:04:32Z",
			"version": "v1.10.44",
			"versionExact": "v1.10.44"
		},
		{
			"checksumSHA1": "u8xk+JtK/HwIKB2ume3or9Sstp8=",
			"path": "github.com/aws/aws-sdk-go/service/sfn",
			"revision": "124a6dabcd822d9b88383d8e2186e696a12d791d",
			"revisionTime": "2017-09-13T19:04:32Z",
			"version": "v1.10.44",
			"versionExact": "v1.10.44"
		},
		{
			"checksumSHA1": "hOcVb1zJiDUmafXSJQhkEascWwA=",
			"path": "github.com/aws/aws-sdk-go/service/simpledb",
			"revision": "124a6dabcd822d9b88383d8e2186e696a12d791d",
			"revisionTime": "2017-09-13T19:04:32Z",
			"version": "v1.10.44",
			"versionExact": "v1.10.44"
		},
		{
			"checksumSHA1": "1jN0ZDW5c9QEGSQIQ+KrbTACvm8=",
			"path": "github.com/aws/aws-sdk-go/service/sns",
			"revision": "124a6dabcd822d9b88383d8e2186e696a12d791d",
			"revisionTime": "2017-09-13T19:04:32Z",
			"version": "v1.10.44",
			"versionExact": "v1.10.44"
		},
		{
			"checksumSHA1": "SXH7QxrUFaor3KaNX0xPCV3eOhU=",
			"path": "github.com/aws/aws-sdk-go/service/sqs",
			"revision": "124a6dabcd822d9b88383d8e2186e696a12d791d",
			"revisionTime": "2017-09-13T19:04:32Z",
			"version": "v1.10.44",
			"versionExact": "v1.10.44"
		},
		{
			"checksumSHA1": "jCWrivRK+K+oW2ZW3sJSuBIBNjQ=",
			"path": "github.com/aws/aws-sdk-go/service/ssm",
			"revision": "124a6dabcd822d9b88383d8e2186e696a12d791d",
			"revisionTime": "2017-09-13T19:04:32Z",
			"version": "v1.10.44",
			"versionExact": "v1.10.44"
		},
		{
			"checksumSHA1": "MerduaV3PxtZAWvOGpgoBIglo38=",
			"path": "github.com/aws/aws-sdk-go/service/sts",
			"revision": "124a6dabcd822d9b88383d8e2186e696a12d791d",
			"revisionTime": "2017-09-13T19:04:32Z",
			"version": "v1.10.44",
			"versionExact": "v1.10.44"
		},
		{
			"checksumSHA1": "vFinPalK+r0kaIbPMaHhFbTi2QQ=",
			"path": "github.com/aws/aws-sdk-go/service/waf",
			"revision": "124a6dabcd822d9b88383d8e2186e696a12d791d",
			"revisionTime": "2017-09-13T19:04:32Z",
			"version": "v1.10.44",
			"versionExact": "v1.10.44"
		},
		{
			"checksumSHA1": "qe7HsjfCked/MaRvH2c0uJndWdM=",
			"path": "github.com/aws/aws-sdk-go/service/wafregional",
			"revision": "124a6dabcd822d9b88383d8e2186e696a12d791d",
			"revisionTime": "2017-09-13T19:04:32Z",
			"version": "v1.10.44",
			"versionExact": "v1.10.44"
		},
		{
			"checksumSHA1": "nqw2Qn5xUklssHTubS5HDvEL9L4=",
			"path": "github.com/bgentry/go-netrc/netrc",
			"revision": "9fd32a8b3d3d3f9d43c341bfe098430e07609480",
			"revisionTime": "2014-04-22T17:41:19Z"
		},
		{
			"checksumSHA1": "oTmBS67uxM6OXB/+OJUAG9LK4jw=",
			"path": "github.com/bgentry/speakeasy",
			"revision": "4aabc24848ce5fd31929f7d1e4ea74d3709c14cd",
			"revisionTime": "2017-04-17T20:07:03Z"
		},
		{
			"checksumSHA1": "OT4XN9z5k69e2RsMSpwW74B+yk4=",
			"path": "github.com/blang/semver",
			"revision": "2ee87856327ba09384cabd113bc6b5d174e9ec0f",
			"revisionTime": "2017-07-27T06:48:18Z"
		},
		{
			"checksumSHA1": "aTYPm16eYDQhbVLgreCGwvV2klw=",
			"path": "github.com/chzyer/readline",
			"revision": "41eea22f717c616615e1e59aa06cf831f9901f35",
			"revisionTime": "2017-03-13T23:49:21Z"
		},
		{
			"checksumSHA1": "dvabztWVQX8f6oMLRyv4dLH+TGY=",
			"path": "github.com/davecgh/go-spew/spew",
			"revision": "346938d642f2ec3594ed81d874461961cd0faa76",
			"revisionTime": "2016-10-29T20:57:26Z"
		},
		{
			"checksumSHA1": "GCskdwYAPW2S34918Z5CgNMJ2Wc=",
			"path": "github.com/dylanmei/iso8601",
			"revision": "2075bf119b58e5576c6ed9f867b8f3d17f2e54d4",
			"revisionTime": "2015-01-25T03:41:22Z"
		},
		{
			"checksumSHA1": "by8KnjbSvP58haObPorGWR2CJfk=",
			"path": "github.com/dylanmei/winrmtest",
			"revision": "025617847eb2cf9bd1d851bc3b22ed28e6245ce5",
			"revisionTime": "2015-12-26T19:50:28Z"
		},
		{
			"checksumSHA1": "BCv50o5pDkoSG3vYKOSai1Z8p3w=",
			"path": "github.com/fsouza/go-dockerclient",
			"revision": "1d4f4ae73768d3ca16a6fb964694f58dc5eba601",
			"revisionTime": "2016-04-27T17:25:47Z",
			"tree": true
		},
		{
			"checksumSHA1": "1K+xrZ1PBez190iGt5OnMtGdih4=",
			"comment": "v1.8.6",
			"path": "github.com/go-ini/ini",
			"revision": "766e555c68dc8bda90d197ee8946c37519c19409",
			"revisionTime": "2017-01-17T13:00:17Z"
		},
		{
			"checksumSHA1": "FUiF2WLrih0JdHsUTMMDz3DRokw=",
			"path": "github.com/hashicorp/atlas-go/archive",
			"revision": "1ea2527d6a49b4c9f18753aa21627aae6a7c26a1",
			"revisionTime": "2017-06-19T22:02:35Z"
		},
		{
			"checksumSHA1": "80gaa7+4fFr8IY/jdTYq65xVnUA=",
			"path": "github.com/hashicorp/atlas-go/v1",
			"revision": "1ea2527d6a49b4c9f18753aa21627aae6a7c26a1",
			"revisionTime": "2017-06-19T22:02:35Z"
		},
		{
			"checksumSHA1": "cdOCt0Yb+hdErz8NAQqayxPmRsY=",
			"path": "github.com/hashicorp/errwrap",
			"revision": "7554cd9344cec97297fa6649b055a8c98c2a1e55"
		},
		{
			"checksumSHA1": "vnuMNXv3FJSg/I8ig04OTEHjk1c=",
			"path": "github.com/hashicorp/go-checkpoint",
			"revision": "a8d0786e7fa88adb6b3bcaa341a99af7f9740671",
			"revisionTime": "2017-06-24T02:34:07Z"
		},
		{
			"checksumSHA1": "b8F628srIitj5p7Y130xc9k0QWs=",
			"path": "github.com/hashicorp/go-cleanhttp",
			"revision": "3573b8b52aa7b37b9358d966a898feb387f62437",
			"revisionTime": "2017-02-11T01:34:15Z"
		},
		{
			"checksumSHA1": "nsL2kI426RMuq1jw15e7igFqdIY=",
			"path": "github.com/hashicorp/go-getter",
			"revision": "c3d66e76678dce180a7b452653472f949aedfbcd",
			"revisionTime": "2017-02-07T21:55:32Z"
		},
		{
			"checksumSHA1": "9J+kDr29yDrwsdu2ULzewmqGjpA=",
			"path": "github.com/hashicorp/go-getter/helper/url",
			"revision": "c3d66e76678dce180a7b452653472f949aedfbcd",
			"revisionTime": "2017-02-07T21:55:32Z"
		},
		{
			"checksumSHA1": "lrSl49G23l6NhfilxPM0XFs5rZo=",
			"path": "github.com/hashicorp/go-multierror",
			"revision": "d30f09973e19c1dfcd120b2d9c4f168e68d6b5d5"
		},
		{
			"checksumSHA1": "b0nQutPMJHeUmz4SjpreotAo6Yk=",
			"path": "github.com/hashicorp/go-plugin",
			"revision": "f72692aebca2008343a9deb06ddb4b17f7051c15",
			"revisionTime": "2017-02-17T16:27:05Z"
		},
		{
			"checksumSHA1": "A1PcINvF3UiwHRKn8UcgARgvGRs=",
			"path": "github.com/hashicorp/go-rootcerts",
			"revision": "6bb64b370b90e7ef1fa532be9e591a81c3493e00",
			"revisionTime": "2016-05-03T14:34:40Z"
		},
		{
			"checksumSHA1": "85XUnluYJL7F55ptcwdmN8eSOsk=",
			"path": "github.com/hashicorp/go-uuid",
			"revision": "36289988d83ca270bc07c234c36f364b0dd9c9a7"
		},
		{
			"checksumSHA1": "EcZfls6vcqjasWV/nBlu+C+EFmc=",
			"path": "github.com/hashicorp/go-version",
			"revision": "e96d3840402619007766590ecea8dd7af1292276",
			"revisionTime": "2016-10-31T18:26:05Z"
		},
		{
			"checksumSHA1": "o3XZZdOnSnwQSpYw215QV75ZDeI=",
			"path": "github.com/hashicorp/hcl",
			"revision": "a4b07c25de5ff55ad3b8936cea69a79a3d95a855",
			"revisionTime": "2017-05-04T19:02:34Z"
		},
		{
			"checksumSHA1": "XQmjDva9JCGGkIecOgwtBEMCJhU=",
			"path": "github.com/hashicorp/hcl/hcl/ast",
			"revision": "a4b07c25de5ff55ad3b8936cea69a79a3d95a855",
			"revisionTime": "2017-05-04T19:02:34Z"
		},
		{
			"checksumSHA1": "DaQmLi48oUAwctWcX6A6DNN61UY=",
			"path": "github.com/hashicorp/hcl/hcl/fmtcmd",
			"revision": "392dba7d905ed5d04a5794ba89f558b27e2ba1ca",
			"revisionTime": "2017-05-05T08:58:37Z"
		},
		{
			"checksumSHA1": "teokXoyRXEJ0vZHOWBD11l5YFNI=",
			"path": "github.com/hashicorp/hcl/hcl/parser",
			"revision": "a4b07c25de5ff55ad3b8936cea69a79a3d95a855",
			"revisionTime": "2017-05-04T19:02:34Z"
		},
		{
			"checksumSHA1": "WR1BjzDKgv6uE+3ShcDTYz0Gl6A=",
			"path": "github.com/hashicorp/hcl/hcl/printer",
			"revision": "392dba7d905ed5d04a5794ba89f558b27e2ba1ca",
			"revisionTime": "2017-05-05T08:58:37Z"
		},
		{
			"checksumSHA1": "z6wdP4mRw4GVjShkNHDaOWkbxS0=",
			"path": "github.com/hashicorp/hcl/hcl/scanner",
			"revision": "a4b07c25de5ff55ad3b8936cea69a79a3d95a855",
			"revisionTime": "2017-05-04T19:02:34Z"
		},
		{
			"checksumSHA1": "oS3SCN9Wd6D8/LG0Yx1fu84a7gI=",
			"path": "github.com/hashicorp/hcl/hcl/strconv",
			"revision": "a4b07c25de5ff55ad3b8936cea69a79a3d95a855",
			"revisionTime": "2017-05-04T19:02:34Z"
		},
		{
			"checksumSHA1": "c6yprzj06ASwCo18TtbbNNBHljA=",
			"path": "github.com/hashicorp/hcl/hcl/token",
			"revision": "a4b07c25de5ff55ad3b8936cea69a79a3d95a855",
			"revisionTime": "2017-05-04T19:02:34Z"
		},
		{
			"checksumSHA1": "PwlfXt7mFS8UYzWxOK5DOq0yxS0=",
			"path": "github.com/hashicorp/hcl/json/parser",
			"revision": "a4b07c25de5ff55ad3b8936cea69a79a3d95a855",
			"revisionTime": "2017-05-04T19:02:34Z"
		},
		{
			"checksumSHA1": "YdvFsNOMSWMLnY6fcliWQa0O5Fw=",
			"path": "github.com/hashicorp/hcl/json/scanner",
			"revision": "a4b07c25de5ff55ad3b8936cea69a79a3d95a855",
			"revisionTime": "2017-05-04T19:02:34Z"
		},
		{
			"checksumSHA1": "fNlXQCQEnb+B3k5UDL/r15xtSJY=",
			"path": "github.com/hashicorp/hcl/json/token",
			"revision": "a4b07c25de5ff55ad3b8936cea69a79a3d95a855",
			"revisionTime": "2017-05-04T19:02:34Z"
		},
		{
			"checksumSHA1": "M09yxoBoCEtG7EcHR8aEWLzMMJc=",
			"path": "github.com/hashicorp/hil",
			"revision": "fac2259da677551de1fb92b844c4d020a38d8468",
			"revisionTime": "2017-05-12T21:33:05Z"
		},
		{
			"checksumSHA1": "0S0KeBcfqVFYBPeZkuJ4fhQ5mCA=",
			"path": "github.com/hashicorp/hil/ast",
			"revision": "fac2259da677551de1fb92b844c4d020a38d8468",
			"revisionTime": "2017-05-12T21:33:05Z"
		},
		{
			"checksumSHA1": "P5PZ3k7SmqWmxgJ8Q0gLzeNpGhE=",
			"path": "github.com/hashicorp/hil/parser",
			"revision": "fac2259da677551de1fb92b844c4d020a38d8468",
			"revisionTime": "2017-05-12T21:33:05Z"
		},
		{
			"checksumSHA1": "DC1k5kOua4oFqmo+JRt0YzfP44o=",
			"path": "github.com/hashicorp/hil/scanner",
			"revision": "fac2259da677551de1fb92b844c4d020a38d8468",
			"revisionTime": "2017-05-12T21:33:05Z"
		},
		{
			"checksumSHA1": "vt+P9D2yWDO3gdvdgCzwqunlhxU=",
			"path": "github.com/hashicorp/logutils",
			"revision": "0dc08b1671f34c4250ce212759ebd880f743d883",
			"revisionTime": "2015-06-09T07:04:31Z"
		},
		{
			"checksumSHA1": "D0F12Q8yZNxF9cSQ/HRAVN34ZwQ=",
			"path": "github.com/hashicorp/terraform",
			"revision": "d969f97e730d527a568a0929ce52df70e062bca0",
			"revisionTime": "2017-08-03T21:53:07Z"
		},
		{
			"checksumSHA1": "/x8LyJMq8kPYSRNu4xyB8zcf9DQ=",
			"path": "github.com/hashicorp/terraform/builtin/provisioners/chef",
			"revision": "d969f97e730d527a568a0929ce52df70e062bca0",
			"revisionTime": "2017-08-03T21:53:07Z"
		},
		{
			"checksumSHA1": "EtcHzH4aXhylC1Uu8yBQis6IzfU=",
			"path": "github.com/hashicorp/terraform/builtin/provisioners/file",
			"revision": "d969f97e730d527a568a0929ce52df70e062bca0",
			"revisionTime": "2017-08-03T21:53:07Z"
		},
		{
			"checksumSHA1": "cqsxeQ91qnrGUicLBKoDZCuozMM=",
			"path": "github.com/hashicorp/terraform/builtin/provisioners/local-exec",
			"revision": "d969f97e730d527a568a0929ce52df70e062bca0",
			"revisionTime": "2017-08-03T21:53:07Z"
		},
		{
			"checksumSHA1": "OChAYHSZ6OJKTCQVMgpaIz5MEMA=",
			"path": "github.com/hashicorp/terraform/builtin/provisioners/remote-exec",
			"revision": "d969f97e730d527a568a0929ce52df70e062bca0",
			"revisionTime": "2017-08-03T21:53:07Z"
		},
		{
			"checksumSHA1": "RuHDe6nFcPIhiFEsrJ+Qzzlu74U=",
			"path": "github.com/hashicorp/terraform/command",
			"revision": "d969f97e730d527a568a0929ce52df70e062bca0",
			"revisionTime": "2017-08-03T21:53:07Z"
		},
		{
			"checksumSHA1": "HWbnuaEFdfRFeKxZdlYUWZm+DU0=",
			"path": "github.com/hashicorp/terraform/command/clistate",
			"revision": "d969f97e730d527a568a0929ce52df70e062bca0",
			"revisionTime": "2017-08-03T21:53:07Z"
		},
		{
			"checksumSHA1": "Nf4HkguPGljvTOOXidsSLYEAMOM=",
			"path": "github.com/hashicorp/terraform/command/format",
			"revision": "d969f97e730d527a568a0929ce52df70e062bca0",
			"revisionTime": "2017-08-03T21:53:07Z"
		},
		{
			"checksumSHA1": "Pg0fge6Fl6a34pYl2fH1eb6kgNE=",
			"path": "github.com/hashicorp/terraform/communicator",
			"revision": "d969f97e730d527a568a0929ce52df70e062bca0",
			"revisionTime": "2017-08-03T21:53:07Z"
		},
		{
			"checksumSHA1": "zCAC53a+zRYTwnfw7vUFJmvqxQc=",
			"path": "github.com/hashicorp/terraform/communicator/remote",
			"revision": "d969f97e730d527a568a0929ce52df70e062bca0",
			"revisionTime": "2017-08-03T21:53:07Z"
		},
		{
			"checksumSHA1": "gOdZ52GCuL8KLiqYGEVNVZyMO5U=",
			"path": "github.com/hashicorp/terraform/communicator/shared",
			"revision": "d969f97e730d527a568a0929ce52df70e062bca0",
			"revisionTime": "2017-08-03T21:53:07Z"
		},
		{
			"checksumSHA1": "go3oS7xtI1wIdMv0XyhEt33dA0Y=",
			"path": "github.com/hashicorp/terraform/communicator/ssh",
			"revision": "d969f97e730d527a568a0929ce52df70e062bca0",
			"revisionTime": "2017-08-03T21:53:07Z"
		},
		{
			"checksumSHA1": "OpE2PWCmoN2WCmWGGVnoeCaeOTQ=",
			"path": "github.com/hashicorp/terraform/communicator/winrm",
			"revision": "d969f97e730d527a568a0929ce52df70e062bca0",
			"revisionTime": "2017-08-03T21:53:07Z"
		},
		{
			"checksumSHA1": "KPrCMDPNcLmO7K6xPcJSl86LwPk=",
			"path": "github.com/hashicorp/terraform/config",
			"revision": "d969f97e730d527a568a0929ce52df70e062bca0",
			"revisionTime": "2017-08-03T21:53:07Z"
		},
		{
			"checksumSHA1": "uPCJ6seQo9kvoNSfwNWKX9KzVMk=",
			"path": "github.com/hashicorp/terraform/config/module",
			"revision": "d969f97e730d527a568a0929ce52df70e062bca0",
			"revisionTime": "2017-08-03T21:53:07Z"
		},
		{
			"checksumSHA1": "w+l+UGTmwYNJ+L0p2vTd6+yqjok=",
			"path": "github.com/hashicorp/terraform/dag",
			"revision": "d969f97e730d527a568a0929ce52df70e062bca0",
			"revisionTime": "2017-08-03T21:53:07Z"
		},
		{
			"checksumSHA1": "P8gNPDuOzmiK4Lz9xG7OBy4Rlm8=",
			"path": "github.com/hashicorp/terraform/flatmap",
			"revision": "d969f97e730d527a568a0929ce52df70e062bca0",
			"revisionTime": "2017-08-03T21:53:07Z"
		},
		{
			"checksumSHA1": "zx5DLo5aV0xDqxGTzSibXg7HHAA=",
			"path": "github.com/hashicorp/terraform/helper/acctest",
			"revision": "d969f97e730d527a568a0929ce52df70e062bca0",
			"revisionTime": "2017-08-03T21:53:07Z"
		},
		{
			"checksumSHA1": "uT6Q9RdSRAkDjyUgQlJ2XKJRab4=",
			"path": "github.com/hashicorp/terraform/helper/config",
			"revision": "d969f97e730d527a568a0929ce52df70e062bca0",
			"revisionTime": "2017-08-03T21:53:07Z"
		},
		{
			"checksumSHA1": "FH5eOEHfHgdxPC/JnfmCeSBk66U=",
			"path": "github.com/hashicorp/terraform/helper/encryption",
			"revision": "d969f97e730d527a568a0929ce52df70e062bca0",
			"revisionTime": "2017-08-03T21:53:07Z"
		},
		{
			"checksumSHA1": "Vbo55GDzPgG/L/+W2pcvDhxrPZc=",
			"path": "github.com/hashicorp/terraform/helper/experiment",
			"revision": "d969f97e730d527a568a0929ce52df70e062bca0",
			"revisionTime": "2017-08-03T21:53:07Z"
		},
		{
			"checksumSHA1": "BmIPKTr0zDutSJdyq7pYXrK1I3E=",
			"path": "github.com/hashicorp/terraform/helper/hashcode",
			"revision": "d969f97e730d527a568a0929ce52df70e062bca0",
			"revisionTime": "2017-08-03T21:53:07Z"
		},
		{
			"checksumSHA1": "B267stWNQd0/pBTXHfI/tJsxzfc=",
			"path": "github.com/hashicorp/terraform/helper/hilmapstructure",
			"revision": "d969f97e730d527a568a0929ce52df70e062bca0",
			"revisionTime": "2017-08-03T21:53:07Z"
		},
		{
			"checksumSHA1": "2wJa9F3BGlbe2DNqH5lb5POayRI=",
			"path": "github.com/hashicorp/terraform/helper/logging",
			"revision": "d969f97e730d527a568a0929ce52df70e062bca0",
			"revisionTime": "2017-08-03T21:53:07Z"
		},
		{
			"checksumSHA1": "twkFd4x71kBnDfrdqO5nhs8dMOY=",
			"path": "github.com/hashicorp/terraform/helper/mutexkv",
			"revision": "d969f97e730d527a568a0929ce52df70e062bca0",
			"revisionTime": "2017-08-03T21:53:07Z"
		},
		{
			"checksumSHA1": "ImyqbHM/xe3eAT2moIjLI8ksuks=",
			"path": "github.com/hashicorp/terraform/helper/pathorcontents",
			"revision": "d969f97e730d527a568a0929ce52df70e062bca0",
			"revisionTime": "2017-08-03T21:53:07Z"
		},
		{
			"checksumSHA1": "dhU2woQaSEI2OnbYLdkHxf7/nu8=",
			"path": "github.com/hashicorp/terraform/helper/resource",
			"revision": "d969f97e730d527a568a0929ce52df70e062bca0",
			"revisionTime": "2017-08-03T21:53:07Z"
		},
		{
			"checksumSHA1": "oaQ6rBNVs4Ae86vv3fKZU4tWETM=",
			"path": "github.com/hashicorp/terraform/helper/schema",
			"revision": "d969f97e730d527a568a0929ce52df70e062bca0",
			"revisionTime": "2017-08-03T21:53:07Z"
		},
		{
			"checksumSHA1": "1yCGh/Wl4H4ODBBRmIRFcV025b0=",
			"path": "github.com/hashicorp/terraform/helper/shadow",
			"revision": "d969f97e730d527a568a0929ce52df70e062bca0",
			"revisionTime": "2017-08-03T21:53:07Z"
		},
		{
			"checksumSHA1": "eQ6F8nDi/R+F/SX51xCEY8iPZOE=",
			"path": "github.com/hashicorp/terraform/helper/slowmessage",
			"revision": "d969f97e730d527a568a0929ce52df70e062bca0",
			"revisionTime": "2017-08-03T21:53:07Z"
		},
		{
			"checksumSHA1": "Fzbv+N7hFXOtrR6E7ZcHT3jEE9s=",
			"path": "github.com/hashicorp/terraform/helper/structure",
			"revision": "d969f97e730d527a568a0929ce52df70e062bca0",
			"revisionTime": "2017-08-03T21:53:07Z"
		},
		{
			"checksumSHA1": "qsI85GvNukAIUv+kcy8CdgP7um8=",
			"path": "github.com/hashicorp/terraform/helper/validation",
			"revision": "d969f97e730d527a568a0929ce52df70e062bca0",
			"revisionTime": "2017-08-03T21:53:07Z"
		},
		{
			"checksumSHA1": "a1YCqJht+4G5O0UNTnOTD8vfXb0=",
			"path": "github.com/hashicorp/terraform/helper/variables",
			"revision": "d969f97e730d527a568a0929ce52df70e062bca0",
			"revisionTime": "2017-08-03T21:53:07Z"
		},
		{
			"checksumSHA1": "ExvF2RbMeCfxuq2eASmOChEcRgQ=",
			"path": "github.com/hashicorp/terraform/helper/wrappedreadline",
			"revision": "d969f97e730d527a568a0929ce52df70e062bca0",
			"revisionTime": "2017-08-03T21:53:07Z"
		},
		{
			"checksumSHA1": "q96i9foHLGSZ+9dFOV7jUseq7zs=",
			"path": "github.com/hashicorp/terraform/helper/wrappedstreams",
			"revision": "d969f97e730d527a568a0929ce52df70e062bca0",
			"revisionTime": "2017-08-03T21:53:07Z"
		},
		{
			"checksumSHA1": "yFWmdS6yEJZpRJzUqd/mULqCYGk=",
			"path": "github.com/hashicorp/terraform/moduledeps",
			"revision": "d969f97e730d527a568a0929ce52df70e062bca0",
			"revisionTime": "2017-08-03T21:53:07Z"
		},
		{
			"checksumSHA1": "4ODNVUds3lyBf7gV02X1EeYR4GA=",
			"path": "github.com/hashicorp/terraform/plugin",
			"revision": "d969f97e730d527a568a0929ce52df70e062bca0",
			"revisionTime": "2017-08-03T21:53:07Z"
		},
		{
			"checksumSHA1": "mujz3BDg1X82ynvJncCFUT6/7XI=",
			"path": "github.com/hashicorp/terraform/plugin/discovery",
			"revision": "d969f97e730d527a568a0929ce52df70e062bca0",
			"revisionTime": "2017-08-03T21:53:07Z"
		},
		{
			"checksumSHA1": "vW75JRFcEDJNxNCB2mrlFeYOyX4=",
			"path": "github.com/hashicorp/terraform/repl",
			"revision": "d969f97e730d527a568a0929ce52df70e062bca0",
			"revisionTime": "2017-08-03T21:53:07Z"
		},
		{
			"checksumSHA1": "6GDMHApWhgYT4AVkhSBknxK0YyU=",
			"path": "github.com/hashicorp/terraform/state",
			"revision": "d969f97e730d527a568a0929ce52df70e062bca0",
			"revisionTime": "2017-08-03T21:53:07Z"
		},
		{
			"checksumSHA1": "ksfNQjZs/6llziARojABd6iuvdw=",
			"path": "github.com/hashicorp/terraform/terraform",
			"revision": "d969f97e730d527a568a0929ce52df70e062bca0",
			"revisionTime": "2017-08-03T21:53:07Z"
		},
		{
			"checksumSHA1": "ft77GtqeZEeCXioGpF/s6DlGm/U=",
			"path": "github.com/hashicorp/vault/helper/compressutil",
			"revision": "9a60bf2a50e4dd1ba4b929a3ccf8072435cbdd0a",
			"revisionTime": "2016-10-29T21:01:49Z"
		},
		{
			"checksumSHA1": "yUiSTPf0QUuL2r/81sjuytqBoeQ=",
			"path": "github.com/hashicorp/vault/helper/jsonutil",
			"revision": "9a60bf2a50e4dd1ba4b929a3ccf8072435cbdd0a",
			"revisionTime": "2016-10-29T21:01:49Z"
		},
		{
			"checksumSHA1": "YmXAnTwbzhLLBZM+1tQrJiG3qpc=",
			"path": "github.com/hashicorp/vault/helper/pgpkeys",
			"revision": "9a60bf2a50e4dd1ba4b929a3ccf8072435cbdd0a",
			"revisionTime": "2016-10-29T21:01:49Z"
		},
		{
			"checksumSHA1": "ZhK6IO2XN81Y+3RAjTcVm1Ic7oU=",
			"path": "github.com/hashicorp/yamux",
			"revision": "d1caa6c97c9fc1cc9e83bbe34d0603f9ff0ce8bd",
			"revisionTime": "2016-07-20T23:31:40Z"
		},
		{
			"checksumSHA1": "sVczcCYWr12ttrbXRFz/QOyDyWg=",
			"path": "github.com/jen20/awspolicyequivalence",
			"revision": "3d48364a137a7847c1191b83740052dc7695878e",
			"revisionTime": "2017-08-31T20:16:02Z"
		},
		{
			"checksumSHA1": "0ZrwvB6KoGPj2PoDNSEJwxQ6Mog=",
			"comment": "0.2.2-2-gc01cf91",
			"path": "github.com/jmespath/go-jmespath",
			"revision": "bd40a432e4c76585ef6b72d3fd96fb9b6dc7b68d",
			"revisionTime": "2016-08-03T19:07:31Z"
		},
		{
			"checksumSHA1": "gEjGS03N1eysvpQ+FCHTxPcbxXc=",
			"path": "github.com/kardianos/osext",
			"revision": "ae77be60afb1dcacde03767a8c37337fad28ac14",
			"revisionTime": "2017-05-10T13:15:34Z"
		},
		{
			"checksumSHA1": "VJk3rOWfxEV9Ilig5lgzH1qg8Ss=",
			"path": "github.com/keybase/go-crypto/brainpool",
			"revision": "93f5b35093ba15e0f86e412cc5c767d5c10c15fd",
			"revisionTime": "2016-10-04T15:35:44Z"
		},
		{
			"checksumSHA1": "rnRjEJs5luF+DIXp2J6LFcQk8Gg=",
			"path": "github.com/keybase/go-crypto/cast5",
			"revision": "93f5b35093ba15e0f86e412cc5c767d5c10c15fd",
			"revisionTime": "2016-10-04T15:35:44Z"
		},
		{
			"checksumSHA1": "RKwVWtzsYFaWX8gw0/LVrDGt2uw=",
			"path": "github.com/keybase/go-crypto/openpgp",
			"revision": "93f5b35093ba15e0f86e412cc5c767d5c10c15fd",
			"revisionTime": "2016-10-04T15:35:44Z"
		},
		{
			"checksumSHA1": "y61I7+hCekP1Rk0qxgUQ+iozXak=",
			"path": "github.com/keybase/go-crypto/openpgp/armor",
			"revision": "93f5b35093ba15e0f86e412cc5c767d5c10c15fd",
			"revisionTime": "2016-10-04T15:35:44Z"
		},
		{
			"checksumSHA1": "uxXG9IC/XF8jwwvZUbW65+x8/+M=",
			"path": "github.com/keybase/go-crypto/openpgp/elgamal",
			"revision": "93f5b35093ba15e0f86e412cc5c767d5c10c15fd",
			"revisionTime": "2016-10-04T15:35:44Z"
		},
		{
			"checksumSHA1": "EyUf82Yknzc75m8RcA21CNQINw0=",
			"path": "github.com/keybase/go-crypto/openpgp/errors",
			"revision": "93f5b35093ba15e0f86e412cc5c767d5c10c15fd",
			"revisionTime": "2016-10-04T15:35:44Z"
		},
		{
			"checksumSHA1": "8JashgD7DyCk3ZIzk69PGmbwbFs=",
			"path": "github.com/keybase/go-crypto/openpgp/packet",
			"revision": "93f5b35093ba15e0f86e412cc5c767d5c10c15fd",
			"revisionTime": "2016-10-04T15:35:44Z"
		},
		{
			"checksumSHA1": "BGDxg1Xtsz0DSPzdQGJLLQqfYc8=",
			"path": "github.com/keybase/go-crypto/openpgp/s2k",
			"revision": "93f5b35093ba15e0f86e412cc5c767d5c10c15fd",
			"revisionTime": "2016-10-04T15:35:44Z"
		},
		{
			"checksumSHA1": "rE3pp7b3gfcmBregzpIvN5IdFhY=",
			"path": "github.com/keybase/go-crypto/rsa",
			"revision": "93f5b35093ba15e0f86e412cc5c767d5c10c15fd",
			"revisionTime": "2016-10-04T15:35:44Z"
		},
		{
			"checksumSHA1": "DlpjiTUHFFoU39yh4FIKS8g7L7A=",
			"path": "github.com/masterzen/azure-sdk-for-go/core/http",
			"revision": "ee4f0065d00cd12b542f18f5bc45799e88163b12",
			"revisionTime": "2016-10-14T13:56:28Z"
		},
		{
			"checksumSHA1": "uu+PYXYi4sSgXbRnGywIo7wG3JA=",
			"path": "github.com/masterzen/azure-sdk-for-go/core/tls",
			"revision": "ee4f0065d00cd12b542f18f5bc45799e88163b12",
			"revisionTime": "2016-10-14T13:56:28Z"
		},
		{
			"checksumSHA1": "yg57Q4J8Ob0LoYvqDxsWZ6AHffE=",
			"path": "github.com/masterzen/simplexml/dom",
			"revision": "4572e39b1ab9fe03ee513ce6fc7e289e98482190",
			"revisionTime": "2016-06-08T18:30:07Z"
		},
		{
			"checksumSHA1": "LY1os7cX/gWXWTWYCHCtEaf5jSw=",
			"path": "github.com/masterzen/winrm",
			"revision": "1ca0ba637a877ee12b69abc73c6161fccb77b70a",
			"revisionTime": "2017-06-01T21:16:37Z"
		},
		{
			"checksumSHA1": "KTsgWipT3ennAAtaKxEZairxero=",
			"path": "github.com/masterzen/winrm/soap",
			"revision": "1ca0ba637a877ee12b69abc73c6161fccb77b70a",
			"revisionTime": "2017-06-01T21:16:37Z"
		},
		{
			"checksumSHA1": "bx+egnFe0OB0BZBcgZcaqsvcmS4=",
			"path": "github.com/masterzen/xmlpath",
			"revision": "13f4951698adc0fa9c1dda3e275d489a24201161",
			"revisionTime": "2014-02-18T18:59:01Z"
		},
		{
			"checksumSHA1": "BXZGRxenGHzpv1SxVo5qi8I2ur4=",
			"path": "github.com/mattn/go-colorable",
			"revision": "6c0fd4aa6ec5818d5e3ea9e03ae436972a6c5a9a",
			"revisionTime": "2017-08-02T01:54:08Z"
		},
		{
			"checksumSHA1": "trzmsZQDCc13zk/6qANox7Z/KCg=",
			"path": "github.com/mattn/go-isatty",
			"revision": "fc9e8d8ef48496124e79ae0df75490096eccf6fe",
			"revisionTime": "2017-03-22T23:44:13Z"
		},
		{
			"checksumSHA1": "pUXq8lowSC+hh+JB2MQDOoL7u4I=",
			"path": "github.com/mattn/go-shellwords",
			"revision": "9858af9cca4c73576f0b8c6609a396eb0878023c",
			"revisionTime": "2017-08-03T00:17:40Z"
		},
		{
			"checksumSHA1": "jXakiCRizt6jtyeGh+DeuA76Bh0=",
			"path": "github.com/mitchellh/cli",
			"revision": "8a539dbef410aa4191e0bcc7a6246c104b313009",
			"revisionTime": "2017-08-03T04:29:10Z"
		},
		{
			"checksumSHA1": "ttEN1Aupb7xpPMkQLqb3tzLFdXs=",
			"path": "github.com/mitchellh/colorstring",
			"revision": "8631ce90f28644f54aeedcb3e389a85174e067d1",
			"revisionTime": "2015-09-17T21:48:07Z"
		},
		{
			"checksumSHA1": "guxbLo8KHHBeM0rzou4OTzzpDNs=",
			"path": "github.com/mitchellh/copystructure",
			"revision": "5af94aef99f597e6a9e1f6ac6be6ce0f3c96b49d",
			"revisionTime": "2016-10-13T19:53:42Z"
		},
		{
			"checksumSHA1": "V/quM7+em2ByJbWBLOsEwnY3j/Q=",
			"path": "github.com/mitchellh/go-homedir",
			"revision": "b8bc1bf767474819792c23f32d8286a45736f1c6",
			"revisionTime": "2016-12-03T19:45:07Z"
		},
		{
			"checksumSHA1": "y7Az37mGuIJ4q0I8yDFKJjYj+E0=",
			"path": "github.com/mitchellh/go-linereader",
			"revision": "07bab5fdd9580500aea6ada0e09df4aa28e68abd",
			"revisionTime": "2014-10-13T18:55:33Z"
		},
		{
			"checksumSHA1": "xyoJKalfQwTUN1qzZGQKWYAwl0A=",
			"path": "github.com/mitchellh/hashstructure",
			"revision": "6b17d669fac5e2f71c16658d781ec3fdd3802b69"
		},
		{
			"checksumSHA1": "MlX15lJuV8DYARX5RJY8rqrSEWQ=",
			"path": "github.com/mitchellh/mapstructure",
			"revision": "53818660ed4955e899c0bcafa97299a388bd7c8e",
			"revisionTime": "2017-03-07T20:11:23Z"
		},
		{
			"checksumSHA1": "m2L8ohfZiFRsMW3iynaH/TWgnSY=",
			"path": "github.com/mitchellh/panicwrap",
			"revision": "fce601fe55579125e1b3cb0b992287e7290f7b83",
			"revisionTime": "2017-01-06T18:23:40Z"
		},
		{
			"checksumSHA1": "h+ODp7a8Vj8XMUsORLbhtQMWOO4=",
			"path": "github.com/mitchellh/prefixedio",
			"revision": "6e6954073784f7ee67b28f2d22749d6479151ed7",
			"revisionTime": "2015-12-14T00:22:11Z"
		},
		{
			"checksumSHA1": "vBpuqNfSTZcAR/0tP8tNYacySGs=",
			"path": "github.com/mitchellh/reflectwalk",
			"revision": "92573fe8d000a145bfebc03a16bc22b34945867f",
			"revisionTime": "2016-10-03T17:45:16Z"
		},
		{
			"checksumSHA1": "gcLub3oB+u4QrOJZcYmk/y2AP4k=",
			"path": "github.com/nu7hatch/gouuid",
			"revision": "179d4d0c4d8d407a32af483c2354df1d2c91e6c3",
			"revisionTime": "2013-12-21T20:05:32Z"
		},
		{
			"checksumSHA1": "iApv8tX8vuAvzyY6VkOvW+IzJF8=",
			"path": "github.com/packer-community/winrmcp/winrmcp",
			"revision": "078cc0a785c9da54158c0775f06f505fc1e867f8",
			"revisionTime": "2017-06-07T14:21:56Z"
		},
		{
			"checksumSHA1": "6OEUkwOM0qgI6YxR+BDEn6YMvpU=",
			"path": "github.com/posener/complete",
			"revision": "f4461a52b6329c11190f11fe3384ec8aa964e21c",
			"revisionTime": "2017-07-30T19:30:24Z"
		},
		{
			"checksumSHA1": "NB7uVS0/BJDmNu68vPAlbrq4TME=",
			"path": "github.com/posener/complete/cmd",
			"revision": "f4461a52b6329c11190f11fe3384ec8aa964e21c",
			"revisionTime": "2017-07-30T19:30:24Z"
		},
		{
			"checksumSHA1": "kuS9vs+TMQzTGzXteL6EZ5HuKrU=",
			"path": "github.com/posener/complete/cmd/install",
			"revision": "f4461a52b6329c11190f11fe3384ec8aa964e21c",
			"revisionTime": "2017-07-30T19:30:24Z"
		},
		{
			"checksumSHA1": "DMo94FwJAm9ZCYCiYdJU2+bh4no=",
			"path": "github.com/posener/complete/match",
			"revision": "f4461a52b6329c11190f11fe3384ec8aa964e21c",
			"revisionTime": "2017-07-30T19:30:24Z"
		},
		{
			"checksumSHA1": "u5s2PZ7fzCOqQX7bVPf9IJ+qNLQ=",
			"path": "github.com/rancher/go-rancher",
			"revision": "ec24b7f12fca9f78fbfcd62a0ea8bce14ade8792",
			"revisionTime": "2017-04-07T04:09:43Z"
		},
		{
			"checksumSHA1": "M57Rrfc8Z966p+IBtQ91QOcUtcg=",
			"path": "github.com/ryanuber/columnize",
			"revision": "abc90934186a77966e2beeac62ed966aac0561d5",
			"revisionTime": "2017-07-03T20:58:27Z"
		},
		{
			"checksumSHA1": "zmC8/3V4ls53DJlNTKDZwPSC/dA=",
			"path": "github.com/satori/go.uuid",
			"revision": "b061729afc07e77a8aa4fad0a2fd840958f1942a",
			"revisionTime": "2016-09-27T10:08:44Z"
		},
		{
			"checksumSHA1": "iqUXcP3VA+G1/gVLRpQpBUt/BuA=",
			"path": "github.com/satori/uuid",
			"revision": "b061729afc07e77a8aa4fad0a2fd840958f1942a",
			"revisionTime": "2016-09-27T10:08:44Z"
		},
		{
			"checksumSHA1": "EUR26b2t3XDPxiEMwDBtn8Ajp8A=",
			"path": "github.com/terraform-providers/terraform-provider-template/template",
			"revision": "38db8c17785b8a21666fe6c784682186f0c172ed",
			"revisionTime": "2017-06-21T15:27:00Z",
			"version": "v0.1.1",
			"versionExact": "v0.1.1"
		},
		{
			"checksumSHA1": "519bsJW8eD/VZN/d1AfLYziNT3w=",
			"path": "github.com/terraform-providers/terraform-provider-tls/tls",
			"revision": "ce653893fc49a0459f8f8e7f59295d5c81d5f1ef",
			"revisionTime": "2017-06-21T10:02:45Z",
			"version": "v0.1.0",
			"versionExact": "v0.1.0"
		},
		{
			"checksumSHA1": "iHiMTBffQvWYlOLu3130JXuQpgQ=",
			"path": "github.com/xanzy/ssh-agent",
			"revision": "ba9c9e33906f58169366275e3450db66139a31a9",
			"revisionTime": "2015-12-15T15:34:51Z"
		},
		{
			"checksumSHA1": "xtw+Llokq30p1Gn+Q8JBZ7NtE+I=",
			"path": "github.com/xlab/treeprint",
			"revision": "1d6e342255576c977e946a2384fc487a22d3fceb",
			"revisionTime": "2016-10-29T10:40:18Z"
		},
		{
			"checksumSHA1": "vE43s37+4CJ2CDU6TlOUOYE0K9c=",
			"path": "golang.org/x/crypto/bcrypt",
			"revision": "9477e0b78b9ac3d0b03822fd95422e2fe07627cd",
			"revisionTime": "2016-10-31T15:37:30Z"
		},
		{
			"checksumSHA1": "JsJdKXhz87gWenMwBeejTOeNE7k=",
			"path": "golang.org/x/crypto/blowfish",
			"revision": "9477e0b78b9ac3d0b03822fd95422e2fe07627cd",
			"revisionTime": "2016-10-31T15:37:30Z"
		},
		{
			"checksumSHA1": "TT1rac6kpQp2vz24m5yDGUNQ/QQ=",
			"path": "golang.org/x/crypto/cast5",
			"revision": "76c7c60c071b310d16774257b879b9d476db77f3",
			"revisionTime": "2017-08-06T08:36:27Z"
		},
		{
			"checksumSHA1": "C1KKOxFoW7/W/NFNpiXK+boguNo=",
			"path": "golang.org/x/crypto/curve25519",
			"revision": "453249f01cfeb54c3d549ddb75ff152ca243f9d8",
			"revisionTime": "2017-02-08T20:51:15Z"
		},
		{
			"checksumSHA1": "wGb//LjBPNxYHqk+dcLo7BjPXK8=",
			"path": "golang.org/x/crypto/ed25519",
			"revision": "b8a2a83acfe6e6770b75de42d5ff4c67596675c0",
			"revisionTime": "2017-01-13T19:21:00Z"
		},
		{
			"checksumSHA1": "LXFcVx8I587SnWmKycSDEq9yvK8=",
			"path": "golang.org/x/crypto/ed25519/internal/edwards25519",
			"revision": "b8a2a83acfe6e6770b75de42d5ff4c67596675c0",
			"revisionTime": "2017-01-13T19:21:00Z"
		},
		{
			"checksumSHA1": "MCeXr2RNeiG1XG6V+er1OR0qyeo=",
			"path": "golang.org/x/crypto/md4",
			"revision": "42ff06aea7c329876e5a0fe94acc96902accf0ad",
			"revisionTime": "2017-08-03T14:09:35Z"
		},
		{
			"checksumSHA1": "IIhFTrLlmlc6lEFSitqi4aw2lw0=",
			"path": "golang.org/x/crypto/openpgp",
			"revision": "76c7c60c071b310d16774257b879b9d476db77f3",
			"revisionTime": "2017-08-06T08:36:27Z"
		},
		{
			"checksumSHA1": "olOKkhrdkYQHZ0lf1orrFQPQrv4=",
			"path": "golang.org/x/crypto/openpgp/armor",
			"revision": "76c7c60c071b310d16774257b879b9d476db77f3",
			"revisionTime": "2017-08-06T08:36:27Z"
		},
		{
			"checksumSHA1": "eo/KtdjieJQXH7Qy+faXFcF70ME=",
			"path": "golang.org/x/crypto/openpgp/elgamal",
			"revision": "76c7c60c071b310d16774257b879b9d476db77f3",
			"revisionTime": "2017-08-06T08:36:27Z"
		},
		{
			"checksumSHA1": "rlxVSaGgqdAgwblsErxTxIfuGfg=",
			"path": "golang.org/x/crypto/openpgp/errors",
			"revision": "76c7c60c071b310d16774257b879b9d476db77f3",
			"revisionTime": "2017-08-06T08:36:27Z"
		},
		{
			"checksumSHA1": "Pq88+Dgh04UdXWZN6P+bLgYnbRc=",
			"path": "golang.org/x/crypto/openpgp/packet",
			"revision": "76c7c60c071b310d16774257b879b9d476db77f3",
			"revisionTime": "2017-08-06T08:36:27Z"
		},
		{
			"checksumSHA1": "s2qT4UwvzBSkzXuiuMkowif1Olw=",
			"path": "golang.org/x/crypto/openpgp/s2k",
			"revision": "76c7c60c071b310d16774257b879b9d476db77f3",
			"revisionTime": "2017-08-06T08:36:27Z"
		},
		{
			"checksumSHA1": "fsrFs762jlaILyqqQImS1GfvIvw=",
			"path": "golang.org/x/crypto/ssh",
			"revision": "453249f01cfeb54c3d549ddb75ff152ca243f9d8",
			"revisionTime": "2017-02-08T20:51:15Z"
		},
		{
			"checksumSHA1": "Fc9BqQPOXB9NOKWjwlgRwfG+TTI=",
			"path": "golang.org/x/crypto/ssh/agent",
			"revision": "42ff06aea7c329876e5a0fe94acc96902accf0ad",
			"revisionTime": "2017-08-03T14:09:35Z"
		},
		{
			"checksumSHA1": "vqc3a+oTUGX8PmD0TS+qQ7gmN8I=",
			"path": "golang.org/x/net/html",
			"revision": "f5079bd7f6f74e23c4d65efa0f4ce14cbd6a3c0f",
			"revisionTime": "2017-07-19T21:11:51Z"
		},
		{
			"checksumSHA1": "z79z5msRzgU48FCZxSuxfU8b4rs=",
			"path": "golang.org/x/net/html/atom",
			"revision": "f5079bd7f6f74e23c4d65efa0f4ce14cbd6a3c0f",
			"revisionTime": "2017-07-19T21:11:51Z"
		},
		{
			"checksumSHA1": "NqlOcIqzDg46JUFFXqZdKUER0B0=",
			"path": "golang.org/x/sys/unix",
			"revision": "d8f5ea21b9295e315e612b4bcf4bedea93454d4d",
			"revisionTime": "2017-08-03T09:04:06Z"
		},
		{
			"checksumSHA1": "fALlQNY1fM99NesfLJ50KguWsio=",
			"path": "gopkg.in/yaml.v2",
			"revision": "cd8b52f8269e0feb286dfeef29f8fe4d5b397e0b",
			"revisionTime": "2017-04-07T17:21:22Z"
		},
		{
			"checksumSHA1": "wICWAGQfZcHD2y0dHesz9R2YSiw=",
			"path": "k8s.io/kubernetes/pkg/apimachinery",
			"revision": "b0b7a323cc5a4a2019b2e9520c21c7830b7f708e",
			"revisionTime": "2017-04-03T20:32:25Z",
			"version": "v1.6.1",
			"versionExact": "v1.6.1"
		}
	],
	"rootPath": "github.com/terraform-providers/terraform-provider-aws"
>>>>>>> ba4fc65a
}<|MERGE_RESOLUTION|>--- conflicted
+++ resolved
@@ -1,1633 +1,4 @@
 {
-<<<<<<< HEAD
-    "comment": "",
-    "ignore": "appengine test github.com/hashicorp/nomad/ github.com/hashicorp/terraform/backend",
-    "package": [{
-            "checksumSHA1": "PYNaEEt9v8iAvGVUD4do0YIeR1A=",
-            "path": "github.com/Azure/go-ntlmssp",
-            "revision": "c92175d540060095c69ced311f76aea56c83ecdb",
-            "revisionTime": "2017-08-03T03:49:30Z"
-        },
-        {
-            "checksumSHA1": "LLVyR2dAgkihu0+HdZF+JK0gMMs=",
-            "path": "github.com/agl/ed25519",
-            "revision": "278e1ec8e8a6e017cd07577924d6766039146ced",
-            "revisionTime": "2015-08-30T18:26:16Z"
-        },
-        {
-            "checksumSHA1": "30PBqj9BW03KCVqASvLg3bR+xYc=",
-            "path": "github.com/agl/ed25519/edwards25519",
-            "revision": "278e1ec8e8a6e017cd07577924d6766039146ced",
-            "revisionTime": "2015-08-30T18:26:16Z"
-        },
-        {
-            "checksumSHA1": "FIL83loX9V9APvGQIjJpbxq53F0=",
-            "path": "github.com/apparentlymart/go-cidr/cidr",
-            "revision": "7e4b007599d4e2076d9a81be723b3912852dda2c",
-            "revisionTime": "2017-04-18T07:21:50Z"
-        },
-        {
-            "checksumSHA1": "+2yCNqbcf7VcavAptooQReTGiHY=",
-            "path": "github.com/apparentlymart/go-rundeck-api",
-            "revision": "f6af74d34d1ef69a511c59173876fc1174c11f0d",
-            "revisionTime": "2016-08-26T14:30:32Z"
-        },
-        {
-            "checksumSHA1": "l0iFqayYAaEip6Olaq3/LCOa/Sg=",
-            "path": "github.com/armon/circbuf",
-            "revision": "bbbad097214e2918d8543d5201d12bfd7bca254d",
-            "revisionTime": "2015-08-27T00:49:46Z"
-        },
-        {
-            "checksumSHA1": "GCTVJ1J/SGZstNZauuLAnTFOhGA=",
-            "path": "github.com/armon/go-radix",
-            "revision": "1fca145dffbcaa8fe914309b1ec0cfc67500fe61",
-            "revisionTime": "2017-07-27T15:54:43Z"
-        },
-        {
-            "checksumSHA1": "R4tJRKGa+b8Bxxxl+AVphFeGDGI=",
-            "path": "github.com/aws/aws-sdk-go/aws",
-            "revision": "2dd0010a66ff968eb03c2507cfb5deab080c5d93",
-            "revisionTime": "2017-09-01T18:33:42Z",
-            "version": "v1.10.37",
-            "versionExact": "v1.10.37"
-        },
-        {
-            "checksumSHA1": "DtuTqKH29YnLjrIJkRYX0HQtXY0=",
-            "path": "github.com/aws/aws-sdk-go/aws/arn",
-            "revision": "2dd0010a66ff968eb03c2507cfb5deab080c5d93",
-            "revisionTime": "2017-09-01T18:33:42Z",
-            "version": "v1.10.37",
-            "versionExact": "v1.10.37"
-        },
-        {
-            "checksumSHA1": "Y9W+4GimK4Fuxq+vyIskVYFRnX4=",
-            "path": "github.com/aws/aws-sdk-go/aws/awserr",
-            "revision": "2dd0010a66ff968eb03c2507cfb5deab080c5d93",
-            "revisionTime": "2017-09-01T18:33:42Z",
-            "version": "v1.10.37",
-            "versionExact": "v1.10.37"
-        },
-        {
-            "checksumSHA1": "yyYr41HZ1Aq0hWc3J5ijXwYEcac=",
-            "path": "github.com/aws/aws-sdk-go/aws/awsutil",
-            "revision": "2dd0010a66ff968eb03c2507cfb5deab080c5d93",
-            "revisionTime": "2017-09-01T18:33:42Z",
-            "version": "v1.10.37",
-            "versionExact": "v1.10.37"
-        },
-        {
-            "checksumSHA1": "n98FANpNeRT5kf6pizdpI7nm6Sw=",
-            "path": "github.com/aws/aws-sdk-go/aws/client",
-            "revision": "2dd0010a66ff968eb03c2507cfb5deab080c5d93",
-            "revisionTime": "2017-09-01T18:33:42Z",
-            "version": "v1.10.37",
-            "versionExact": "v1.10.37"
-        },
-        {
-            "checksumSHA1": "ieAJ+Cvp/PKv1LpUEnUXpc3OI6E=",
-            "path": "github.com/aws/aws-sdk-go/aws/client/metadata",
-            "revision": "2dd0010a66ff968eb03c2507cfb5deab080c5d93",
-            "revisionTime": "2017-09-01T18:33:42Z",
-            "version": "v1.10.37",
-            "versionExact": "v1.10.37"
-        },
-        {
-            "checksumSHA1": "7/8j/q0TWtOgXyvEcv4B2Dhl00o=",
-            "path": "github.com/aws/aws-sdk-go/aws/corehandlers",
-            "revision": "2dd0010a66ff968eb03c2507cfb5deab080c5d93",
-            "revisionTime": "2017-09-01T18:33:42Z",
-            "version": "v1.10.37",
-            "versionExact": "v1.10.37"
-        },
-        {
-            "checksumSHA1": "Y+cPwQL0dZMyqp3wI+KJWmA9KQ8=",
-            "path": "github.com/aws/aws-sdk-go/aws/credentials",
-            "revision": "2dd0010a66ff968eb03c2507cfb5deab080c5d93",
-            "revisionTime": "2017-09-01T18:33:42Z",
-            "version": "v1.10.37",
-            "versionExact": "v1.10.37"
-        },
-        {
-            "checksumSHA1": "u3GOAJLmdvbuNUeUEcZSEAOeL/0=",
-            "path": "github.com/aws/aws-sdk-go/aws/credentials/ec2rolecreds",
-            "revision": "2dd0010a66ff968eb03c2507cfb5deab080c5d93",
-            "revisionTime": "2017-09-01T18:33:42Z",
-            "version": "v1.10.37",
-            "versionExact": "v1.10.37"
-        },
-        {
-            "checksumSHA1": "NUJUTWlc1sV8b7WjfiYc4JZbXl0=",
-            "path": "github.com/aws/aws-sdk-go/aws/credentials/endpointcreds",
-            "revision": "2dd0010a66ff968eb03c2507cfb5deab080c5d93",
-            "revisionTime": "2017-09-01T18:33:42Z",
-            "version": "v1.10.37",
-            "versionExact": "v1.10.37"
-        },
-        {
-            "checksumSHA1": "JEYqmF83O5n5bHkupAzA6STm0no=",
-            "path": "github.com/aws/aws-sdk-go/aws/credentials/stscreds",
-            "revision": "2dd0010a66ff968eb03c2507cfb5deab080c5d93",
-            "revisionTime": "2017-09-01T18:33:42Z",
-            "version": "v1.10.37",
-            "versionExact": "v1.10.37"
-        },
-        {
-            "checksumSHA1": "ZdtYh3ZHSgP/WEIaqwJHTEhpkbs=",
-            "path": "github.com/aws/aws-sdk-go/aws/defaults",
-            "revision": "2dd0010a66ff968eb03c2507cfb5deab080c5d93",
-            "revisionTime": "2017-09-01T18:33:42Z",
-            "version": "v1.10.37",
-            "versionExact": "v1.10.37"
-        },
-        {
-            "checksumSHA1": "/EXbk/z2TWjWc1Hvb4QYs3Wmhb8=",
-            "path": "github.com/aws/aws-sdk-go/aws/ec2metadata",
-            "revision": "2dd0010a66ff968eb03c2507cfb5deab080c5d93",
-            "revisionTime": "2017-09-01T18:33:42Z",
-            "version": "v1.10.37",
-            "versionExact": "v1.10.37"
-        },
-        {
-            "checksumSHA1": "4nYrom/vWxOflVaFv8/E3B5jQfw=",
-            "path": "github.com/aws/aws-sdk-go/aws/endpoints",
-            "revision": "2dd0010a66ff968eb03c2507cfb5deab080c5d93",
-            "revisionTime": "2017-09-01T18:33:42Z",
-            "version": "v1.10.37",
-            "versionExact": "v1.10.37"
-        },
-        {
-            "checksumSHA1": "n/tgGgh0wICYu+VDYSqlsRy4w9s=",
-            "path": "github.com/aws/aws-sdk-go/aws/request",
-            "revision": "2dd0010a66ff968eb03c2507cfb5deab080c5d93",
-            "revisionTime": "2017-09-01T18:33:42Z",
-            "version": "v1.10.37",
-            "versionExact": "v1.10.37"
-        },
-        {
-            "checksumSHA1": "SK5Mn4Ga9+equOQTYA1DTSb3LWY=",
-            "path": "github.com/aws/aws-sdk-go/aws/session",
-            "revision": "2dd0010a66ff968eb03c2507cfb5deab080c5d93",
-            "revisionTime": "2017-09-01T18:33:42Z",
-            "version": "v1.10.37",
-            "versionExact": "v1.10.37"
-        },
-        {
-            "checksumSHA1": "iywvraxbXf3A/FOzFWjKfBBEQRA=",
-            "path": "github.com/aws/aws-sdk-go/aws/signer/v4",
-            "revision": "2dd0010a66ff968eb03c2507cfb5deab080c5d93",
-            "revisionTime": "2017-09-01T18:33:42Z",
-            "version": "v1.10.37",
-            "versionExact": "v1.10.37"
-        },
-        {
-            "checksumSHA1": "04ypv4x12l4q0TksA1zEVsmgpvw=",
-            "path": "github.com/aws/aws-sdk-go/internal/shareddefaults",
-            "revision": "2dd0010a66ff968eb03c2507cfb5deab080c5d93",
-            "revisionTime": "2017-09-01T18:33:42Z",
-            "version": "v1.10.37",
-            "versionExact": "v1.10.37"
-        },
-        {
-            "checksumSHA1": "wk7EyvDaHwb5qqoOP/4d3cV0708=",
-            "path": "github.com/aws/aws-sdk-go/private/protocol",
-            "revision": "2dd0010a66ff968eb03c2507cfb5deab080c5d93",
-            "revisionTime": "2017-09-01T18:33:42Z",
-            "version": "v1.10.37",
-            "versionExact": "v1.10.37"
-        },
-        {
-            "checksumSHA1": "1QmQ3FqV37w0Zi44qv8pA1GeR0A=",
-            "path": "github.com/aws/aws-sdk-go/private/protocol/ec2query",
-            "revision": "2dd0010a66ff968eb03c2507cfb5deab080c5d93",
-            "revisionTime": "2017-09-01T18:33:42Z",
-            "version": "v1.10.37",
-            "versionExact": "v1.10.37"
-        },
-        {
-            "checksumSHA1": "O6hcK24yI6w7FA+g4Pbr+eQ7pys=",
-            "path": "github.com/aws/aws-sdk-go/private/protocol/json/jsonutil",
-            "revision": "2dd0010a66ff968eb03c2507cfb5deab080c5d93",
-            "revisionTime": "2017-09-01T18:33:42Z",
-            "version": "v1.10.37",
-            "versionExact": "v1.10.37"
-        },
-        {
-            "checksumSHA1": "R00RL5jJXRYq1iiK1+PGvMfvXyM=",
-            "path": "github.com/aws/aws-sdk-go/private/protocol/jsonrpc",
-            "revision": "2dd0010a66ff968eb03c2507cfb5deab080c5d93",
-            "revisionTime": "2017-09-01T18:33:42Z",
-            "version": "v1.10.37",
-            "versionExact": "v1.10.37"
-        },
-        {
-            "checksumSHA1": "ZqY5RWavBLWTo6j9xqdyBEaNFRk=",
-            "path": "github.com/aws/aws-sdk-go/private/protocol/query",
-            "revision": "2dd0010a66ff968eb03c2507cfb5deab080c5d93",
-            "revisionTime": "2017-09-01T18:33:42Z",
-            "version": "v1.10.37",
-            "versionExact": "v1.10.37"
-        },
-        {
-            "checksumSHA1": "Drt1JfLMa0DQEZLWrnMlTWaIcC8=",
-            "path": "github.com/aws/aws-sdk-go/private/protocol/query/queryutil",
-            "revision": "2dd0010a66ff968eb03c2507cfb5deab080c5d93",
-            "revisionTime": "2017-09-01T18:33:42Z",
-            "version": "v1.10.37",
-            "versionExact": "v1.10.37"
-        },
-        {
-            "checksumSHA1": "VCTh+dEaqqhog5ncy/WTt9+/gFM=",
-            "path": "github.com/aws/aws-sdk-go/private/protocol/rest",
-            "revision": "2dd0010a66ff968eb03c2507cfb5deab080c5d93",
-            "revisionTime": "2017-09-01T18:33:42Z",
-            "version": "v1.10.37",
-            "versionExact": "v1.10.37"
-        },
-        {
-            "checksumSHA1": "Rpu8KBtHZgvhkwHxUfaky+qW+G4=",
-            "path": "github.com/aws/aws-sdk-go/private/protocol/restjson",
-            "revision": "2dd0010a66ff968eb03c2507cfb5deab080c5d93",
-            "revisionTime": "2017-09-01T18:33:42Z",
-            "version": "v1.10.37",
-            "versionExact": "v1.10.37"
-        },
-        {
-            "checksumSHA1": "ODo+ko8D6unAxZuN1jGzMcN4QCc=",
-            "path": "github.com/aws/aws-sdk-go/private/protocol/restxml",
-            "revision": "2dd0010a66ff968eb03c2507cfb5deab080c5d93",
-            "revisionTime": "2017-09-01T18:33:42Z",
-            "version": "v1.10.37",
-            "versionExact": "v1.10.37"
-        },
-        {
-            "checksumSHA1": "0qYPUga28aQVkxZgBR3Z86AbGUQ=",
-            "path": "github.com/aws/aws-sdk-go/private/protocol/xml/xmlutil",
-            "revision": "2dd0010a66ff968eb03c2507cfb5deab080c5d93",
-            "revisionTime": "2017-09-01T18:33:42Z",
-            "version": "v1.10.37",
-            "versionExact": "v1.10.37"
-        },
-        {
-            "checksumSHA1": "F6mth+G7dXN1GI+nktaGo8Lx8aE=",
-            "path": "github.com/aws/aws-sdk-go/private/signer/v2",
-            "revision": "2dd0010a66ff968eb03c2507cfb5deab080c5d93",
-            "revisionTime": "2017-09-01T18:33:42Z",
-            "version": "v1.10.37",
-            "versionExact": "v1.10.37"
-        },
-        {
-            "checksumSHA1": "BXuQo73qo4WLmc+TdE5pAwalLUQ=",
-            "path": "github.com/aws/aws-sdk-go/service/acm",
-            "revision": "2dd0010a66ff968eb03c2507cfb5deab080c5d93",
-            "revisionTime": "2017-09-01T18:33:42Z",
-            "version": "v1.10.37",
-            "versionExact": "v1.10.37"
-        },
-        {
-            "checksumSHA1": "yKXkhhDv9rWmn8GofXPBoN6k730=",
-            "path": "github.com/aws/aws-sdk-go/service/apigateway",
-            "revision": "2dd0010a66ff968eb03c2507cfb5deab080c5d93",
-            "revisionTime": "2017-09-01T18:33:42Z",
-            "version": "v1.10.37",
-            "versionExact": "v1.10.37"
-        },
-        {
-            "checksumSHA1": "8nby/zySa8zYFPMamvrvkk5BOUE=",
-            "path": "github.com/aws/aws-sdk-go/service/applicationautoscaling",
-            "revision": "2dd0010a66ff968eb03c2507cfb5deab080c5d93",
-            "revisionTime": "2017-09-01T18:33:42Z",
-            "version": "v1.10.37",
-            "versionExact": "v1.10.37"
-        },
-        {
-            "checksumSHA1": "/C4QDOmEP7t8vawBcB7a2ygaXuI=",
-            "path": "github.com/aws/aws-sdk-go/service/athena",
-            "revision": "2dd0010a66ff968eb03c2507cfb5deab080c5d93",
-            "revisionTime": "2017-09-01T18:33:42Z",
-            "version": "v1.10.37",
-            "versionExact": "v1.10.37"
-        },
-        {
-            "checksumSHA1": "Tl/cvRil/SnTPh7HymTSgOp38/U=",
-            "path": "github.com/aws/aws-sdk-go/service/autoscaling",
-            "revision": "2dd0010a66ff968eb03c2507cfb5deab080c5d93",
-            "revisionTime": "2017-09-01T18:33:42Z",
-            "version": "v1.10.37",
-            "versionExact": "v1.10.37"
-        },
-        {
-            "checksumSHA1": "oPNv+5p2pAZlqSv8SmxbNt2gxYI=",
-            "path": "github.com/aws/aws-sdk-go/service/batch",
-            "revision": "2dd0010a66ff968eb03c2507cfb5deab080c5d93",
-            "revisionTime": "2017-09-01T18:33:42Z",
-            "version": "v1.10.37",
-            "versionExact": "v1.10.37"
-        },
-        {
-            "checksumSHA1": "Z6mv349IWcg2A8ib0BuOiCJ6X8Q=",
-            "path": "github.com/aws/aws-sdk-go/service/cloudformation",
-            "revision": "2dd0010a66ff968eb03c2507cfb5deab080c5d93",
-            "revisionTime": "2017-09-01T18:33:42Z",
-            "version": "v1.10.37",
-            "versionExact": "v1.10.37"
-        },
-        {
-            "checksumSHA1": "rjq4ZWRUGvQDjnXeflafkCWYsFU=",
-            "path": "github.com/aws/aws-sdk-go/service/cloudfront",
-            "revision": "2dd0010a66ff968eb03c2507cfb5deab080c5d93",
-            "revisionTime": "2017-09-01T18:33:42Z",
-            "version": "v1.10.37",
-            "versionExact": "v1.10.37"
-        },
-        {
-            "checksumSHA1": "korrMGve3O88cRKjQ+27MK4CqAM=",
-            "path": "github.com/aws/aws-sdk-go/service/cloudsearch",
-            "revision": "826ec2077453adc020e9836a15fa704de931b4e6",
-            "revisionTime": "2017-08-24T00:57:25Z"
-        },
-        {
-            "checksumSHA1": "59kV70/8PuutX4eFkGfCCtdunIA=",
-            "path": "github.com/aws/aws-sdk-go/service/cloudtrail",
-            "revision": "2dd0010a66ff968eb03c2507cfb5deab080c5d93",
-            "revisionTime": "2017-09-01T18:33:42Z",
-            "version": "v1.10.37",
-            "versionExact": "v1.10.37"
-        },
-        {
-            "checksumSHA1": "zm2qDEBdcJSJI3PGcE2UVr6Cxmc=",
-            "path": "github.com/aws/aws-sdk-go/service/cloudwatch",
-            "revision": "2dd0010a66ff968eb03c2507cfb5deab080c5d93",
-            "revisionTime": "2017-09-01T18:33:42Z",
-            "version": "v1.10.37",
-            "versionExact": "v1.10.37"
-        },
-        {
-            "checksumSHA1": "puxztE1Umuw+w1CTBmo3hsRItGE=",
-            "path": "github.com/aws/aws-sdk-go/service/cloudwatchevents",
-            "revision": "2dd0010a66ff968eb03c2507cfb5deab080c5d93",
-            "revisionTime": "2017-09-01T18:33:42Z",
-            "version": "v1.10.37",
-            "versionExact": "v1.10.37"
-        },
-        {
-            "checksumSHA1": "0w5/i4GBC7HxyvMXax/8oiTjLQE=",
-            "path": "github.com/aws/aws-sdk-go/service/cloudwatchlogs",
-            "revision": "2dd0010a66ff968eb03c2507cfb5deab080c5d93",
-            "revisionTime": "2017-09-01T18:33:42Z",
-            "version": "v1.10.37",
-            "versionExact": "v1.10.37"
-        },
-        {
-            "checksumSHA1": "ke7ciG4pxLLU5Ohgu9PCLtBkF7A=",
-            "path": "github.com/aws/aws-sdk-go/service/codebuild",
-            "revision": "2dd0010a66ff968eb03c2507cfb5deab080c5d93",
-            "revisionTime": "2017-09-01T18:33:42Z",
-            "version": "v1.10.37",
-            "versionExact": "v1.10.37"
-        },
-        {
-            "checksumSHA1": "XkyZPfxHxB3ohK+/qdF54nvMS0o=",
-            "path": "github.com/aws/aws-sdk-go/service/codecommit",
-            "revision": "2dd0010a66ff968eb03c2507cfb5deab080c5d93",
-            "revisionTime": "2017-09-01T18:33:42Z",
-            "version": "v1.10.37",
-            "versionExact": "v1.10.37"
-        },
-        {
-            "checksumSHA1": "QJYewZzcmPbuN27AWiQ6XKQ9Vrw=",
-            "path": "github.com/aws/aws-sdk-go/service/codedeploy",
-            "revision": "2dd0010a66ff968eb03c2507cfb5deab080c5d93",
-            "revisionTime": "2017-09-01T18:33:42Z",
-            "version": "v1.10.37",
-            "versionExact": "v1.10.37"
-        },
-        {
-            "checksumSHA1": "pL/7qVyn6qVry1uJ0Nw4/8tkGLM=",
-            "path": "github.com/aws/aws-sdk-go/service/codepipeline",
-            "revision": "2dd0010a66ff968eb03c2507cfb5deab080c5d93",
-            "revisionTime": "2017-09-01T18:33:42Z",
-            "version": "v1.10.37",
-            "versionExact": "v1.10.37"
-        },
-        {
-            "checksumSHA1": "7bm1eOY2oKYSesmEOd1qXvTRH2s=",
-            "path": "github.com/aws/aws-sdk-go/service/cognitoidentity",
-            "revision": "2dd0010a66ff968eb03c2507cfb5deab080c5d93",
-            "revisionTime": "2017-09-01T18:33:42Z",
-            "version": "v1.10.37",
-            "versionExact": "v1.10.37"
-        },
-        {
-            "checksumSHA1": "ouZ4H9foNRBFaElXZbpi5C3pqDQ=",
-            "path": "github.com/aws/aws-sdk-go/service/cognitoidentityprovider",
-            "revision": "2dd0010a66ff968eb03c2507cfb5deab080c5d93",
-            "revisionTime": "2017-09-01T18:33:42Z",
-            "version": "v1.10.37",
-            "versionExact": "v1.10.37"
-        },
-        {
-            "checksumSHA1": "V3QpE1495nFtpAOw24WY6AsVT1w=",
-            "path": "github.com/aws/aws-sdk-go/service/configservice",
-            "revision": "2dd0010a66ff968eb03c2507cfb5deab080c5d93",
-            "revisionTime": "2017-09-01T18:33:42Z",
-            "version": "v1.10.37",
-            "versionExact": "v1.10.37"
-        },
-        {
-            "checksumSHA1": "8UoYKgC9u/gjExZe4a6ZZf4dDl8=",
-            "path": "github.com/aws/aws-sdk-go/service/databasemigrationservice",
-            "revision": "2dd0010a66ff968eb03c2507cfb5deab080c5d93",
-            "revisionTime": "2017-09-01T18:33:42Z",
-            "version": "v1.10.37",
-            "versionExact": "v1.10.37"
-        },
-        {
-            "checksumSHA1": "HfaX42uqVu9hosilU6JwEQhgI/o=",
-            "path": "github.com/aws/aws-sdk-go/service/devicefarm",
-            "revision": "2dd0010a66ff968eb03c2507cfb5deab080c5d93",
-            "revisionTime": "2017-09-01T18:33:42Z",
-            "version": "v1.10.37",
-            "versionExact": "v1.10.37"
-        },
-        {
-            "checksumSHA1": "1O8BtYGfkXglIqgl/uxunrq3Djs=",
-            "path": "github.com/aws/aws-sdk-go/service/directoryservice",
-            "revision": "2dd0010a66ff968eb03c2507cfb5deab080c5d93",
-            "revisionTime": "2017-09-01T18:33:42Z",
-            "version": "v1.10.37",
-            "versionExact": "v1.10.37"
-        },
-        {
-            "checksumSHA1": "Qk98eGaCDibYSf0u3E2q7fAGnbY=",
-            "path": "github.com/aws/aws-sdk-go/service/dynamodb",
-            "revision": "2dd0010a66ff968eb03c2507cfb5deab080c5d93",
-            "revisionTime": "2017-09-01T18:33:42Z",
-            "version": "v1.10.37",
-            "versionExact": "v1.10.37"
-        },
-        {
-            "checksumSHA1": "MAB7R9NXK1tsvGsA0qrgvODtTKY=",
-            "path": "github.com/aws/aws-sdk-go/service/ec2",
-            "revision": "2dd0010a66ff968eb03c2507cfb5deab080c5d93",
-            "revisionTime": "2017-09-01T18:33:42Z",
-            "version": "v1.10.37",
-            "versionExact": "v1.10.37"
-        },
-        {
-            "checksumSHA1": "YNq7YhasHn9ceelWX2aG0Cg0Ga0=",
-            "path": "github.com/aws/aws-sdk-go/service/ecr",
-            "revision": "2dd0010a66ff968eb03c2507cfb5deab080c5d93",
-            "revisionTime": "2017-09-01T18:33:42Z",
-            "version": "v1.10.37",
-            "versionExact": "v1.10.37"
-        },
-        {
-            "checksumSHA1": "ybOZuEwB/cI6Ga3mjLFUGmE7qF8=",
-            "path": "github.com/aws/aws-sdk-go/service/ecs",
-            "revision": "2dd0010a66ff968eb03c2507cfb5deab080c5d93",
-            "revisionTime": "2017-09-01T18:33:42Z",
-            "version": "v1.10.37",
-            "versionExact": "v1.10.37"
-        },
-        {
-            "checksumSHA1": "pBkeSL8bCEbz/6ub0Jr6NsjQPSc=",
-            "path": "github.com/aws/aws-sdk-go/service/efs",
-            "revision": "2dd0010a66ff968eb03c2507cfb5deab080c5d93",
-            "revisionTime": "2017-09-01T18:33:42Z",
-            "version": "v1.10.37",
-            "versionExact": "v1.10.37"
-        },
-        {
-            "checksumSHA1": "4a4FO9D6RQluAwyYEW5H6p0Nz7I=",
-            "path": "github.com/aws/aws-sdk-go/service/elasticache",
-            "revision": "2dd0010a66ff968eb03c2507cfb5deab080c5d93",
-            "revisionTime": "2017-09-01T18:33:42Z",
-            "version": "v1.10.37",
-            "versionExact": "v1.10.37"
-        },
-        {
-            "checksumSHA1": "RzBRmfKefl+oBHDzrtsuxv8ycKE=",
-            "path": "github.com/aws/aws-sdk-go/service/elasticbeanstalk",
-            "revision": "2dd0010a66ff968eb03c2507cfb5deab080c5d93",
-            "revisionTime": "2017-09-01T18:33:42Z",
-            "version": "v1.10.37",
-            "versionExact": "v1.10.37"
-        },
-        {
-            "checksumSHA1": "wca8VaMOBpTBJUjVlfceB+RI/aw=",
-            "path": "github.com/aws/aws-sdk-go/service/elasticsearchservice",
-            "revision": "2dd0010a66ff968eb03c2507cfb5deab080c5d93",
-            "revisionTime": "2017-09-01T18:33:42Z",
-            "version": "v1.10.37",
-            "versionExact": "v1.10.37"
-        },
-        {
-            "checksumSHA1": "zMFn+iotI5JIiB9HFRo6BiX6CZE=",
-            "path": "github.com/aws/aws-sdk-go/service/elastictranscoder",
-            "revision": "2dd0010a66ff968eb03c2507cfb5deab080c5d93",
-            "revisionTime": "2017-09-01T18:33:42Z",
-            "version": "v1.10.37",
-            "versionExact": "v1.10.37"
-        },
-        {
-            "checksumSHA1": "sp5ZmzFBI5z1+kLkRoFjfm2GWuY=",
-            "path": "github.com/aws/aws-sdk-go/service/elb",
-            "revision": "2dd0010a66ff968eb03c2507cfb5deab080c5d93",
-            "revisionTime": "2017-09-01T18:33:42Z",
-            "version": "v1.10.37",
-            "versionExact": "v1.10.37"
-        },
-        {
-            "checksumSHA1": "HYqIZQYXiY8gfrOJ3cIlxo0rtEg=",
-            "path": "github.com/aws/aws-sdk-go/service/elbv2",
-            "revision": "2dd0010a66ff968eb03c2507cfb5deab080c5d93",
-            "revisionTime": "2017-09-01T18:33:42Z",
-            "version": "v1.10.37",
-            "versionExact": "v1.10.37"
-        },
-        {
-            "checksumSHA1": "EEj7cYvIK+F25RIynBVArzedyPQ=",
-            "path": "github.com/aws/aws-sdk-go/service/emr",
-            "revision": "2dd0010a66ff968eb03c2507cfb5deab080c5d93",
-            "revisionTime": "2017-09-01T18:33:42Z",
-            "version": "v1.10.37",
-            "versionExact": "v1.10.37"
-        },
-        {
-            "checksumSHA1": "tuK++zhf2K0RBocTCU1ZltzS8ko=",
-            "path": "github.com/aws/aws-sdk-go/service/firehose",
-            "revision": "2dd0010a66ff968eb03c2507cfb5deab080c5d93",
-            "revisionTime": "2017-09-01T18:33:42Z",
-            "version": "v1.10.37",
-            "versionExact": "v1.10.37"
-        },
-        {
-            "checksumSHA1": "Ewp675B6bZe/eWipwJl7OXqCJRo=",
-            "path": "github.com/aws/aws-sdk-go/service/glacier",
-            "revision": "2dd0010a66ff968eb03c2507cfb5deab080c5d93",
-            "revisionTime": "2017-09-01T18:33:42Z",
-            "version": "v1.10.37",
-            "versionExact": "v1.10.37"
-        },
-        {
-            "checksumSHA1": "H41YeQoLzuR1gQvBytlaL/gql+A=",
-            "path": "github.com/aws/aws-sdk-go/service/iam",
-            "revision": "2dd0010a66ff968eb03c2507cfb5deab080c5d93",
-            "revisionTime": "2017-09-01T18:33:42Z",
-            "version": "v1.10.37",
-            "versionExact": "v1.10.37"
-        },
-        {
-            "checksumSHA1": "v0OUl6sTwF7EOmXyzk9ppc5ljLw=",
-            "path": "github.com/aws/aws-sdk-go/service/inspector",
-            "revision": "2dd0010a66ff968eb03c2507cfb5deab080c5d93",
-            "revisionTime": "2017-09-01T18:33:42Z",
-            "version": "v1.10.37",
-            "versionExact": "v1.10.37"
-        },
-        {
-            "checksumSHA1": "D92k3ymegRbjpgnuAy9rWjgV7vs=",
-            "path": "github.com/aws/aws-sdk-go/service/iot",
-            "revision": "2dd0010a66ff968eb03c2507cfb5deab080c5d93",
-            "revisionTime": "2017-09-01T18:33:42Z",
-            "version": "v1.10.37",
-            "versionExact": "v1.10.37"
-        },
-        {
-            "checksumSHA1": "fE6Lygzxvif/yfo9bncKyRUCqs8=",
-            "path": "github.com/aws/aws-sdk-go/service/kinesis",
-            "revision": "2dd0010a66ff968eb03c2507cfb5deab080c5d93",
-            "revisionTime": "2017-09-01T18:33:42Z",
-            "version": "v1.10.37",
-            "versionExact": "v1.10.37"
-        },
-        {
-            "checksumSHA1": "wwFYsrpInh4Tow/vTI7bD+r5gBU=",
-            "path": "github.com/aws/aws-sdk-go/service/kms",
-            "revision": "2dd0010a66ff968eb03c2507cfb5deab080c5d93",
-            "revisionTime": "2017-09-01T18:33:42Z",
-            "version": "v1.10.37",
-            "versionExact": "v1.10.37"
-        },
-        {
-            "checksumSHA1": "I9kIOQqqkoWjqYSrYixJpSDWqM8=",
-            "path": "github.com/aws/aws-sdk-go/service/lambda",
-            "revision": "2dd0010a66ff968eb03c2507cfb5deab080c5d93",
-            "revisionTime": "2017-09-01T18:33:42Z",
-            "version": "v1.10.37",
-            "versionExact": "v1.10.37"
-        },
-        {
-            "checksumSHA1": "eHMwitdHY0uOEA5kkmJ1nGHe0z0=",
-            "path": "github.com/aws/aws-sdk-go/service/lightsail",
-            "revision": "2dd0010a66ff968eb03c2507cfb5deab080c5d93",
-            "revisionTime": "2017-09-01T18:33:42Z",
-            "version": "v1.10.37",
-            "versionExact": "v1.10.37"
-        },
-        {
-            "checksumSHA1": "84rKGr+RvT8tjOalWGPKuNPC4T4=",
-            "path": "github.com/aws/aws-sdk-go/service/opsworks",
-            "revision": "2dd0010a66ff968eb03c2507cfb5deab080c5d93",
-            "revisionTime": "2017-09-01T18:33:42Z",
-            "version": "v1.10.37",
-            "versionExact": "v1.10.37"
-        },
-        {
-            "checksumSHA1": "WTV47G/M/WfY7bgwmu5OBrSiwnY=",
-            "path": "github.com/aws/aws-sdk-go/service/rds",
-            "revision": "2dd0010a66ff968eb03c2507cfb5deab080c5d93",
-            "revisionTime": "2017-09-01T18:33:42Z",
-            "version": "v1.10.37",
-            "versionExact": "v1.10.37"
-        },
-        {
-            "checksumSHA1": "QTc65yhur4smpQrn9Zq2c0UboIo=",
-            "path": "github.com/aws/aws-sdk-go/service/redshift",
-            "revision": "2dd0010a66ff968eb03c2507cfb5deab080c5d93",
-            "revisionTime": "2017-09-01T18:33:42Z",
-            "version": "v1.10.37",
-            "versionExact": "v1.10.37"
-        },
-        {
-            "checksumSHA1": "BFBST8eUZJckFLTjhhmDRto0IhQ=",
-            "path": "github.com/aws/aws-sdk-go/service/route53",
-            "revision": "2dd0010a66ff968eb03c2507cfb5deab080c5d93",
-            "revisionTime": "2017-09-01T18:33:42Z",
-            "version": "v1.10.37",
-            "versionExact": "v1.10.37"
-        },
-        {
-            "checksumSHA1": "SEKg+cGyOj6dKdK5ltUHsoL4R4Y=",
-            "path": "github.com/aws/aws-sdk-go/service/s3",
-            "revision": "2dd0010a66ff968eb03c2507cfb5deab080c5d93",
-            "revisionTime": "2017-09-01T18:33:42Z",
-            "version": "v1.10.37",
-            "versionExact": "v1.10.37"
-        },
-        {
-            "checksumSHA1": "rIBHXHWyTmY/vsqECa2PB0xT2HU=",
-            "path": "github.com/aws/aws-sdk-go/service/ses",
-            "revision": "2dd0010a66ff968eb03c2507cfb5deab080c5d93",
-            "revisionTime": "2017-09-01T18:33:42Z",
-            "version": "v1.10.37",
-            "versionExact": "v1.10.37"
-        },
-        {
-            "checksumSHA1": "u8xk+JtK/HwIKB2ume3or9Sstp8=",
-            "path": "github.com/aws/aws-sdk-go/service/sfn",
-            "revision": "2dd0010a66ff968eb03c2507cfb5deab080c5d93",
-            "revisionTime": "2017-09-01T18:33:42Z",
-            "version": "v1.10.37",
-            "versionExact": "v1.10.37"
-        },
-        {
-            "checksumSHA1": "hOcVb1zJiDUmafXSJQhkEascWwA=",
-            "path": "github.com/aws/aws-sdk-go/service/simpledb",
-            "revision": "2dd0010a66ff968eb03c2507cfb5deab080c5d93",
-            "revisionTime": "2017-09-01T18:33:42Z",
-            "version": "v1.10.37",
-            "versionExact": "v1.10.37"
-        },
-        {
-            "checksumSHA1": "1jN0ZDW5c9QEGSQIQ+KrbTACvm8=",
-            "path": "github.com/aws/aws-sdk-go/service/sns",
-            "revision": "2dd0010a66ff968eb03c2507cfb5deab080c5d93",
-            "revisionTime": "2017-09-01T18:33:42Z",
-            "version": "v1.10.37",
-            "versionExact": "v1.10.37"
-        },
-        {
-            "checksumSHA1": "SXH7QxrUFaor3KaNX0xPCV3eOhU=",
-            "path": "github.com/aws/aws-sdk-go/service/sqs",
-            "revision": "2dd0010a66ff968eb03c2507cfb5deab080c5d93",
-            "revisionTime": "2017-09-01T18:33:42Z",
-            "version": "v1.10.37",
-            "versionExact": "v1.10.37"
-        },
-        {
-            "checksumSHA1": "jCWrivRK+K+oW2ZW3sJSuBIBNjQ=",
-            "path": "github.com/aws/aws-sdk-go/service/ssm",
-            "revision": "2dd0010a66ff968eb03c2507cfb5deab080c5d93",
-            "revisionTime": "2017-09-01T18:33:42Z",
-            "version": "v1.10.37",
-            "versionExact": "v1.10.37"
-        },
-        {
-            "checksumSHA1": "MerduaV3PxtZAWvOGpgoBIglo38=",
-            "path": "github.com/aws/aws-sdk-go/service/sts",
-            "revision": "2dd0010a66ff968eb03c2507cfb5deab080c5d93",
-            "revisionTime": "2017-09-01T18:33:42Z",
-            "version": "v1.10.37",
-            "versionExact": "v1.10.37"
-        },
-        {
-            "checksumSHA1": "vFinPalK+r0kaIbPMaHhFbTi2QQ=",
-            "path": "github.com/aws/aws-sdk-go/service/waf",
-            "revision": "2dd0010a66ff968eb03c2507cfb5deab080c5d93",
-            "revisionTime": "2017-09-01T18:33:42Z",
-            "version": "v1.10.37",
-            "versionExact": "v1.10.37"
-        },
-        {
-            "checksumSHA1": "qe7HsjfCked/MaRvH2c0uJndWdM=",
-            "path": "github.com/aws/aws-sdk-go/service/wafregional",
-            "revision": "2dd0010a66ff968eb03c2507cfb5deab080c5d93",
-            "revisionTime": "2017-09-01T18:33:42Z",
-            "version": "v1.10.37",
-            "versionExact": "v1.10.37"
-        },
-        {
-            "checksumSHA1": "nqw2Qn5xUklssHTubS5HDvEL9L4=",
-            "path": "github.com/bgentry/go-netrc/netrc",
-            "revision": "9fd32a8b3d3d3f9d43c341bfe098430e07609480",
-            "revisionTime": "2014-04-22T17:41:19Z"
-        },
-        {
-            "checksumSHA1": "oTmBS67uxM6OXB/+OJUAG9LK4jw=",
-            "path": "github.com/bgentry/speakeasy",
-            "revision": "4aabc24848ce5fd31929f7d1e4ea74d3709c14cd",
-            "revisionTime": "2017-04-17T20:07:03Z"
-        },
-        {
-            "checksumSHA1": "OT4XN9z5k69e2RsMSpwW74B+yk4=",
-            "path": "github.com/blang/semver",
-            "revision": "2ee87856327ba09384cabd113bc6b5d174e9ec0f",
-            "revisionTime": "2017-07-27T06:48:18Z"
-        },
-        {
-            "checksumSHA1": "aTYPm16eYDQhbVLgreCGwvV2klw=",
-            "path": "github.com/chzyer/readline",
-            "revision": "41eea22f717c616615e1e59aa06cf831f9901f35",
-            "revisionTime": "2017-03-13T23:49:21Z"
-        },
-        {
-            "checksumSHA1": "dvabztWVQX8f6oMLRyv4dLH+TGY=",
-            "path": "github.com/davecgh/go-spew/spew",
-            "revision": "346938d642f2ec3594ed81d874461961cd0faa76",
-            "revisionTime": "2016-10-29T20:57:26Z"
-        },
-        {
-            "checksumSHA1": "GCskdwYAPW2S34918Z5CgNMJ2Wc=",
-            "path": "github.com/dylanmei/iso8601",
-            "revision": "2075bf119b58e5576c6ed9f867b8f3d17f2e54d4",
-            "revisionTime": "2015-01-25T03:41:22Z"
-        },
-        {
-            "checksumSHA1": "by8KnjbSvP58haObPorGWR2CJfk=",
-            "path": "github.com/dylanmei/winrmtest",
-            "revision": "025617847eb2cf9bd1d851bc3b22ed28e6245ce5",
-            "revisionTime": "2015-12-26T19:50:28Z"
-        },
-        {
-            "checksumSHA1": "BCv50o5pDkoSG3vYKOSai1Z8p3w=",
-            "path": "github.com/fsouza/go-dockerclient",
-            "revision": "1d4f4ae73768d3ca16a6fb964694f58dc5eba601",
-            "revisionTime": "2016-04-27T17:25:47Z",
-            "tree": true
-        },
-        {
-            "checksumSHA1": "1K+xrZ1PBez190iGt5OnMtGdih4=",
-            "comment": "v1.8.6",
-            "path": "github.com/go-ini/ini",
-            "revision": "766e555c68dc8bda90d197ee8946c37519c19409",
-            "revisionTime": "2017-01-17T13:00:17Z"
-        },
-        {
-            "checksumSHA1": "FUiF2WLrih0JdHsUTMMDz3DRokw=",
-            "path": "github.com/hashicorp/atlas-go/archive",
-            "revision": "1ea2527d6a49b4c9f18753aa21627aae6a7c26a1",
-            "revisionTime": "2017-06-19T22:02:35Z"
-        },
-        {
-            "checksumSHA1": "80gaa7+4fFr8IY/jdTYq65xVnUA=",
-            "path": "github.com/hashicorp/atlas-go/v1",
-            "revision": "1ea2527d6a49b4c9f18753aa21627aae6a7c26a1",
-            "revisionTime": "2017-06-19T22:02:35Z"
-        },
-        {
-            "checksumSHA1": "cdOCt0Yb+hdErz8NAQqayxPmRsY=",
-            "path": "github.com/hashicorp/errwrap",
-            "revision": "7554cd9344cec97297fa6649b055a8c98c2a1e55"
-        },
-        {
-            "checksumSHA1": "vnuMNXv3FJSg/I8ig04OTEHjk1c=",
-            "path": "github.com/hashicorp/go-checkpoint",
-            "revision": "a8d0786e7fa88adb6b3bcaa341a99af7f9740671",
-            "revisionTime": "2017-06-24T02:34:07Z"
-        },
-        {
-            "checksumSHA1": "b8F628srIitj5p7Y130xc9k0QWs=",
-            "path": "github.com/hashicorp/go-cleanhttp",
-            "revision": "3573b8b52aa7b37b9358d966a898feb387f62437",
-            "revisionTime": "2017-02-11T01:34:15Z"
-        },
-        {
-            "checksumSHA1": "nsL2kI426RMuq1jw15e7igFqdIY=",
-            "path": "github.com/hashicorp/go-getter",
-            "revision": "c3d66e76678dce180a7b452653472f949aedfbcd",
-            "revisionTime": "2017-02-07T21:55:32Z"
-        },
-        {
-            "checksumSHA1": "9J+kDr29yDrwsdu2ULzewmqGjpA=",
-            "path": "github.com/hashicorp/go-getter/helper/url",
-            "revision": "c3d66e76678dce180a7b452653472f949aedfbcd",
-            "revisionTime": "2017-02-07T21:55:32Z"
-        },
-        {
-            "checksumSHA1": "lrSl49G23l6NhfilxPM0XFs5rZo=",
-            "path": "github.com/hashicorp/go-multierror",
-            "revision": "d30f09973e19c1dfcd120b2d9c4f168e68d6b5d5"
-        },
-        {
-            "checksumSHA1": "b0nQutPMJHeUmz4SjpreotAo6Yk=",
-            "path": "github.com/hashicorp/go-plugin",
-            "revision": "f72692aebca2008343a9deb06ddb4b17f7051c15",
-            "revisionTime": "2017-02-17T16:27:05Z"
-        },
-        {
-            "checksumSHA1": "A1PcINvF3UiwHRKn8UcgARgvGRs=",
-            "path": "github.com/hashicorp/go-rootcerts",
-            "revision": "6bb64b370b90e7ef1fa532be9e591a81c3493e00",
-            "revisionTime": "2016-05-03T14:34:40Z"
-        },
-        {
-            "checksumSHA1": "85XUnluYJL7F55ptcwdmN8eSOsk=",
-            "path": "github.com/hashicorp/go-uuid",
-            "revision": "36289988d83ca270bc07c234c36f364b0dd9c9a7"
-        },
-        {
-            "checksumSHA1": "EcZfls6vcqjasWV/nBlu+C+EFmc=",
-            "path": "github.com/hashicorp/go-version",
-            "revision": "e96d3840402619007766590ecea8dd7af1292276",
-            "revisionTime": "2016-10-31T18:26:05Z"
-        },
-        {
-            "checksumSHA1": "o3XZZdOnSnwQSpYw215QV75ZDeI=",
-            "path": "github.com/hashicorp/hcl",
-            "revision": "a4b07c25de5ff55ad3b8936cea69a79a3d95a855",
-            "revisionTime": "2017-05-04T19:02:34Z"
-        },
-        {
-            "checksumSHA1": "XQmjDva9JCGGkIecOgwtBEMCJhU=",
-            "path": "github.com/hashicorp/hcl/hcl/ast",
-            "revision": "a4b07c25de5ff55ad3b8936cea69a79a3d95a855",
-            "revisionTime": "2017-05-04T19:02:34Z"
-        },
-        {
-            "checksumSHA1": "DaQmLi48oUAwctWcX6A6DNN61UY=",
-            "path": "github.com/hashicorp/hcl/hcl/fmtcmd",
-            "revision": "392dba7d905ed5d04a5794ba89f558b27e2ba1ca",
-            "revisionTime": "2017-05-05T08:58:37Z"
-        },
-        {
-            "checksumSHA1": "teokXoyRXEJ0vZHOWBD11l5YFNI=",
-            "path": "github.com/hashicorp/hcl/hcl/parser",
-            "revision": "a4b07c25de5ff55ad3b8936cea69a79a3d95a855",
-            "revisionTime": "2017-05-04T19:02:34Z"
-        },
-        {
-            "checksumSHA1": "WR1BjzDKgv6uE+3ShcDTYz0Gl6A=",
-            "path": "github.com/hashicorp/hcl/hcl/printer",
-            "revision": "392dba7d905ed5d04a5794ba89f558b27e2ba1ca",
-            "revisionTime": "2017-05-05T08:58:37Z"
-        },
-        {
-            "checksumSHA1": "z6wdP4mRw4GVjShkNHDaOWkbxS0=",
-            "path": "github.com/hashicorp/hcl/hcl/scanner",
-            "revision": "a4b07c25de5ff55ad3b8936cea69a79a3d95a855",
-            "revisionTime": "2017-05-04T19:02:34Z"
-        },
-        {
-            "checksumSHA1": "oS3SCN9Wd6D8/LG0Yx1fu84a7gI=",
-            "path": "github.com/hashicorp/hcl/hcl/strconv",
-            "revision": "a4b07c25de5ff55ad3b8936cea69a79a3d95a855",
-            "revisionTime": "2017-05-04T19:02:34Z"
-        },
-        {
-            "checksumSHA1": "c6yprzj06ASwCo18TtbbNNBHljA=",
-            "path": "github.com/hashicorp/hcl/hcl/token",
-            "revision": "a4b07c25de5ff55ad3b8936cea69a79a3d95a855",
-            "revisionTime": "2017-05-04T19:02:34Z"
-        },
-        {
-            "checksumSHA1": "PwlfXt7mFS8UYzWxOK5DOq0yxS0=",
-            "path": "github.com/hashicorp/hcl/json/parser",
-            "revision": "a4b07c25de5ff55ad3b8936cea69a79a3d95a855",
-            "revisionTime": "2017-05-04T19:02:34Z"
-        },
-        {
-            "checksumSHA1": "YdvFsNOMSWMLnY6fcliWQa0O5Fw=",
-            "path": "github.com/hashicorp/hcl/json/scanner",
-            "revision": "a4b07c25de5ff55ad3b8936cea69a79a3d95a855",
-            "revisionTime": "2017-05-04T19:02:34Z"
-        },
-        {
-            "checksumSHA1": "fNlXQCQEnb+B3k5UDL/r15xtSJY=",
-            "path": "github.com/hashicorp/hcl/json/token",
-            "revision": "a4b07c25de5ff55ad3b8936cea69a79a3d95a855",
-            "revisionTime": "2017-05-04T19:02:34Z"
-        },
-        {
-            "checksumSHA1": "M09yxoBoCEtG7EcHR8aEWLzMMJc=",
-            "path": "github.com/hashicorp/hil",
-            "revision": "fac2259da677551de1fb92b844c4d020a38d8468",
-            "revisionTime": "2017-05-12T21:33:05Z"
-        },
-        {
-            "checksumSHA1": "0S0KeBcfqVFYBPeZkuJ4fhQ5mCA=",
-            "path": "github.com/hashicorp/hil/ast",
-            "revision": "fac2259da677551de1fb92b844c4d020a38d8468",
-            "revisionTime": "2017-05-12T21:33:05Z"
-        },
-        {
-            "checksumSHA1": "P5PZ3k7SmqWmxgJ8Q0gLzeNpGhE=",
-            "path": "github.com/hashicorp/hil/parser",
-            "revision": "fac2259da677551de1fb92b844c4d020a38d8468",
-            "revisionTime": "2017-05-12T21:33:05Z"
-        },
-        {
-            "checksumSHA1": "DC1k5kOua4oFqmo+JRt0YzfP44o=",
-            "path": "github.com/hashicorp/hil/scanner",
-            "revision": "fac2259da677551de1fb92b844c4d020a38d8468",
-            "revisionTime": "2017-05-12T21:33:05Z"
-        },
-        {
-            "checksumSHA1": "vt+P9D2yWDO3gdvdgCzwqunlhxU=",
-            "path": "github.com/hashicorp/logutils",
-            "revision": "0dc08b1671f34c4250ce212759ebd880f743d883",
-            "revisionTime": "2015-06-09T07:04:31Z"
-        },
-        {
-            "checksumSHA1": "D0F12Q8yZNxF9cSQ/HRAVN34ZwQ=",
-            "path": "github.com/hashicorp/terraform",
-            "revision": "d969f97e730d527a568a0929ce52df70e062bca0",
-            "revisionTime": "2017-08-03T21:53:07Z"
-        },
-        {
-            "checksumSHA1": "/x8LyJMq8kPYSRNu4xyB8zcf9DQ=",
-            "path": "github.com/hashicorp/terraform/builtin/provisioners/chef",
-            "revision": "d969f97e730d527a568a0929ce52df70e062bca0",
-            "revisionTime": "2017-08-03T21:53:07Z"
-        },
-        {
-            "checksumSHA1": "EtcHzH4aXhylC1Uu8yBQis6IzfU=",
-            "path": "github.com/hashicorp/terraform/builtin/provisioners/file",
-            "revision": "d969f97e730d527a568a0929ce52df70e062bca0",
-            "revisionTime": "2017-08-03T21:53:07Z"
-        },
-        {
-            "checksumSHA1": "cqsxeQ91qnrGUicLBKoDZCuozMM=",
-            "path": "github.com/hashicorp/terraform/builtin/provisioners/local-exec",
-            "revision": "d969f97e730d527a568a0929ce52df70e062bca0",
-            "revisionTime": "2017-08-03T21:53:07Z"
-        },
-        {
-            "checksumSHA1": "OChAYHSZ6OJKTCQVMgpaIz5MEMA=",
-            "path": "github.com/hashicorp/terraform/builtin/provisioners/remote-exec",
-            "revision": "d969f97e730d527a568a0929ce52df70e062bca0",
-            "revisionTime": "2017-08-03T21:53:07Z"
-        },
-        {
-            "checksumSHA1": "RuHDe6nFcPIhiFEsrJ+Qzzlu74U=",
-            "path": "github.com/hashicorp/terraform/command",
-            "revision": "d969f97e730d527a568a0929ce52df70e062bca0",
-            "revisionTime": "2017-08-03T21:53:07Z"
-        },
-        {
-            "checksumSHA1": "HWbnuaEFdfRFeKxZdlYUWZm+DU0=",
-            "path": "github.com/hashicorp/terraform/command/clistate",
-            "revision": "d969f97e730d527a568a0929ce52df70e062bca0",
-            "revisionTime": "2017-08-03T21:53:07Z"
-        },
-        {
-            "checksumSHA1": "Nf4HkguPGljvTOOXidsSLYEAMOM=",
-            "path": "github.com/hashicorp/terraform/command/format",
-            "revision": "d969f97e730d527a568a0929ce52df70e062bca0",
-            "revisionTime": "2017-08-03T21:53:07Z"
-        },
-        {
-            "checksumSHA1": "Pg0fge6Fl6a34pYl2fH1eb6kgNE=",
-            "path": "github.com/hashicorp/terraform/communicator",
-            "revision": "d969f97e730d527a568a0929ce52df70e062bca0",
-            "revisionTime": "2017-08-03T21:53:07Z"
-        },
-        {
-            "checksumSHA1": "zCAC53a+zRYTwnfw7vUFJmvqxQc=",
-            "path": "github.com/hashicorp/terraform/communicator/remote",
-            "revision": "d969f97e730d527a568a0929ce52df70e062bca0",
-            "revisionTime": "2017-08-03T21:53:07Z"
-        },
-        {
-            "checksumSHA1": "gOdZ52GCuL8KLiqYGEVNVZyMO5U=",
-            "path": "github.com/hashicorp/terraform/communicator/shared",
-            "revision": "d969f97e730d527a568a0929ce52df70e062bca0",
-            "revisionTime": "2017-08-03T21:53:07Z"
-        },
-        {
-            "checksumSHA1": "go3oS7xtI1wIdMv0XyhEt33dA0Y=",
-            "path": "github.com/hashicorp/terraform/communicator/ssh",
-            "revision": "d969f97e730d527a568a0929ce52df70e062bca0",
-            "revisionTime": "2017-08-03T21:53:07Z"
-        },
-        {
-            "checksumSHA1": "OpE2PWCmoN2WCmWGGVnoeCaeOTQ=",
-            "path": "github.com/hashicorp/terraform/communicator/winrm",
-            "revision": "d969f97e730d527a568a0929ce52df70e062bca0",
-            "revisionTime": "2017-08-03T21:53:07Z"
-        },
-        {
-            "checksumSHA1": "KPrCMDPNcLmO7K6xPcJSl86LwPk=",
-            "path": "github.com/hashicorp/terraform/config",
-            "revision": "d969f97e730d527a568a0929ce52df70e062bca0",
-            "revisionTime": "2017-08-03T21:53:07Z"
-        },
-        {
-            "checksumSHA1": "uPCJ6seQo9kvoNSfwNWKX9KzVMk=",
-            "path": "github.com/hashicorp/terraform/config/module",
-            "revision": "d969f97e730d527a568a0929ce52df70e062bca0",
-            "revisionTime": "2017-08-03T21:53:07Z"
-        },
-        {
-            "checksumSHA1": "w+l+UGTmwYNJ+L0p2vTd6+yqjok=",
-            "path": "github.com/hashicorp/terraform/dag",
-            "revision": "d969f97e730d527a568a0929ce52df70e062bca0",
-            "revisionTime": "2017-08-03T21:53:07Z"
-        },
-        {
-            "checksumSHA1": "P8gNPDuOzmiK4Lz9xG7OBy4Rlm8=",
-            "path": "github.com/hashicorp/terraform/flatmap",
-            "revision": "d969f97e730d527a568a0929ce52df70e062bca0",
-            "revisionTime": "2017-08-03T21:53:07Z"
-        },
-        {
-            "checksumSHA1": "zx5DLo5aV0xDqxGTzSibXg7HHAA=",
-            "path": "github.com/hashicorp/terraform/helper/acctest",
-            "revision": "d969f97e730d527a568a0929ce52df70e062bca0",
-            "revisionTime": "2017-08-03T21:53:07Z"
-        },
-        {
-            "checksumSHA1": "uT6Q9RdSRAkDjyUgQlJ2XKJRab4=",
-            "path": "github.com/hashicorp/terraform/helper/config",
-            "revision": "d969f97e730d527a568a0929ce52df70e062bca0",
-            "revisionTime": "2017-08-03T21:53:07Z"
-        },
-        {
-            "checksumSHA1": "FH5eOEHfHgdxPC/JnfmCeSBk66U=",
-            "path": "github.com/hashicorp/terraform/helper/encryption",
-            "revision": "d969f97e730d527a568a0929ce52df70e062bca0",
-            "revisionTime": "2017-08-03T21:53:07Z"
-        },
-        {
-            "checksumSHA1": "Vbo55GDzPgG/L/+W2pcvDhxrPZc=",
-            "path": "github.com/hashicorp/terraform/helper/experiment",
-            "revision": "d969f97e730d527a568a0929ce52df70e062bca0",
-            "revisionTime": "2017-08-03T21:53:07Z"
-        },
-        {
-            "checksumSHA1": "BmIPKTr0zDutSJdyq7pYXrK1I3E=",
-            "path": "github.com/hashicorp/terraform/helper/hashcode",
-            "revision": "d969f97e730d527a568a0929ce52df70e062bca0",
-            "revisionTime": "2017-08-03T21:53:07Z"
-        },
-        {
-            "checksumSHA1": "B267stWNQd0/pBTXHfI/tJsxzfc=",
-            "path": "github.com/hashicorp/terraform/helper/hilmapstructure",
-            "revision": "d969f97e730d527a568a0929ce52df70e062bca0",
-            "revisionTime": "2017-08-03T21:53:07Z"
-        },
-        {
-            "checksumSHA1": "2wJa9F3BGlbe2DNqH5lb5POayRI=",
-            "path": "github.com/hashicorp/terraform/helper/logging",
-            "revision": "d969f97e730d527a568a0929ce52df70e062bca0",
-            "revisionTime": "2017-08-03T21:53:07Z"
-        },
-        {
-            "checksumSHA1": "twkFd4x71kBnDfrdqO5nhs8dMOY=",
-            "path": "github.com/hashicorp/terraform/helper/mutexkv",
-            "revision": "d969f97e730d527a568a0929ce52df70e062bca0",
-            "revisionTime": "2017-08-03T21:53:07Z"
-        },
-        {
-            "checksumSHA1": "ImyqbHM/xe3eAT2moIjLI8ksuks=",
-            "path": "github.com/hashicorp/terraform/helper/pathorcontents",
-            "revision": "d969f97e730d527a568a0929ce52df70e062bca0",
-            "revisionTime": "2017-08-03T21:53:07Z"
-        },
-        {
-            "checksumSHA1": "dhU2woQaSEI2OnbYLdkHxf7/nu8=",
-            "path": "github.com/hashicorp/terraform/helper/resource",
-            "revision": "d969f97e730d527a568a0929ce52df70e062bca0",
-            "revisionTime": "2017-08-03T21:53:07Z"
-        },
-        {
-            "checksumSHA1": "oaQ6rBNVs4Ae86vv3fKZU4tWETM=",
-            "path": "github.com/hashicorp/terraform/helper/schema",
-            "revision": "d969f97e730d527a568a0929ce52df70e062bca0",
-            "revisionTime": "2017-08-03T21:53:07Z"
-        },
-        {
-            "checksumSHA1": "1yCGh/Wl4H4ODBBRmIRFcV025b0=",
-            "path": "github.com/hashicorp/terraform/helper/shadow",
-            "revision": "d969f97e730d527a568a0929ce52df70e062bca0",
-            "revisionTime": "2017-08-03T21:53:07Z"
-        },
-        {
-            "checksumSHA1": "eQ6F8nDi/R+F/SX51xCEY8iPZOE=",
-            "path": "github.com/hashicorp/terraform/helper/slowmessage",
-            "revision": "d969f97e730d527a568a0929ce52df70e062bca0",
-            "revisionTime": "2017-08-03T21:53:07Z"
-        },
-        {
-            "checksumSHA1": "Fzbv+N7hFXOtrR6E7ZcHT3jEE9s=",
-            "path": "github.com/hashicorp/terraform/helper/structure",
-            "revision": "d969f97e730d527a568a0929ce52df70e062bca0",
-            "revisionTime": "2017-08-03T21:53:07Z"
-        },
-        {
-            "checksumSHA1": "qsI85GvNukAIUv+kcy8CdgP7um8=",
-            "path": "github.com/hashicorp/terraform/helper/validation",
-            "revision": "d969f97e730d527a568a0929ce52df70e062bca0",
-            "revisionTime": "2017-08-03T21:53:07Z"
-        },
-        {
-            "checksumSHA1": "a1YCqJht+4G5O0UNTnOTD8vfXb0=",
-            "path": "github.com/hashicorp/terraform/helper/variables",
-            "revision": "d969f97e730d527a568a0929ce52df70e062bca0",
-            "revisionTime": "2017-08-03T21:53:07Z"
-        },
-        {
-            "checksumSHA1": "ExvF2RbMeCfxuq2eASmOChEcRgQ=",
-            "path": "github.com/hashicorp/terraform/helper/wrappedreadline",
-            "revision": "d969f97e730d527a568a0929ce52df70e062bca0",
-            "revisionTime": "2017-08-03T21:53:07Z"
-        },
-        {
-            "checksumSHA1": "q96i9foHLGSZ+9dFOV7jUseq7zs=",
-            "path": "github.com/hashicorp/terraform/helper/wrappedstreams",
-            "revision": "d969f97e730d527a568a0929ce52df70e062bca0",
-            "revisionTime": "2017-08-03T21:53:07Z"
-        },
-        {
-            "checksumSHA1": "yFWmdS6yEJZpRJzUqd/mULqCYGk=",
-            "path": "github.com/hashicorp/terraform/moduledeps",
-            "revision": "d969f97e730d527a568a0929ce52df70e062bca0",
-            "revisionTime": "2017-08-03T21:53:07Z"
-        },
-        {
-            "checksumSHA1": "4ODNVUds3lyBf7gV02X1EeYR4GA=",
-            "path": "github.com/hashicorp/terraform/plugin",
-            "revision": "d969f97e730d527a568a0929ce52df70e062bca0",
-            "revisionTime": "2017-08-03T21:53:07Z"
-        },
-        {
-            "checksumSHA1": "mujz3BDg1X82ynvJncCFUT6/7XI=",
-            "path": "github.com/hashicorp/terraform/plugin/discovery",
-            "revision": "d969f97e730d527a568a0929ce52df70e062bca0",
-            "revisionTime": "2017-08-03T21:53:07Z"
-        },
-        {
-            "checksumSHA1": "vW75JRFcEDJNxNCB2mrlFeYOyX4=",
-            "path": "github.com/hashicorp/terraform/repl",
-            "revision": "d969f97e730d527a568a0929ce52df70e062bca0",
-            "revisionTime": "2017-08-03T21:53:07Z"
-        },
-        {
-            "checksumSHA1": "6GDMHApWhgYT4AVkhSBknxK0YyU=",
-            "path": "github.com/hashicorp/terraform/state",
-            "revision": "d969f97e730d527a568a0929ce52df70e062bca0",
-            "revisionTime": "2017-08-03T21:53:07Z"
-        },
-        {
-            "checksumSHA1": "ksfNQjZs/6llziARojABd6iuvdw=",
-            "path": "github.com/hashicorp/terraform/terraform",
-            "revision": "d969f97e730d527a568a0929ce52df70e062bca0",
-            "revisionTime": "2017-08-03T21:53:07Z"
-        },
-        {
-            "checksumSHA1": "ft77GtqeZEeCXioGpF/s6DlGm/U=",
-            "path": "github.com/hashicorp/vault/helper/compressutil",
-            "revision": "9a60bf2a50e4dd1ba4b929a3ccf8072435cbdd0a",
-            "revisionTime": "2016-10-29T21:01:49Z"
-        },
-        {
-            "checksumSHA1": "yUiSTPf0QUuL2r/81sjuytqBoeQ=",
-            "path": "github.com/hashicorp/vault/helper/jsonutil",
-            "revision": "9a60bf2a50e4dd1ba4b929a3ccf8072435cbdd0a",
-            "revisionTime": "2016-10-29T21:01:49Z"
-        },
-        {
-            "checksumSHA1": "YmXAnTwbzhLLBZM+1tQrJiG3qpc=",
-            "path": "github.com/hashicorp/vault/helper/pgpkeys",
-            "revision": "9a60bf2a50e4dd1ba4b929a3ccf8072435cbdd0a",
-            "revisionTime": "2016-10-29T21:01:49Z"
-        },
-        {
-            "checksumSHA1": "ZhK6IO2XN81Y+3RAjTcVm1Ic7oU=",
-            "path": "github.com/hashicorp/yamux",
-            "revision": "d1caa6c97c9fc1cc9e83bbe34d0603f9ff0ce8bd",
-            "revisionTime": "2016-07-20T23:31:40Z"
-        },
-        {
-            "checksumSHA1": "sVczcCYWr12ttrbXRFz/QOyDyWg=",
-            "path": "github.com/jen20/awspolicyequivalence",
-            "revision": "3d48364a137a7847c1191b83740052dc7695878e",
-            "revisionTime": "2017-08-31T20:16:02Z"
-        },
-        {
-            "checksumSHA1": "0ZrwvB6KoGPj2PoDNSEJwxQ6Mog=",
-            "comment": "0.2.2-2-gc01cf91",
-            "path": "github.com/jmespath/go-jmespath",
-            "revision": "bd40a432e4c76585ef6b72d3fd96fb9b6dc7b68d",
-            "revisionTime": "2016-08-03T19:07:31Z"
-        },
-        {
-            "checksumSHA1": "gEjGS03N1eysvpQ+FCHTxPcbxXc=",
-            "path": "github.com/kardianos/osext",
-            "revision": "ae77be60afb1dcacde03767a8c37337fad28ac14",
-            "revisionTime": "2017-05-10T13:15:34Z"
-        },
-        {
-            "checksumSHA1": "VJk3rOWfxEV9Ilig5lgzH1qg8Ss=",
-            "path": "github.com/keybase/go-crypto/brainpool",
-            "revision": "93f5b35093ba15e0f86e412cc5c767d5c10c15fd",
-            "revisionTime": "2016-10-04T15:35:44Z"
-        },
-        {
-            "checksumSHA1": "rnRjEJs5luF+DIXp2J6LFcQk8Gg=",
-            "path": "github.com/keybase/go-crypto/cast5",
-            "revision": "93f5b35093ba15e0f86e412cc5c767d5c10c15fd",
-            "revisionTime": "2016-10-04T15:35:44Z"
-        },
-        {
-            "checksumSHA1": "RKwVWtzsYFaWX8gw0/LVrDGt2uw=",
-            "path": "github.com/keybase/go-crypto/openpgp",
-            "revision": "93f5b35093ba15e0f86e412cc5c767d5c10c15fd",
-            "revisionTime": "2016-10-04T15:35:44Z"
-        },
-        {
-            "checksumSHA1": "y61I7+hCekP1Rk0qxgUQ+iozXak=",
-            "path": "github.com/keybase/go-crypto/openpgp/armor",
-            "revision": "93f5b35093ba15e0f86e412cc5c767d5c10c15fd",
-            "revisionTime": "2016-10-04T15:35:44Z"
-        },
-        {
-            "checksumSHA1": "uxXG9IC/XF8jwwvZUbW65+x8/+M=",
-            "path": "github.com/keybase/go-crypto/openpgp/elgamal",
-            "revision": "93f5b35093ba15e0f86e412cc5c767d5c10c15fd",
-            "revisionTime": "2016-10-04T15:35:44Z"
-        },
-        {
-            "checksumSHA1": "EyUf82Yknzc75m8RcA21CNQINw0=",
-            "path": "github.com/keybase/go-crypto/openpgp/errors",
-            "revision": "93f5b35093ba15e0f86e412cc5c767d5c10c15fd",
-            "revisionTime": "2016-10-04T15:35:44Z"
-        },
-        {
-            "checksumSHA1": "8JashgD7DyCk3ZIzk69PGmbwbFs=",
-            "path": "github.com/keybase/go-crypto/openpgp/packet",
-            "revision": "93f5b35093ba15e0f86e412cc5c767d5c10c15fd",
-            "revisionTime": "2016-10-04T15:35:44Z"
-        },
-        {
-            "checksumSHA1": "BGDxg1Xtsz0DSPzdQGJLLQqfYc8=",
-            "path": "github.com/keybase/go-crypto/openpgp/s2k",
-            "revision": "93f5b35093ba15e0f86e412cc5c767d5c10c15fd",
-            "revisionTime": "2016-10-04T15:35:44Z"
-        },
-        {
-            "checksumSHA1": "rE3pp7b3gfcmBregzpIvN5IdFhY=",
-            "path": "github.com/keybase/go-crypto/rsa",
-            "revision": "93f5b35093ba15e0f86e412cc5c767d5c10c15fd",
-            "revisionTime": "2016-10-04T15:35:44Z"
-        },
-        {
-            "checksumSHA1": "DlpjiTUHFFoU39yh4FIKS8g7L7A=",
-            "path": "github.com/masterzen/azure-sdk-for-go/core/http",
-            "revision": "ee4f0065d00cd12b542f18f5bc45799e88163b12",
-            "revisionTime": "2016-10-14T13:56:28Z"
-        },
-        {
-            "checksumSHA1": "uu+PYXYi4sSgXbRnGywIo7wG3JA=",
-            "path": "github.com/masterzen/azure-sdk-for-go/core/tls",
-            "revision": "ee4f0065d00cd12b542f18f5bc45799e88163b12",
-            "revisionTime": "2016-10-14T13:56:28Z"
-        },
-        {
-            "checksumSHA1": "yg57Q4J8Ob0LoYvqDxsWZ6AHffE=",
-            "path": "github.com/masterzen/simplexml/dom",
-            "revision": "4572e39b1ab9fe03ee513ce6fc7e289e98482190",
-            "revisionTime": "2016-06-08T18:30:07Z"
-        },
-        {
-            "checksumSHA1": "LY1os7cX/gWXWTWYCHCtEaf5jSw=",
-            "path": "github.com/masterzen/winrm",
-            "revision": "1ca0ba637a877ee12b69abc73c6161fccb77b70a",
-            "revisionTime": "2017-06-01T21:16:37Z"
-        },
-        {
-            "checksumSHA1": "KTsgWipT3ennAAtaKxEZairxero=",
-            "path": "github.com/masterzen/winrm/soap",
-            "revision": "1ca0ba637a877ee12b69abc73c6161fccb77b70a",
-            "revisionTime": "2017-06-01T21:16:37Z"
-        },
-        {
-            "checksumSHA1": "bx+egnFe0OB0BZBcgZcaqsvcmS4=",
-            "path": "github.com/masterzen/xmlpath",
-            "revision": "13f4951698adc0fa9c1dda3e275d489a24201161",
-            "revisionTime": "2014-02-18T18:59:01Z"
-        },
-        {
-            "checksumSHA1": "BXZGRxenGHzpv1SxVo5qi8I2ur4=",
-            "path": "github.com/mattn/go-colorable",
-            "revision": "6c0fd4aa6ec5818d5e3ea9e03ae436972a6c5a9a",
-            "revisionTime": "2017-08-02T01:54:08Z"
-        },
-        {
-            "checksumSHA1": "trzmsZQDCc13zk/6qANox7Z/KCg=",
-            "path": "github.com/mattn/go-isatty",
-            "revision": "fc9e8d8ef48496124e79ae0df75490096eccf6fe",
-            "revisionTime": "2017-03-22T23:44:13Z"
-        },
-        {
-            "checksumSHA1": "pUXq8lowSC+hh+JB2MQDOoL7u4I=",
-            "path": "github.com/mattn/go-shellwords",
-            "revision": "9858af9cca4c73576f0b8c6609a396eb0878023c",
-            "revisionTime": "2017-08-03T00:17:40Z"
-        },
-        {
-            "checksumSHA1": "jXakiCRizt6jtyeGh+DeuA76Bh0=",
-            "path": "github.com/mitchellh/cli",
-            "revision": "8a539dbef410aa4191e0bcc7a6246c104b313009",
-            "revisionTime": "2017-08-03T04:29:10Z"
-        },
-        {
-            "checksumSHA1": "ttEN1Aupb7xpPMkQLqb3tzLFdXs=",
-            "path": "github.com/mitchellh/colorstring",
-            "revision": "8631ce90f28644f54aeedcb3e389a85174e067d1",
-            "revisionTime": "2015-09-17T21:48:07Z"
-        },
-        {
-            "checksumSHA1": "guxbLo8KHHBeM0rzou4OTzzpDNs=",
-            "path": "github.com/mitchellh/copystructure",
-            "revision": "5af94aef99f597e6a9e1f6ac6be6ce0f3c96b49d",
-            "revisionTime": "2016-10-13T19:53:42Z"
-        },
-        {
-            "checksumSHA1": "V/quM7+em2ByJbWBLOsEwnY3j/Q=",
-            "path": "github.com/mitchellh/go-homedir",
-            "revision": "b8bc1bf767474819792c23f32d8286a45736f1c6",
-            "revisionTime": "2016-12-03T19:45:07Z"
-        },
-        {
-            "checksumSHA1": "y7Az37mGuIJ4q0I8yDFKJjYj+E0=",
-            "path": "github.com/mitchellh/go-linereader",
-            "revision": "07bab5fdd9580500aea6ada0e09df4aa28e68abd",
-            "revisionTime": "2014-10-13T18:55:33Z"
-        },
-        {
-            "checksumSHA1": "xyoJKalfQwTUN1qzZGQKWYAwl0A=",
-            "path": "github.com/mitchellh/hashstructure",
-            "revision": "6b17d669fac5e2f71c16658d781ec3fdd3802b69"
-        },
-        {
-            "checksumSHA1": "MlX15lJuV8DYARX5RJY8rqrSEWQ=",
-            "path": "github.com/mitchellh/mapstructure",
-            "revision": "53818660ed4955e899c0bcafa97299a388bd7c8e",
-            "revisionTime": "2017-03-07T20:11:23Z"
-        },
-        {
-            "checksumSHA1": "m2L8ohfZiFRsMW3iynaH/TWgnSY=",
-            "path": "github.com/mitchellh/panicwrap",
-            "revision": "fce601fe55579125e1b3cb0b992287e7290f7b83",
-            "revisionTime": "2017-01-06T18:23:40Z"
-        },
-        {
-            "checksumSHA1": "h+ODp7a8Vj8XMUsORLbhtQMWOO4=",
-            "path": "github.com/mitchellh/prefixedio",
-            "revision": "6e6954073784f7ee67b28f2d22749d6479151ed7",
-            "revisionTime": "2015-12-14T00:22:11Z"
-        },
-        {
-            "checksumSHA1": "vBpuqNfSTZcAR/0tP8tNYacySGs=",
-            "path": "github.com/mitchellh/reflectwalk",
-            "revision": "92573fe8d000a145bfebc03a16bc22b34945867f",
-            "revisionTime": "2016-10-03T17:45:16Z"
-        },
-        {
-            "checksumSHA1": "gcLub3oB+u4QrOJZcYmk/y2AP4k=",
-            "path": "github.com/nu7hatch/gouuid",
-            "revision": "179d4d0c4d8d407a32af483c2354df1d2c91e6c3",
-            "revisionTime": "2013-12-21T20:05:32Z"
-        },
-        {
-            "checksumSHA1": "iApv8tX8vuAvzyY6VkOvW+IzJF8=",
-            "path": "github.com/packer-community/winrmcp/winrmcp",
-            "revision": "078cc0a785c9da54158c0775f06f505fc1e867f8",
-            "revisionTime": "2017-06-07T14:21:56Z"
-        },
-        {
-            "checksumSHA1": "6OEUkwOM0qgI6YxR+BDEn6YMvpU=",
-            "path": "github.com/posener/complete",
-            "revision": "f4461a52b6329c11190f11fe3384ec8aa964e21c",
-            "revisionTime": "2017-07-30T19:30:24Z"
-        },
-        {
-            "checksumSHA1": "NB7uVS0/BJDmNu68vPAlbrq4TME=",
-            "path": "github.com/posener/complete/cmd",
-            "revision": "f4461a52b6329c11190f11fe3384ec8aa964e21c",
-            "revisionTime": "2017-07-30T19:30:24Z"
-        },
-        {
-            "checksumSHA1": "kuS9vs+TMQzTGzXteL6EZ5HuKrU=",
-            "path": "github.com/posener/complete/cmd/install",
-            "revision": "f4461a52b6329c11190f11fe3384ec8aa964e21c",
-            "revisionTime": "2017-07-30T19:30:24Z"
-        },
-        {
-            "checksumSHA1": "DMo94FwJAm9ZCYCiYdJU2+bh4no=",
-            "path": "github.com/posener/complete/match",
-            "revision": "f4461a52b6329c11190f11fe3384ec8aa964e21c",
-            "revisionTime": "2017-07-30T19:30:24Z"
-        },
-        {
-            "checksumSHA1": "u5s2PZ7fzCOqQX7bVPf9IJ+qNLQ=",
-            "path": "github.com/rancher/go-rancher",
-            "revision": "ec24b7f12fca9f78fbfcd62a0ea8bce14ade8792",
-            "revisionTime": "2017-04-07T04:09:43Z"
-        },
-        {
-            "checksumSHA1": "M57Rrfc8Z966p+IBtQ91QOcUtcg=",
-            "path": "github.com/ryanuber/columnize",
-            "revision": "abc90934186a77966e2beeac62ed966aac0561d5",
-            "revisionTime": "2017-07-03T20:58:27Z"
-        },
-        {
-            "checksumSHA1": "zmC8/3V4ls53DJlNTKDZwPSC/dA=",
-            "path": "github.com/satori/go.uuid",
-            "revision": "b061729afc07e77a8aa4fad0a2fd840958f1942a",
-            "revisionTime": "2016-09-27T10:08:44Z"
-        },
-        {
-            "checksumSHA1": "iqUXcP3VA+G1/gVLRpQpBUt/BuA=",
-            "path": "github.com/satori/uuid",
-            "revision": "b061729afc07e77a8aa4fad0a2fd840958f1942a",
-            "revisionTime": "2016-09-27T10:08:44Z"
-        },
-        {
-            "checksumSHA1": "EUR26b2t3XDPxiEMwDBtn8Ajp8A=",
-            "path": "github.com/terraform-providers/terraform-provider-template/template",
-            "revision": "38db8c17785b8a21666fe6c784682186f0c172ed",
-            "revisionTime": "2017-06-21T15:27:00Z",
-            "version": "v0.1.1",
-            "versionExact": "v0.1.1"
-        },
-        {
-            "checksumSHA1": "519bsJW8eD/VZN/d1AfLYziNT3w=",
-            "path": "github.com/terraform-providers/terraform-provider-tls/tls",
-            "revision": "ce653893fc49a0459f8f8e7f59295d5c81d5f1ef",
-            "revisionTime": "2017-06-21T10:02:45Z",
-            "version": "v0.1.0",
-            "versionExact": "v0.1.0"
-        },
-        {
-            "checksumSHA1": "iHiMTBffQvWYlOLu3130JXuQpgQ=",
-            "path": "github.com/xanzy/ssh-agent",
-            "revision": "ba9c9e33906f58169366275e3450db66139a31a9",
-            "revisionTime": "2015-12-15T15:34:51Z"
-        },
-        {
-            "checksumSHA1": "xtw+Llokq30p1Gn+Q8JBZ7NtE+I=",
-            "path": "github.com/xlab/treeprint",
-            "revision": "1d6e342255576c977e946a2384fc487a22d3fceb",
-            "revisionTime": "2016-10-29T10:40:18Z"
-        },
-        {
-            "checksumSHA1": "vE43s37+4CJ2CDU6TlOUOYE0K9c=",
-            "path": "golang.org/x/crypto/bcrypt",
-            "revision": "9477e0b78b9ac3d0b03822fd95422e2fe07627cd",
-            "revisionTime": "2016-10-31T15:37:30Z"
-        },
-        {
-            "checksumSHA1": "JsJdKXhz87gWenMwBeejTOeNE7k=",
-            "path": "golang.org/x/crypto/blowfish",
-            "revision": "9477e0b78b9ac3d0b03822fd95422e2fe07627cd",
-            "revisionTime": "2016-10-31T15:37:30Z"
-        },
-        {
-            "checksumSHA1": "TT1rac6kpQp2vz24m5yDGUNQ/QQ=",
-            "path": "golang.org/x/crypto/cast5",
-            "revision": "76c7c60c071b310d16774257b879b9d476db77f3",
-            "revisionTime": "2017-08-06T08:36:27Z"
-        },
-        {
-            "checksumSHA1": "C1KKOxFoW7/W/NFNpiXK+boguNo=",
-            "path": "golang.org/x/crypto/curve25519",
-            "revision": "453249f01cfeb54c3d549ddb75ff152ca243f9d8",
-            "revisionTime": "2017-02-08T20:51:15Z"
-        },
-        {
-            "checksumSHA1": "wGb//LjBPNxYHqk+dcLo7BjPXK8=",
-            "path": "golang.org/x/crypto/ed25519",
-            "revision": "b8a2a83acfe6e6770b75de42d5ff4c67596675c0",
-            "revisionTime": "2017-01-13T19:21:00Z"
-        },
-        {
-            "checksumSHA1": "LXFcVx8I587SnWmKycSDEq9yvK8=",
-            "path": "golang.org/x/crypto/ed25519/internal/edwards25519",
-            "revision": "b8a2a83acfe6e6770b75de42d5ff4c67596675c0",
-            "revisionTime": "2017-01-13T19:21:00Z"
-        },
-        {
-            "checksumSHA1": "MCeXr2RNeiG1XG6V+er1OR0qyeo=",
-            "path": "golang.org/x/crypto/md4",
-            "revision": "42ff06aea7c329876e5a0fe94acc96902accf0ad",
-            "revisionTime": "2017-08-03T14:09:35Z"
-        },
-        {
-            "checksumSHA1": "IIhFTrLlmlc6lEFSitqi4aw2lw0=",
-            "path": "golang.org/x/crypto/openpgp",
-            "revision": "76c7c60c071b310d16774257b879b9d476db77f3",
-            "revisionTime": "2017-08-06T08:36:27Z"
-        },
-        {
-            "checksumSHA1": "olOKkhrdkYQHZ0lf1orrFQPQrv4=",
-            "path": "golang.org/x/crypto/openpgp/armor",
-            "revision": "76c7c60c071b310d16774257b879b9d476db77f3",
-            "revisionTime": "2017-08-06T08:36:27Z"
-        },
-        {
-            "checksumSHA1": "eo/KtdjieJQXH7Qy+faXFcF70ME=",
-            "path": "golang.org/x/crypto/openpgp/elgamal",
-            "revision": "76c7c60c071b310d16774257b879b9d476db77f3",
-            "revisionTime": "2017-08-06T08:36:27Z"
-        },
-        {
-            "checksumSHA1": "rlxVSaGgqdAgwblsErxTxIfuGfg=",
-            "path": "golang.org/x/crypto/openpgp/errors",
-            "revision": "76c7c60c071b310d16774257b879b9d476db77f3",
-            "revisionTime": "2017-08-06T08:36:27Z"
-        },
-        {
-            "checksumSHA1": "Pq88+Dgh04UdXWZN6P+bLgYnbRc=",
-            "path": "golang.org/x/crypto/openpgp/packet",
-            "revision": "76c7c60c071b310d16774257b879b9d476db77f3",
-            "revisionTime": "2017-08-06T08:36:27Z"
-        },
-        {
-            "checksumSHA1": "s2qT4UwvzBSkzXuiuMkowif1Olw=",
-            "path": "golang.org/x/crypto/openpgp/s2k",
-            "revision": "76c7c60c071b310d16774257b879b9d476db77f3",
-            "revisionTime": "2017-08-06T08:36:27Z"
-        },
-        {
-            "checksumSHA1": "fsrFs762jlaILyqqQImS1GfvIvw=",
-            "path": "golang.org/x/crypto/ssh",
-            "revision": "453249f01cfeb54c3d549ddb75ff152ca243f9d8",
-            "revisionTime": "2017-02-08T20:51:15Z"
-        },
-        {
-            "checksumSHA1": "Fc9BqQPOXB9NOKWjwlgRwfG+TTI=",
-            "path": "golang.org/x/crypto/ssh/agent",
-            "revision": "42ff06aea7c329876e5a0fe94acc96902accf0ad",
-            "revisionTime": "2017-08-03T14:09:35Z"
-        },
-        {
-            "checksumSHA1": "vqc3a+oTUGX8PmD0TS+qQ7gmN8I=",
-            "path": "golang.org/x/net/html",
-            "revision": "f5079bd7f6f74e23c4d65efa0f4ce14cbd6a3c0f",
-            "revisionTime": "2017-07-19T21:11:51Z"
-        },
-        {
-            "checksumSHA1": "z79z5msRzgU48FCZxSuxfU8b4rs=",
-            "path": "golang.org/x/net/html/atom",
-            "revision": "f5079bd7f6f74e23c4d65efa0f4ce14cbd6a3c0f",
-            "revisionTime": "2017-07-19T21:11:51Z"
-        },
-        {
-            "checksumSHA1": "NqlOcIqzDg46JUFFXqZdKUER0B0=",
-            "path": "golang.org/x/sys/unix",
-            "revision": "d8f5ea21b9295e315e612b4bcf4bedea93454d4d",
-            "revisionTime": "2017-08-03T09:04:06Z"
-        },
-        {
-            "checksumSHA1": "fALlQNY1fM99NesfLJ50KguWsio=",
-            "path": "gopkg.in/yaml.v2",
-            "revision": "cd8b52f8269e0feb286dfeef29f8fe4d5b397e0b",
-            "revisionTime": "2017-04-07T17:21:22Z"
-        },
-        {
-            "checksumSHA1": "wICWAGQfZcHD2y0dHesz9R2YSiw=",
-            "path": "k8s.io/kubernetes/pkg/apimachinery",
-            "revision": "b0b7a323cc5a4a2019b2e9520c21c7830b7f708e",
-            "revisionTime": "2017-04-03T20:32:25Z",
-            "version": "v1.6.1",
-            "versionExact": "v1.6.1"
-        }
-    ],
-    "rootPath": "github.com/terraform-providers/terraform-provider-aws"
-=======
 	"comment": "",
 	"ignore": "appengine test github.com/hashicorp/nomad/ github.com/hashicorp/terraform/backend",
 	"package": [
@@ -1969,6 +340,12 @@
 			"version": "v1.10.44",
 			"versionExact": "v1.10.44"
 		},
+    {
+        "checksumSHA1": "korrMGve3O88cRKjQ+27MK4CqAM=",
+        "path": "github.com/aws/aws-sdk-go/service/cloudsearch",
+        "revision": "826ec2077453adc020e9836a15fa704de931b4e6",
+        "revisionTime": "2017-08-24T00:57:25Z"
+    },
 		{
 			"checksumSHA1": "59kV70/8PuutX4eFkGfCCtdunIA=",
 			"path": "github.com/aws/aws-sdk-go/service/cloudtrail",
@@ -3258,5 +1635,4 @@
 		}
 	],
 	"rootPath": "github.com/terraform-providers/terraform-provider-aws"
->>>>>>> ba4fc65a
 }