--- conflicted
+++ resolved
@@ -695,15 +695,10 @@
 		{
 			"checksumSHA1": "6DiA9x0ibBF3ZBnILXiugtdTufc=",
 			"path": "github.com/aws/aws-sdk-go/service/shield",
-<<<<<<< HEAD
-			"revision": "8df786dd79b07878e6b6021e95b6e2417b06cbf4",
-			"revisionTime": "2017-10-13T17:55:20Z"
-=======
-			"revision": "885962fbd7bf49bf62db54f63fb89f75611677cf",
-			"revisionTime": "2017-10-10T17:54:20Z",
-			"version": "v1.12.8",
-			"versionExact": "v1.12.8"
->>>>>>> eaf717c5
+			"revision": "885962fbd7bf49bf62db54f63fb89f75611677cf",
+			"revisionTime": "2017-10-10T17:54:20Z",
+			"version": "v1.12.8",
+			"versionExact": "v1.12.8"
 		},
 		{
 			"checksumSHA1": "hOcVb1zJiDUmafXSJQhkEascWwA=",
