package aws

import (
	"bytes"
	"fmt"

	"github.com/aws/aws-sdk-go/aws"
	"github.com/aws/aws-sdk-go/service/ec2"
	"github.com/hashicorp/terraform-plugin-sdk/v2/helper/schema"
	"github.com/terraform-providers/terraform-provider-aws/aws/internal/hashcode"
)

func resourceAwsAmiFromInstance() *schema.Resource {
	return &schema.Resource{
		Create: resourceAwsAmiFromInstanceCreate,

		Timeouts: &schema.ResourceTimeout{
			Create: schema.DefaultTimeout(AWSAMIRetryTimeout),
			Update: schema.DefaultTimeout(AWSAMIRetryTimeout),
			Delete: schema.DefaultTimeout(AWSAMIDeleteRetryTimeout),
		},

		Schema: map[string]*schema.Schema{
			"architecture": {
				Type:     schema.TypeString,
				Computed: true,
			},
			"arn": {
				Type:     schema.TypeString,
				Computed: true,
			},
			"description": {
				Type:     schema.TypeString,
				Optional: true,
			},
			// The following block device attributes intentionally mimick the
			// corresponding attributes on aws_instance, since they have the
			// same meaning.
			// However, we don't use root_block_device here because the constraint
			// on which root device attributes can be overridden for an instance to
			// not apply when registering an AMI.
			"ebs_block_device": {
				Type:     schema.TypeSet,
				Optional: true,
				Computed: true,
				Elem: &schema.Resource{
					Schema: map[string]*schema.Schema{
						"delete_on_termination": {
							Type:     schema.TypeBool,
							Computed: true,
						},

						"device_name": {
							Type:     schema.TypeString,
							Computed: true,
						},

						"encrypted": {
							Type:     schema.TypeBool,
							Computed: true,
						},

						"iops": {
							Type:     schema.TypeInt,
							Computed: true,
						},

						"snapshot_id": {
							Type:     schema.TypeString,
							Computed: true,
						},

						"throughput": {
							Type:     schema.TypeInt,
							Computed: true,
						},

						"volume_size": {
							Type:     schema.TypeInt,
							Computed: true,
						},

						"volume_type": {
							Type:     schema.TypeString,
							Computed: true,
						},
					},
				},
				Set: func(v interface{}) int {
					var buf bytes.Buffer
					m := v.(map[string]interface{})
					buf.WriteString(fmt.Sprintf("%s-", m["device_name"].(string)))
					buf.WriteString(fmt.Sprintf("%s-", m["snapshot_id"].(string)))
					return hashcode.String(buf.String())
				},
			},
			"ena_support": {
				Type:     schema.TypeBool,
				Computed: true,
			},
			"ephemeral_block_device": {
				Type:     schema.TypeSet,
				Optional: true,
				Computed: true,
				ForceNew: true,
				Elem: &schema.Resource{
					Schema: map[string]*schema.Schema{
						"device_name": {
							Type:     schema.TypeString,
							Computed: true,
						},

						"virtual_name": {
							Type:     schema.TypeString,
							Computed: true,
						},
					},
				},
				Set: func(v interface{}) int {
					var buf bytes.Buffer
					m := v.(map[string]interface{})
					buf.WriteString(fmt.Sprintf("%s-", m["device_name"].(string)))
					buf.WriteString(fmt.Sprintf("%s-", m["virtual_name"].(string)))
					return hashcode.String(buf.String())
				},
			},
			"hypervisor": {
				Type:     schema.TypeString,
				Computed: true,
			},
			"image_location": {
				Type:     schema.TypeString,
				Computed: true,
			},
			"image_owner_alias": {
				Type:     schema.TypeString,
				Computed: true,
			},
			"image_type": {
				Type:     schema.TypeString,
				Computed: true,
			},
			"kernel_id": {
				Type:     schema.TypeString,
				Computed: true,
			},
			// Not a public attribute; used to let the aws_ami_copy and aws_ami_from_instance
			// resources record that they implicitly created new EBS snapshots that we should
			// now manage. Not set by aws_ami, since the snapshots used there are presumed to
			// be independently managed.
			"manage_ebs_snapshots": {
				Type:     schema.TypeBool,
				Computed: true,
			},
			"name": {
				Type:     schema.TypeString,
				Required: true,
				ForceNew: true,
			},
			"owner_id": {
				Type:     schema.TypeString,
				Computed: true,
			},
			"platform": {
				Type:     schema.TypeString,
				Computed: true,
			},
			"platform_details": {
				Type:     schema.TypeString,
				Computed: true,
			},
			"public": {
				Type:     schema.TypeBool,
				Computed: true,
			},
			"ramdisk_id": {
				Type:     schema.TypeString,
				Computed: true,
			},
			"root_device_name": {
				Type:     schema.TypeString,
				Computed: true,
			},
			"root_snapshot_id": {
				Type:     schema.TypeString,
				Computed: true,
			},
			"source_instance_id": {
				Type:     schema.TypeString,
				Required: true,
				ForceNew: true,
			},
			"snapshot_without_reboot": {
				Type:     schema.TypeBool,
				Optional: true,
				ForceNew: true,
			},
			"sriov_net_support": {
				Type:     schema.TypeString,
				Computed: true,
			},
			"tags": tagsSchema(),
			"usage_operation": {
				Type:     schema.TypeString,
				Computed: true,
			},
			"virtualization_type": {
				Type:     schema.TypeString,
				Computed: true,
			},
		},

		// The remaining operations are shared with the generic aws_ami resource,
		// since the aws_ami_copy resource only differs in how it's created.
		Read:   resourceAwsAmiRead,
		Update: resourceAwsAmiUpdate,
		Delete: resourceAwsAmiDelete,
	}
}

func resourceAwsAmiFromInstanceCreate(d *schema.ResourceData, meta interface{}) error {
	client := meta.(*AWSClient).ec2conn

	req := &ec2.CreateImageInput{
<<<<<<< HEAD
		Name:              aws.String(d.Get("name").(string)),
		Description:       aws.String(d.Get("description").(string)),
		InstanceId:        aws.String(d.Get("source_instance_id").(string)),
		NoReboot:          aws.Bool(d.Get("snapshot_without_reboot").(bool)),
		TagSpecifications: ec2TagSpecificationsFromMap(d.Get("tags").(map[string]interface{}), ec2.ResourceTypeImage),
=======
		Description: aws.String(d.Get("description").(string)),
		InstanceId:  aws.String(d.Get("source_instance_id").(string)),
		Name:        aws.String(d.Get("name").(string)),
		NoReboot:    aws.Bool(d.Get("snapshot_without_reboot").(bool)),
>>>>>>> a01547a9
	}

	res, err := client.CreateImage(req)
	if err != nil {
		return err
	}

	d.SetId(aws.StringValue(res.ImageId))
	d.Set("manage_ebs_snapshots", true)

	_, err = resourceAwsAmiWaitForAvailable(d.Timeout(schema.TimeoutCreate), d.Id(), client)
	if err != nil {
		return err
	}

	return resourceAwsAmiRead(d, meta)
}<|MERGE_RESOLUTION|>--- conflicted
+++ resolved
@@ -222,18 +222,11 @@
 	client := meta.(*AWSClient).ec2conn
 
 	req := &ec2.CreateImageInput{
-<<<<<<< HEAD
-		Name:              aws.String(d.Get("name").(string)),
 		Description:       aws.String(d.Get("description").(string)),
 		InstanceId:        aws.String(d.Get("source_instance_id").(string)),
+		Name:              aws.String(d.Get("name").(string)),
 		NoReboot:          aws.Bool(d.Get("snapshot_without_reboot").(bool)),
 		TagSpecifications: ec2TagSpecificationsFromMap(d.Get("tags").(map[string]interface{}), ec2.ResourceTypeImage),
-=======
-		Description: aws.String(d.Get("description").(string)),
-		InstanceId:  aws.String(d.Get("source_instance_id").(string)),
-		Name:        aws.String(d.Get("name").(string)),
-		NoReboot:    aws.Bool(d.Get("snapshot_without_reboot").(bool)),
->>>>>>> a01547a9
 	}
 
 	res, err := client.CreateImage(req)
