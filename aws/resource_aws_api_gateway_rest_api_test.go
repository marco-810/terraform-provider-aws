--- conflicted
+++ resolved
@@ -663,7 +663,6 @@
 `, rName)
 }
 
-<<<<<<< HEAD
 func testAccAWSAPIGatewayRestAPIConfig_VPCEndpointConfiguration(rName string) string {
 	return fmt.Sprintf(`
 resource "aws_vpc" "test" {
@@ -719,7 +718,8 @@
   }
 }
 `, rName)
-=======
+}
+
 func testAccAWSAPIGatewayRestAPIConfigTags1(rName, tagKey1, tagValue1 string) string {
 	return fmt.Sprintf(`
 resource "aws_api_gateway_rest_api" "test" {
@@ -743,7 +743,6 @@
   }
 }
 `, rName, tagKey1, tagValue1, tagKey2, tagValue2)
->>>>>>> 8d94da18
 }
 
 const testAccAWSAPIGatewayRestAPIConfigWithAPIKeySource = `
