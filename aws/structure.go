package aws

import (
	"encoding/json"
	"fmt"
	"reflect"
	"regexp"
	"sort"
	"strconv"
	"strings"

	"github.com/aws/aws-sdk-go/aws"
	"github.com/aws/aws-sdk-go/private/protocol/json/jsonutil"
	"github.com/aws/aws-sdk-go/service/apigateway"
	"github.com/aws/aws-sdk-go/service/autoscaling"
	"github.com/aws/aws-sdk-go/service/cloudformation"
	"github.com/aws/aws-sdk-go/service/cloudwatchlogs"
	"github.com/aws/aws-sdk-go/service/cognitoidentity"
	"github.com/aws/aws-sdk-go/service/cognitoidentityprovider"
	"github.com/aws/aws-sdk-go/service/configservice"
	"github.com/aws/aws-sdk-go/service/directoryservice"
	"github.com/aws/aws-sdk-go/service/dynamodb"
	"github.com/aws/aws-sdk-go/service/ec2"
	"github.com/aws/aws-sdk-go/service/ecs"
	"github.com/aws/aws-sdk-go/service/elasticache"
	"github.com/aws/aws-sdk-go/service/elasticbeanstalk"
	elasticsearch "github.com/aws/aws-sdk-go/service/elasticsearchservice"
	"github.com/aws/aws-sdk-go/service/elb"
	"github.com/aws/aws-sdk-go/service/iot"
	"github.com/aws/aws-sdk-go/service/kinesis"
	"github.com/aws/aws-sdk-go/service/lambda"
	"github.com/aws/aws-sdk-go/service/mq"
	"github.com/aws/aws-sdk-go/service/rds"
	"github.com/aws/aws-sdk-go/service/redshift"
	"github.com/aws/aws-sdk-go/service/route53"
	"github.com/aws/aws-sdk-go/service/ssm"
	"github.com/aws/aws-sdk-go/service/waf"
	"github.com/beevik/etree"
	"github.com/hashicorp/terraform/helper/schema"
	"github.com/hashicorp/terraform/helper/structure"
	"github.com/mitchellh/copystructure"
	"gopkg.in/yaml.v2"
)

// Takes the result of flatmap.Expand for an array of listeners and
// returns ELB API compatible objects
func expandListeners(configured []interface{}) ([]*elb.Listener, error) {
	listeners := make([]*elb.Listener, 0, len(configured))

	// Loop over our configured listeners and create
	// an array of aws-sdk-go compatible objects
	for _, lRaw := range configured {
		data := lRaw.(map[string]interface{})

		ip := int64(data["instance_port"].(int))
		lp := int64(data["lb_port"].(int))
		l := &elb.Listener{
			InstancePort:     &ip,
			InstanceProtocol: aws.String(data["instance_protocol"].(string)),
			LoadBalancerPort: &lp,
			Protocol:         aws.String(data["lb_protocol"].(string)),
		}

		if v, ok := data["ssl_certificate_id"]; ok {
			l.SSLCertificateId = aws.String(v.(string))
		}

		var valid bool
		if l.SSLCertificateId != nil && *l.SSLCertificateId != "" {
			// validate the protocol is correct
			for _, p := range []string{"https", "ssl"} {
				if (strings.ToLower(*l.InstanceProtocol) == p) || (strings.ToLower(*l.Protocol) == p) {
					valid = true
				}
			}
		} else {
			valid = true
		}

		if valid {
			listeners = append(listeners, l)
		} else {
			return nil, fmt.Errorf("[ERR] ELB Listener: ssl_certificate_id may be set only when protocol is 'https' or 'ssl'")
		}
	}

	return listeners, nil
}

// Takes the result of flatmap. Expand for an array of listeners and
// returns ECS Volume compatible objects
func expandEcsVolumes(configured []interface{}) ([]*ecs.Volume, error) {
	volumes := make([]*ecs.Volume, 0, len(configured))

	// Loop over our configured volumes and create
	// an array of aws-sdk-go compatible objects
	for _, lRaw := range configured {
		data := lRaw.(map[string]interface{})

		l := &ecs.Volume{
			Name: aws.String(data["name"].(string)),
		}

		hostPath := data["host_path"].(string)
		if hostPath != "" {
			l.Host = &ecs.HostVolumeProperties{
				SourcePath: aws.String(hostPath),
			}
		}

		volumes = append(volumes, l)
	}

	return volumes, nil
}

// Takes JSON in a string. Decodes JSON into
// an array of ecs.ContainerDefinition compatible objects
func expandEcsContainerDefinitions(rawDefinitions string) ([]*ecs.ContainerDefinition, error) {
	var definitions []*ecs.ContainerDefinition

	err := json.Unmarshal([]byte(rawDefinitions), &definitions)
	if err != nil {
		return nil, fmt.Errorf("Error decoding JSON: %s", err)
	}

	return definitions, nil
}

// Takes the result of flatmap. Expand for an array of load balancers and
// returns ecs.LoadBalancer compatible objects
func expandEcsLoadBalancers(configured []interface{}) []*ecs.LoadBalancer {
	loadBalancers := make([]*ecs.LoadBalancer, 0, len(configured))

	// Loop over our configured load balancers and create
	// an array of aws-sdk-go compatible objects
	for _, lRaw := range configured {
		data := lRaw.(map[string]interface{})

		l := &ecs.LoadBalancer{
			ContainerName: aws.String(data["container_name"].(string)),
			ContainerPort: aws.Int64(int64(data["container_port"].(int))),
		}

		if v, ok := data["elb_name"]; ok && v.(string) != "" {
			l.LoadBalancerName = aws.String(v.(string))
		}
		if v, ok := data["target_group_arn"]; ok && v.(string) != "" {
			l.TargetGroupArn = aws.String(v.(string))
		}

		loadBalancers = append(loadBalancers, l)
	}

	return loadBalancers
}

// Takes the result of flatmap.Expand for an array of ingress/egress security
// group rules and returns EC2 API compatible objects. This function will error
// if it finds invalid permissions input, namely a protocol of "-1" with either
// to_port or from_port set to a non-zero value.
func expandIPPerms(
	group *ec2.SecurityGroup, configured []interface{}) ([]*ec2.IpPermission, error) {
	vpc := group.VpcId != nil && *group.VpcId != ""

	perms := make([]*ec2.IpPermission, len(configured))
	for i, mRaw := range configured {
		var perm ec2.IpPermission
		m := mRaw.(map[string]interface{})

		perm.FromPort = aws.Int64(int64(m["from_port"].(int)))
		perm.ToPort = aws.Int64(int64(m["to_port"].(int)))
		perm.IpProtocol = aws.String(m["protocol"].(string))

		// When protocol is "-1", AWS won't store any ports for the
		// rule, but also won't error if the user specifies ports other
		// than '0'. Force the user to make a deliberate '0' port
		// choice when specifying a "-1" protocol, and tell them about
		// AWS's behavior in the error message.
		if *perm.IpProtocol == "-1" && (*perm.FromPort != 0 || *perm.ToPort != 0) {
			return nil, fmt.Errorf(
				"from_port (%d) and to_port (%d) must both be 0 to use the 'ALL' \"-1\" protocol!",
				*perm.FromPort, *perm.ToPort)
		}

		var groups []string
		if raw, ok := m["security_groups"]; ok {
			list := raw.(*schema.Set).List()
			for _, v := range list {
				groups = append(groups, v.(string))
			}
		}
		if v, ok := m["self"]; ok && v.(bool) {
			if vpc {
				groups = append(groups, *group.GroupId)
			} else {
				groups = append(groups, *group.GroupName)
			}
		}

		if len(groups) > 0 {
			perm.UserIdGroupPairs = make([]*ec2.UserIdGroupPair, len(groups))
			for i, name := range groups {
				ownerId, id := "", name
				if items := strings.Split(id, "/"); len(items) > 1 {
					ownerId, id = items[0], items[1]
				}

				perm.UserIdGroupPairs[i] = &ec2.UserIdGroupPair{
					GroupId: aws.String(id),
				}

				if ownerId != "" {
					perm.UserIdGroupPairs[i].UserId = aws.String(ownerId)
				}

				if !vpc {
					perm.UserIdGroupPairs[i].GroupId = nil
					perm.UserIdGroupPairs[i].GroupName = aws.String(id)
				}
			}
		}

		if raw, ok := m["cidr_blocks"]; ok {
			list := raw.([]interface{})
			for _, v := range list {
				perm.IpRanges = append(perm.IpRanges, &ec2.IpRange{CidrIp: aws.String(v.(string))})
			}
		}
		if raw, ok := m["ipv6_cidr_blocks"]; ok {
			list := raw.([]interface{})
			for _, v := range list {
				perm.Ipv6Ranges = append(perm.Ipv6Ranges, &ec2.Ipv6Range{CidrIpv6: aws.String(v.(string))})
			}
		}

		if raw, ok := m["prefix_list_ids"]; ok {
			list := raw.([]interface{})
			for _, v := range list {
				perm.PrefixListIds = append(perm.PrefixListIds, &ec2.PrefixListId{PrefixListId: aws.String(v.(string))})
			}
		}

		if raw, ok := m["description"]; ok {
			description := raw.(string)
			if description != "" {
				for _, v := range perm.IpRanges {
					v.Description = aws.String(description)
				}
				for _, v := range perm.Ipv6Ranges {
					v.Description = aws.String(description)
				}
				for _, v := range perm.PrefixListIds {
					v.Description = aws.String(description)
				}
				for _, v := range perm.UserIdGroupPairs {
					v.Description = aws.String(description)
				}
			}
		}

		perms[i] = &perm
	}

	return perms, nil
}

// Takes the result of flatmap.Expand for an array of parameters and
// returns Parameter API compatible objects
func expandParameters(configured []interface{}) ([]*rds.Parameter, error) {
	var parameters []*rds.Parameter

	// Loop over our configured parameters and create
	// an array of aws-sdk-go compatible objects
	for _, pRaw := range configured {
		data := pRaw.(map[string]interface{})

		if data["name"].(string) == "" {
			continue
		}

		p := &rds.Parameter{
			ApplyMethod:    aws.String(data["apply_method"].(string)),
			ParameterName:  aws.String(data["name"].(string)),
			ParameterValue: aws.String(data["value"].(string)),
		}

		parameters = append(parameters, p)
	}

	return parameters, nil
}

func expandRedshiftParameters(configured []interface{}) ([]*redshift.Parameter, error) {
	var parameters []*redshift.Parameter

	// Loop over our configured parameters and create
	// an array of aws-sdk-go compatible objects
	for _, pRaw := range configured {
		data := pRaw.(map[string]interface{})

		if data["name"].(string) == "" {
			continue
		}

		p := &redshift.Parameter{
			ParameterName:  aws.String(data["name"].(string)),
			ParameterValue: aws.String(data["value"].(string)),
		}

		parameters = append(parameters, p)
	}

	return parameters, nil
}

func expandOptionConfiguration(configured []interface{}) ([]*rds.OptionConfiguration, error) {
	var option []*rds.OptionConfiguration

	for _, pRaw := range configured {
		data := pRaw.(map[string]interface{})

		o := &rds.OptionConfiguration{
			OptionName: aws.String(data["option_name"].(string)),
		}

		if raw, ok := data["port"]; ok {
			port := raw.(int)
			if port != 0 {
				o.Port = aws.Int64(int64(port))
			}
		}

		if raw, ok := data["db_security_group_memberships"]; ok {
			memberships := expandStringList(raw.(*schema.Set).List())
			if len(memberships) > 0 {
				o.DBSecurityGroupMemberships = memberships
			}
		}

		if raw, ok := data["vpc_security_group_memberships"]; ok {
			memberships := expandStringList(raw.(*schema.Set).List())
			if len(memberships) > 0 {
				o.VpcSecurityGroupMemberships = memberships
			}
		}

		if raw, ok := data["option_settings"]; ok {
			o.OptionSettings = expandOptionSetting(raw.(*schema.Set).List())
		}

		option = append(option, o)
	}

	return option, nil
}

func expandOptionSetting(list []interface{}) []*rds.OptionSetting {
	options := make([]*rds.OptionSetting, 0, len(list))

	for _, oRaw := range list {
		data := oRaw.(map[string]interface{})

		o := &rds.OptionSetting{
			Name:  aws.String(data["name"].(string)),
			Value: aws.String(data["value"].(string)),
		}

		options = append(options, o)
	}

	return options
}

// Takes the result of flatmap.Expand for an array of parameters and
// returns Parameter API compatible objects
func expandElastiCacheParameters(configured []interface{}) ([]*elasticache.ParameterNameValue, error) {
	parameters := make([]*elasticache.ParameterNameValue, 0, len(configured))

	// Loop over our configured parameters and create
	// an array of aws-sdk-go compatible objects
	for _, pRaw := range configured {
		data := pRaw.(map[string]interface{})

		p := &elasticache.ParameterNameValue{
			ParameterName:  aws.String(data["name"].(string)),
			ParameterValue: aws.String(data["value"].(string)),
		}

		parameters = append(parameters, p)
	}

	return parameters, nil
}

// Flattens an access log into something that flatmap.Flatten() can handle
func flattenAccessLog(l *elb.AccessLog) []map[string]interface{} {
	result := make([]map[string]interface{}, 0, 1)

	if l == nil {
		return nil
	}

	r := make(map[string]interface{})
	if l.S3BucketName != nil {
		r["bucket"] = *l.S3BucketName
	}

	if l.S3BucketPrefix != nil {
		r["bucket_prefix"] = *l.S3BucketPrefix
	}

	if l.EmitInterval != nil {
		r["interval"] = *l.EmitInterval
	}

	if l.Enabled != nil {
		r["enabled"] = *l.Enabled
	}

	result = append(result, r)

	return result
}

// Takes the result of flatmap.Expand for an array of step adjustments and
// returns a []*autoscaling.StepAdjustment.
func expandStepAdjustments(configured []interface{}) ([]*autoscaling.StepAdjustment, error) {
	var adjustments []*autoscaling.StepAdjustment

	// Loop over our configured step adjustments and create an array
	// of aws-sdk-go compatible objects. We're forced to convert strings
	// to floats here because there's no way to detect whether or not
	// an uninitialized, optional schema element is "0.0" deliberately.
	// With strings, we can test for "", which is definitely an empty
	// struct value.
	for _, raw := range configured {
		data := raw.(map[string]interface{})
		a := &autoscaling.StepAdjustment{
			ScalingAdjustment: aws.Int64(int64(data["scaling_adjustment"].(int))),
		}
		if data["metric_interval_lower_bound"] != "" {
			bound := data["metric_interval_lower_bound"]
			switch bound := bound.(type) {
			case string:
				f, err := strconv.ParseFloat(bound, 64)
				if err != nil {
					return nil, fmt.Errorf(
						"metric_interval_lower_bound must be a float value represented as a string")
				}
				a.MetricIntervalLowerBound = aws.Float64(f)
			default:
				return nil, fmt.Errorf(
					"metric_interval_lower_bound isn't a string. This is a bug. Please file an issue.")
			}
		}
		if data["metric_interval_upper_bound"] != "" {
			bound := data["metric_interval_upper_bound"]
			switch bound := bound.(type) {
			case string:
				f, err := strconv.ParseFloat(bound, 64)
				if err != nil {
					return nil, fmt.Errorf(
						"metric_interval_upper_bound must be a float value represented as a string")
				}
				a.MetricIntervalUpperBound = aws.Float64(f)
			default:
				return nil, fmt.Errorf(
					"metric_interval_upper_bound isn't a string. This is a bug. Please file an issue.")
			}
		}
		adjustments = append(adjustments, a)
	}

	return adjustments, nil
}

// Flattens a health check into something that flatmap.Flatten()
// can handle
func flattenHealthCheck(check *elb.HealthCheck) []map[string]interface{} {
	result := make([]map[string]interface{}, 0, 1)

	chk := make(map[string]interface{})
	chk["unhealthy_threshold"] = *check.UnhealthyThreshold
	chk["healthy_threshold"] = *check.HealthyThreshold
	chk["target"] = *check.Target
	chk["timeout"] = *check.Timeout
	chk["interval"] = *check.Interval

	result = append(result, chk)

	return result
}

// Flattens an array of UserSecurityGroups into a []*GroupIdentifier
func flattenSecurityGroups(list []*ec2.UserIdGroupPair, ownerId *string) []*GroupIdentifier {
	result := make([]*GroupIdentifier, 0, len(list))
	for _, g := range list {
		var userId *string
		if g.UserId != nil && *g.UserId != "" && (ownerId == nil || *ownerId != *g.UserId) {
			userId = g.UserId
		}
		// userid nil here for same vpc groups

		vpc := g.GroupName == nil || *g.GroupName == ""
		var id *string
		if vpc {
			id = g.GroupId
		} else {
			id = g.GroupName
		}

		// id is groupid for vpcs
		// id is groupname for non vpc (classic)

		if userId != nil {
			id = aws.String(*userId + "/" + *id)
		}

		if vpc {
			result = append(result, &GroupIdentifier{
				GroupId:     id,
				Description: g.Description,
			})
		} else {
			result = append(result, &GroupIdentifier{
				GroupId:     g.GroupId,
				GroupName:   id,
				Description: g.Description,
			})
		}
	}
	return result
}

// Flattens an array of Instances into a []string
func flattenInstances(list []*elb.Instance) []string {
	result := make([]string, 0, len(list))
	for _, i := range list {
		result = append(result, *i.InstanceId)
	}
	return result
}

// Expands an array of String Instance IDs into a []Instances
func expandInstanceString(list []interface{}) []*elb.Instance {
	result := make([]*elb.Instance, 0, len(list))
	for _, i := range list {
		result = append(result, &elb.Instance{InstanceId: aws.String(i.(string))})
	}
	return result
}

// Flattens an array of Backend Descriptions into a a map of instance_port to policy names.
func flattenBackendPolicies(backends []*elb.BackendServerDescription) map[int64][]string {
	policies := make(map[int64][]string)
	for _, i := range backends {
		for _, p := range i.PolicyNames {
			policies[*i.InstancePort] = append(policies[*i.InstancePort], *p)
		}
		sort.Strings(policies[*i.InstancePort])
	}
	return policies
}

// Flattens an array of Listeners into a []map[string]interface{}
func flattenListeners(list []*elb.ListenerDescription) []map[string]interface{} {
	result := make([]map[string]interface{}, 0, len(list))
	for _, i := range list {
		l := map[string]interface{}{
			"instance_port":     *i.Listener.InstancePort,
			"instance_protocol": strings.ToLower(*i.Listener.InstanceProtocol),
			"lb_port":           *i.Listener.LoadBalancerPort,
			"lb_protocol":       strings.ToLower(*i.Listener.Protocol),
		}
		// SSLCertificateID is optional, and may be nil
		if i.Listener.SSLCertificateId != nil {
			l["ssl_certificate_id"] = *i.Listener.SSLCertificateId
		}
		result = append(result, l)
	}
	return result
}

// Flattens an array of Volumes into a []map[string]interface{}
func flattenEcsVolumes(list []*ecs.Volume) []map[string]interface{} {
	result := make([]map[string]interface{}, 0, len(list))
	for _, volume := range list {
		l := map[string]interface{}{
			"name": *volume.Name,
		}

		if volume.Host.SourcePath != nil {
			l["host_path"] = *volume.Host.SourcePath
		}

		result = append(result, l)
	}
	return result
}

// Flattens an array of ECS LoadBalancers into a []map[string]interface{}
func flattenEcsLoadBalancers(list []*ecs.LoadBalancer) []map[string]interface{} {
	result := make([]map[string]interface{}, 0, len(list))
	for _, loadBalancer := range list {
		l := map[string]interface{}{
			"container_name": *loadBalancer.ContainerName,
			"container_port": *loadBalancer.ContainerPort,
		}

		if loadBalancer.LoadBalancerName != nil {
			l["elb_name"] = *loadBalancer.LoadBalancerName
		}

		if loadBalancer.TargetGroupArn != nil {
			l["target_group_arn"] = *loadBalancer.TargetGroupArn
		}

		result = append(result, l)
	}
	return result
}

// Encodes an array of ecs.ContainerDefinitions into a JSON string
func flattenEcsContainerDefinitions(definitions []*ecs.ContainerDefinition) (string, error) {
	b, err := jsonutil.BuildJSON(definitions)
	if err != nil {
		return "", err
	}

	return string(b), nil
}

// Flattens an array of Options into a []map[string]interface{}
func flattenOptions(list []*rds.Option) []map[string]interface{} {
	result := make([]map[string]interface{}, 0, len(list))
	for _, i := range list {
		if i.OptionName != nil {
			r := make(map[string]interface{})
			r["option_name"] = strings.ToLower(*i.OptionName)
			// Default empty string, guard against nil parameter values
			r["port"] = ""
			if i.Port != nil {
				r["port"] = int(*i.Port)
			}
			if i.VpcSecurityGroupMemberships != nil {
				vpcs := make([]string, 0, len(i.VpcSecurityGroupMemberships))
				for _, vpc := range i.VpcSecurityGroupMemberships {
					id := vpc.VpcSecurityGroupId
					vpcs = append(vpcs, *id)
				}

				r["vpc_security_group_memberships"] = vpcs
			}
			if i.DBSecurityGroupMemberships != nil {
				dbs := make([]string, 0, len(i.DBSecurityGroupMemberships))
				for _, db := range i.DBSecurityGroupMemberships {
					id := db.DBSecurityGroupName
					dbs = append(dbs, *id)
				}

				r["db_security_group_memberships"] = dbs
			}
			if i.OptionSettings != nil {
				settings := make([]map[string]interface{}, 0, len(i.OptionSettings))
				for _, j := range i.OptionSettings {
					setting := map[string]interface{}{
						"name": *j.Name,
					}
					if j.Value != nil {
						setting["value"] = *j.Value
					}

					settings = append(settings, setting)
				}

				r["option_settings"] = settings
			}
			result = append(result, r)
		}
	}
	return result
}

// Flattens an array of Parameters into a []map[string]interface{}
func flattenParameters(list []*rds.Parameter) []map[string]interface{} {
	result := make([]map[string]interface{}, 0, len(list))
	for _, i := range list {
		if i.ParameterName != nil {
			r := make(map[string]interface{})
			r["name"] = strings.ToLower(*i.ParameterName)
			// Default empty string, guard against nil parameter values
			r["value"] = ""
			if i.ParameterValue != nil {
				r["value"] = strings.ToLower(*i.ParameterValue)
			}
			if i.ApplyMethod != nil {
				r["apply_method"] = strings.ToLower(*i.ApplyMethod)
			}

			result = append(result, r)
		}
	}
	return result
}

// Flattens an array of Redshift Parameters into a []map[string]interface{}
func flattenRedshiftParameters(list []*redshift.Parameter) []map[string]interface{} {
	result := make([]map[string]interface{}, 0, len(list))
	for _, i := range list {
		result = append(result, map[string]interface{}{
			"name":  strings.ToLower(*i.ParameterName),
			"value": strings.ToLower(*i.ParameterValue),
		})
	}
	return result
}

// Flattens an array of Parameters into a []map[string]interface{}
func flattenElastiCacheParameters(list []*elasticache.Parameter) []map[string]interface{} {
	result := make([]map[string]interface{}, 0, len(list))
	for _, i := range list {
		if i.ParameterValue != nil {
			result = append(result, map[string]interface{}{
				"name":  strings.ToLower(*i.ParameterName),
				"value": *i.ParameterValue,
			})
		}
	}
	return result
}

// Takes the result of flatmap.Expand for an array of strings
// and returns a []*string
func expandStringList(configured []interface{}) []*string {
	vs := make([]*string, 0, len(configured))
	for _, v := range configured {
		val, ok := v.(string)
		if ok && val != "" {
			vs = append(vs, aws.String(v.(string)))
		}
	}
	return vs
}

// Takes the result of schema.Set of strings and returns a []*string
func expandStringSet(configured *schema.Set) []*string {
	return expandStringList(configured.List())
}

// Takes list of pointers to strings. Expand to an array
// of raw strings and returns a []interface{}
// to keep compatibility w/ schema.NewSetschema.NewSet
func flattenStringList(list []*string) []interface{} {
	vs := make([]interface{}, 0, len(list))
	for _, v := range list {
		vs = append(vs, *v)
	}
	return vs
}

//Flattens an array of private ip addresses into a []string, where the elements returned are the IP strings e.g. "192.168.0.0"
func flattenNetworkInterfacesPrivateIPAddresses(dtos []*ec2.NetworkInterfacePrivateIpAddress) []string {
	ips := make([]string, 0, len(dtos))
	for _, v := range dtos {
		ip := *v.PrivateIpAddress
		ips = append(ips, ip)
	}
	return ips
}

//Flattens security group identifiers into a []string, where the elements returned are the GroupIDs
func flattenGroupIdentifiers(dtos []*ec2.GroupIdentifier) []string {
	ids := make([]string, 0, len(dtos))
	for _, v := range dtos {
		group_id := *v.GroupId
		ids = append(ids, group_id)
	}
	return ids
}

//Expands an array of IPs into a ec2 Private IP Address Spec
func expandPrivateIPAddresses(ips []interface{}) []*ec2.PrivateIpAddressSpecification {
	dtos := make([]*ec2.PrivateIpAddressSpecification, 0, len(ips))
	for i, v := range ips {
		new_private_ip := &ec2.PrivateIpAddressSpecification{
			PrivateIpAddress: aws.String(v.(string)),
		}

		new_private_ip.Primary = aws.Bool(i == 0)

		dtos = append(dtos, new_private_ip)
	}
	return dtos
}

//Flattens network interface attachment into a map[string]interface
func flattenAttachment(a *ec2.NetworkInterfaceAttachment) map[string]interface{} {
	att := make(map[string]interface{})
	if a.InstanceId != nil {
		att["instance"] = *a.InstanceId
	}
	att["device_index"] = *a.DeviceIndex
	att["attachment_id"] = *a.AttachmentId
	return att
}

func flattenEc2NetworkInterfaceAssociation(a *ec2.NetworkInterfaceAssociation) []interface{} {
	att := make(map[string]interface{})
	if a.AllocationId != nil {
		att["allocation_id"] = *a.AllocationId
	}
	if a.AssociationId != nil {
		att["association_id"] = *a.AssociationId
	}
	if a.IpOwnerId != nil {
		att["ip_owner_id"] = *a.IpOwnerId
	}
	if a.PublicDnsName != nil {
		att["public_dns_name"] = *a.PublicDnsName
	}
	if a.PublicIp != nil {
		att["public_ip"] = *a.PublicIp
	}
	return []interface{}{att}
}

func flattenEc2NetworkInterfaceIpv6Address(niia []*ec2.NetworkInterfaceIpv6Address) []string {
	ips := make([]string, 0, len(niia))
	for _, v := range niia {
		ips = append(ips, *v.Ipv6Address)
	}
	return ips
}

func flattenElastiCacheSecurityGroupNames(securityGroups []*elasticache.CacheSecurityGroupMembership) []string {
	result := make([]string, 0, len(securityGroups))
	for _, sg := range securityGroups {
		if sg.CacheSecurityGroupName != nil {
			result = append(result, *sg.CacheSecurityGroupName)
		}
	}
	return result
}

func flattenElastiCacheSecurityGroupIds(securityGroups []*elasticache.SecurityGroupMembership) []string {
	result := make([]string, 0, len(securityGroups))
	for _, sg := range securityGroups {
		if sg.SecurityGroupId != nil {
			result = append(result, *sg.SecurityGroupId)
		}
	}
	return result
}

// Flattens step adjustments into a list of map[string]interface.
func flattenStepAdjustments(adjustments []*autoscaling.StepAdjustment) []map[string]interface{} {
	result := make([]map[string]interface{}, 0, len(adjustments))
	for _, raw := range adjustments {
		a := map[string]interface{}{
			"scaling_adjustment": *raw.ScalingAdjustment,
		}
		if raw.MetricIntervalUpperBound != nil {
			a["metric_interval_upper_bound"] = *raw.MetricIntervalUpperBound
		}
		if raw.MetricIntervalLowerBound != nil {
			a["metric_interval_lower_bound"] = *raw.MetricIntervalLowerBound
		}
		result = append(result, a)
	}
	return result
}

func flattenResourceRecords(recs []*route53.ResourceRecord, typeStr string) []string {
	strs := make([]string, 0, len(recs))
	for _, r := range recs {
		if r.Value != nil {
			s := *r.Value
			if typeStr == "TXT" || typeStr == "SPF" {
				s = expandTxtEntry(s)
			}
			strs = append(strs, s)
		}
	}
	return strs
}

func expandResourceRecords(recs []interface{}, typeStr string) []*route53.ResourceRecord {
	records := make([]*route53.ResourceRecord, 0, len(recs))
	for _, r := range recs {
		s := r.(string)
		if typeStr == "TXT" || typeStr == "SPF" {
			s = flattenTxtEntry(s)
		}
		records = append(records, &route53.ResourceRecord{Value: aws.String(s)})
	}
	return records
}

// How 'flattenTxtEntry' and 'expandTxtEntry' work.
//
// In the Route 53, TXT entries are written using quoted strings, one per line.
// Example:
//     "x=foo"
//     "bar=12"
//
// In Terraform, there are two differences:
// - We use a list of strings instead of separating strings with newlines.
// - Within each string, we dont' include the surrounding quotes.
// Example:
//     records = ["x=foo", "bar=12"]    # Instead of ["\"x=foo\", \"bar=12\""]
//
// When we pull from Route 53, `expandTxtEntry` removes the surrounding quotes;
// when we push to Route 53, `flattenTxtEntry` adds them back.
//
// One complication is that a single TXT entry can have multiple quoted strings.
// For example, here are two TXT entries, one with two quoted strings and the
// other with three.
//     "x=" "foo"
//     "ba" "r" "=12"
//
// DNS clients are expected to merge the quoted strings before interpreting the
// value.  Since `expandTxtEntry` only removes the quotes at the end we can still
// (hackily) represent the above configuration in Terraform:
//      records = ["x=\" \"foo", "ba\" \"r\" \"=12"]
//
// The primary reason to use multiple strings for an entry is that DNS (and Route
// 53) doesn't allow a quoted string to be more than 255 characters long.  If you
// want a longer TXT entry, you must use multiple quoted strings.
//
// It would be nice if this Terraform automatically split strings longer than 255
// characters.  For example, imagine "xxx..xxx" has 256 "x" characters.
//      records = ["xxx..xxx"]
// When pushing to Route 53, this could be converted to:
//      "xxx..xx" "x"
//
// This could also work when the user is already using multiple quoted strings:
//      records = ["xxx.xxx\" \"yyy..yyy"]
// When pushing to Route 53, this could be converted to:
//       "xxx..xx" "xyyy...y" "yy"
//
// If you want to add this feature, make sure to follow all the quoting rules in
// <https://tools.ietf.org/html/rfc1464#section-2>.  If you make a mistake, people
// might end up relying on that mistake so fixing it would be a breaking change.

func flattenTxtEntry(s string) string {
	return fmt.Sprintf(`"%s"`, s)
}

func expandTxtEntry(s string) string {
	last := len(s) - 1
	if last != 0 && s[0] == '"' && s[last] == '"' {
		s = s[1:last]
	}
	return s
}

func expandESClusterConfig(m map[string]interface{}) *elasticsearch.ElasticsearchClusterConfig {
	config := elasticsearch.ElasticsearchClusterConfig{}

	if v, ok := m["dedicated_master_enabled"]; ok {
		isEnabled := v.(bool)
		config.DedicatedMasterEnabled = aws.Bool(isEnabled)

		if isEnabled {
			if v, ok := m["dedicated_master_count"]; ok && v.(int) > 0 {
				config.DedicatedMasterCount = aws.Int64(int64(v.(int)))
			}
			if v, ok := m["dedicated_master_type"]; ok && v.(string) != "" {
				config.DedicatedMasterType = aws.String(v.(string))
			}
		}
	}

	if v, ok := m["instance_count"]; ok {
		config.InstanceCount = aws.Int64(int64(v.(int)))
	}
	if v, ok := m["instance_type"]; ok {
		config.InstanceType = aws.String(v.(string))
	}

	if v, ok := m["zone_awareness_enabled"]; ok {
		config.ZoneAwarenessEnabled = aws.Bool(v.(bool))
	}

	return &config
}

func flattenESClusterConfig(c *elasticsearch.ElasticsearchClusterConfig) []map[string]interface{} {
	m := map[string]interface{}{}

	if c.DedicatedMasterCount != nil {
		m["dedicated_master_count"] = *c.DedicatedMasterCount
	}
	if c.DedicatedMasterEnabled != nil {
		m["dedicated_master_enabled"] = *c.DedicatedMasterEnabled
	}
	if c.DedicatedMasterType != nil {
		m["dedicated_master_type"] = *c.DedicatedMasterType
	}
	if c.InstanceCount != nil {
		m["instance_count"] = *c.InstanceCount
	}
	if c.InstanceType != nil {
		m["instance_type"] = *c.InstanceType
	}
	if c.ZoneAwarenessEnabled != nil {
		m["zone_awareness_enabled"] = *c.ZoneAwarenessEnabled
	}

	return []map[string]interface{}{m}
}

func flattenESEBSOptions(o *elasticsearch.EBSOptions) []map[string]interface{} {
	m := map[string]interface{}{}

	if o.EBSEnabled != nil {
		m["ebs_enabled"] = *o.EBSEnabled
	}
	if o.Iops != nil {
		m["iops"] = *o.Iops
	}
	if o.VolumeSize != nil {
		m["volume_size"] = *o.VolumeSize
	}
	if o.VolumeType != nil {
		m["volume_type"] = *o.VolumeType
	}

	return []map[string]interface{}{m}
}

func expandESEBSOptions(m map[string]interface{}) *elasticsearch.EBSOptions {
	options := elasticsearch.EBSOptions{}

	if v, ok := m["ebs_enabled"]; ok {
		options.EBSEnabled = aws.Bool(v.(bool))
	}
	if v, ok := m["iops"]; ok && v.(int) > 0 {
		options.Iops = aws.Int64(int64(v.(int)))
	}
	if v, ok := m["volume_size"]; ok && v.(int) > 0 {
		options.VolumeSize = aws.Int64(int64(v.(int)))
	}
	if v, ok := m["volume_type"]; ok && v.(string) != "" {
		options.VolumeType = aws.String(v.(string))
	}

	return &options
}

func flattenESEncryptAtRestOptions(o *elasticsearch.EncryptionAtRestOptions) []map[string]interface{} {
	if o == nil {
		return []map[string]interface{}{}
	}

	m := map[string]interface{}{}

	if o.Enabled != nil {
		m["enabled"] = *o.Enabled
	}
	if o.KmsKeyId != nil {
		m["kms_key_id"] = *o.KmsKeyId
	}

	return []map[string]interface{}{m}
}

func expandESEncryptAtRestOptions(m map[string]interface{}) *elasticsearch.EncryptionAtRestOptions {
	options := elasticsearch.EncryptionAtRestOptions{}

	if v, ok := m["enabled"]; ok {
		options.Enabled = aws.Bool(v.(bool))
	}
	if v, ok := m["kms_key_id"]; ok && v.(string) != "" {
		options.KmsKeyId = aws.String(v.(string))
	}

	return &options
}

func flattenESVPCDerivedInfo(o *elasticsearch.VPCDerivedInfo) []map[string]interface{} {
	m := map[string]interface{}{}

	if o.AvailabilityZones != nil {
		m["availability_zones"] = schema.NewSet(schema.HashString, flattenStringList(o.AvailabilityZones))
	}
	if o.SecurityGroupIds != nil {
		m["security_group_ids"] = schema.NewSet(schema.HashString, flattenStringList(o.SecurityGroupIds))
	}
	if o.SubnetIds != nil {
		m["subnet_ids"] = schema.NewSet(schema.HashString, flattenStringList(o.SubnetIds))
	}
	if o.VPCId != nil {
		m["vpc_id"] = *o.VPCId
	}

	return []map[string]interface{}{m}
}

func expandESVPCOptions(m map[string]interface{}) *elasticsearch.VPCOptions {
	options := elasticsearch.VPCOptions{}

	if v, ok := m["security_group_ids"]; ok {
		options.SecurityGroupIds = expandStringList(v.(*schema.Set).List())
	}
	if v, ok := m["subnet_ids"]; ok {
		options.SubnetIds = expandStringList(v.(*schema.Set).List())
	}

	return &options
}

func expandConfigRecordingGroup(configured []interface{}) *configservice.RecordingGroup {
	recordingGroup := configservice.RecordingGroup{}
	group := configured[0].(map[string]interface{})

	if v, ok := group["all_supported"]; ok {
		recordingGroup.AllSupported = aws.Bool(v.(bool))
	}

	if v, ok := group["include_global_resource_types"]; ok {
		recordingGroup.IncludeGlobalResourceTypes = aws.Bool(v.(bool))
	}

	if v, ok := group["resource_types"]; ok {
		recordingGroup.ResourceTypes = expandStringList(v.(*schema.Set).List())
	}
	return &recordingGroup
}

func flattenConfigRecordingGroup(g *configservice.RecordingGroup) []map[string]interface{} {
	m := make(map[string]interface{}, 1)

	if g.AllSupported != nil {
		m["all_supported"] = *g.AllSupported
	}

	if g.IncludeGlobalResourceTypes != nil {
		m["include_global_resource_types"] = *g.IncludeGlobalResourceTypes
	}

	if g.ResourceTypes != nil && len(g.ResourceTypes) > 0 {
		m["resource_types"] = schema.NewSet(schema.HashString, flattenStringList(g.ResourceTypes))
	}

	return []map[string]interface{}{m}
}

func flattenConfigSnapshotDeliveryProperties(p *configservice.ConfigSnapshotDeliveryProperties) []map[string]interface{} {
	m := make(map[string]interface{}, 0)

	if p.DeliveryFrequency != nil {
		m["delivery_frequency"] = *p.DeliveryFrequency
	}

	return []map[string]interface{}{m}
}

func pointersMapToStringList(pointers map[string]*string) map[string]interface{} {
	list := make(map[string]interface{}, len(pointers))
	for i, v := range pointers {
		list[i] = *v
	}
	return list
}

func stringMapToPointers(m map[string]interface{}) map[string]*string {
	list := make(map[string]*string, len(m))
	for i, v := range m {
		list[i] = aws.String(v.(string))
	}
	return list
}

func flattenDSVpcSettings(
	s *directoryservice.DirectoryVpcSettingsDescription) []map[string]interface{} {
	settings := make(map[string]interface{}, 0)

	if s == nil {
		return nil
	}

	settings["subnet_ids"] = schema.NewSet(schema.HashString, flattenStringList(s.SubnetIds))
	settings["vpc_id"] = *s.VpcId

	return []map[string]interface{}{settings}
}

func flattenLambdaEnvironment(lambdaEnv *lambda.EnvironmentResponse) []interface{} {
	envs := make(map[string]interface{})
	en := make(map[string]string)

	if lambdaEnv == nil {
		return nil
	}

	for k, v := range lambdaEnv.Variables {
		en[k] = *v
	}
	if len(en) > 0 {
		envs["variables"] = en
	}

	return []interface{}{envs}
}

func flattenLambdaVpcConfigResponse(s *lambda.VpcConfigResponse) []map[string]interface{} {
	settings := make(map[string]interface{}, 0)

	if s == nil {
		return nil
	}

	var emptyVpc bool
	if s.VpcId == nil || *s.VpcId == "" {
		emptyVpc = true
	}
	if len(s.SubnetIds) == 0 && len(s.SecurityGroupIds) == 0 && emptyVpc {
		return nil
	}

	settings["subnet_ids"] = schema.NewSet(schema.HashString, flattenStringList(s.SubnetIds))
	settings["security_group_ids"] = schema.NewSet(schema.HashString, flattenStringList(s.SecurityGroupIds))
	if s.VpcId != nil {
		settings["vpc_id"] = *s.VpcId
	}

	return []map[string]interface{}{settings}
}

func flattenDSConnectSettings(
	customerDnsIps []*string,
	s *directoryservice.DirectoryConnectSettingsDescription) []map[string]interface{} {
	if s == nil {
		return nil
	}

	settings := make(map[string]interface{}, 0)

	settings["customer_dns_ips"] = schema.NewSet(schema.HashString, flattenStringList(customerDnsIps))
	settings["connect_ips"] = schema.NewSet(schema.HashString, flattenStringList(s.ConnectIps))
	settings["customer_username"] = *s.CustomerUserName
	settings["subnet_ids"] = schema.NewSet(schema.HashString, flattenStringList(s.SubnetIds))
	settings["vpc_id"] = *s.VpcId

	return []map[string]interface{}{settings}
}

func expandCloudFormationParameters(params map[string]interface{}) []*cloudformation.Parameter {
	var cfParams []*cloudformation.Parameter
	for k, v := range params {
		cfParams = append(cfParams, &cloudformation.Parameter{
			ParameterKey:   aws.String(k),
			ParameterValue: aws.String(v.(string)),
		})
	}

	return cfParams
}

// flattenCloudFormationParameters is flattening list of
// *cloudformation.Parameters and only returning existing
// parameters to avoid clash with default values
func flattenCloudFormationParameters(cfParams []*cloudformation.Parameter,
	originalParams map[string]interface{}) map[string]interface{} {
	params := make(map[string]interface{}, len(cfParams))
	for _, p := range cfParams {
		_, isConfigured := originalParams[*p.ParameterKey]
		if isConfigured {
			params[*p.ParameterKey] = *p.ParameterValue
		}
	}
	return params
}

func flattenAllCloudFormationParameters(cfParams []*cloudformation.Parameter) map[string]interface{} {
	params := make(map[string]interface{}, len(cfParams))
	for _, p := range cfParams {
		params[*p.ParameterKey] = *p.ParameterValue
	}
	return params
}

func expandCloudFormationTags(tags map[string]interface{}) []*cloudformation.Tag {
	var cfTags []*cloudformation.Tag
	for k, v := range tags {
		cfTags = append(cfTags, &cloudformation.Tag{
			Key:   aws.String(k),
			Value: aws.String(v.(string)),
		})
	}
	return cfTags
}

func flattenCloudFormationTags(cfTags []*cloudformation.Tag) map[string]string {
	tags := make(map[string]string, len(cfTags))
	for _, t := range cfTags {
		tags[*t.Key] = *t.Value
	}
	return tags
}

func flattenCloudFormationOutputs(cfOutputs []*cloudformation.Output) map[string]string {
	outputs := make(map[string]string, len(cfOutputs))
	for _, o := range cfOutputs {
		outputs[*o.OutputKey] = *o.OutputValue
	}
	return outputs
}

func flattenAsgSuspendedProcesses(list []*autoscaling.SuspendedProcess) []string {
	strs := make([]string, 0, len(list))
	for _, r := range list {
		if r.ProcessName != nil {
			strs = append(strs, *r.ProcessName)
		}
	}
	return strs
}

func flattenAsgEnabledMetrics(list []*autoscaling.EnabledMetric) []string {
	strs := make([]string, 0, len(list))
	for _, r := range list {
		if r.Metric != nil {
			strs = append(strs, *r.Metric)
		}
	}
	return strs
}

func flattenKinesisShardLevelMetrics(list []*kinesis.EnhancedMetrics) []string {
	if len(list) == 0 {
		return []string{}
	}
	strs := make([]string, 0, len(list[0].ShardLevelMetrics))
	for _, s := range list[0].ShardLevelMetrics {
		strs = append(strs, *s)
	}
	return strs
}

func flattenApiGatewayStageKeys(keys []*string) []map[string]interface{} {
	stageKeys := make([]map[string]interface{}, 0, len(keys))
	for _, o := range keys {
		key := make(map[string]interface{})
		parts := strings.Split(*o, "/")
		key["stage_name"] = parts[1]
		key["rest_api_id"] = parts[0]

		stageKeys = append(stageKeys, key)
	}
	return stageKeys
}

func expandApiGatewayStageKeys(d *schema.ResourceData) []*apigateway.StageKey {
	var stageKeys []*apigateway.StageKey

	if stageKeyData, ok := d.GetOk("stage_key"); ok {
		params := stageKeyData.(*schema.Set).List()
		for k := range params {
			data := params[k].(map[string]interface{})
			stageKeys = append(stageKeys, &apigateway.StageKey{
				RestApiId: aws.String(data["rest_api_id"].(string)),
				StageName: aws.String(data["stage_name"].(string)),
			})
		}
	}

	return stageKeys
}

func expandApiGatewayRequestResponseModelOperations(d *schema.ResourceData, key string, prefix string) []*apigateway.PatchOperation {
	operations := make([]*apigateway.PatchOperation, 0)

	oldModels, newModels := d.GetChange(key)
	oldModelMap := oldModels.(map[string]interface{})
	newModelMap := newModels.(map[string]interface{})

	for k, _ := range oldModelMap {
		operation := apigateway.PatchOperation{
			Op:   aws.String("remove"),
			Path: aws.String(fmt.Sprintf("/%s/%s", prefix, strings.Replace(k, "/", "~1", -1))),
		}

		for nK, nV := range newModelMap {
			if nK == k {
				operation.Op = aws.String("replace")
				operation.Value = aws.String(nV.(string))
			}
		}

		operations = append(operations, &operation)
	}

	for nK, nV := range newModelMap {
		exists := false
		for k, _ := range oldModelMap {
			if k == nK {
				exists = true
			}
		}
		if !exists {
			operation := apigateway.PatchOperation{
				Op:    aws.String("add"),
				Path:  aws.String(fmt.Sprintf("/%s/%s", prefix, strings.Replace(nK, "/", "~1", -1))),
				Value: aws.String(nV.(string)),
			}
			operations = append(operations, &operation)
		}
	}

	return operations
}

func deprecatedExpandApiGatewayMethodParametersJSONOperations(d *schema.ResourceData, key string, prefix string) ([]*apigateway.PatchOperation, error) {
	operations := make([]*apigateway.PatchOperation, 0)
	oldParameters, newParameters := d.GetChange(key)
	oldParametersMap := make(map[string]interface{})
	newParametersMap := make(map[string]interface{})

	if err := json.Unmarshal([]byte(oldParameters.(string)), &oldParametersMap); err != nil {
		err := fmt.Errorf("Error unmarshaling old %s: %s", key, err)
		return operations, err
	}

	if err := json.Unmarshal([]byte(newParameters.(string)), &newParametersMap); err != nil {
		err := fmt.Errorf("Error unmarshaling new %s: %s", key, err)
		return operations, err
	}

	for k, _ := range oldParametersMap {
		operation := apigateway.PatchOperation{
			Op:   aws.String("remove"),
			Path: aws.String(fmt.Sprintf("/%s/%s", prefix, k)),
		}

		for nK, nV := range newParametersMap {
			if nK == k {
				operation.Op = aws.String("replace")
				operation.Value = aws.String(strconv.FormatBool(nV.(bool)))
			}
		}

		operations = append(operations, &operation)
	}

	for nK, nV := range newParametersMap {
		exists := false
		for k, _ := range oldParametersMap {
			if k == nK {
				exists = true
			}
		}
		if !exists {
			operation := apigateway.PatchOperation{
				Op:    aws.String("add"),
				Path:  aws.String(fmt.Sprintf("/%s/%s", prefix, nK)),
				Value: aws.String(strconv.FormatBool(nV.(bool))),
			}
			operations = append(operations, &operation)
		}
	}

	return operations, nil
}

func expandApiGatewayMethodParametersOperations(d *schema.ResourceData, key string, prefix string) ([]*apigateway.PatchOperation, error) {
	operations := make([]*apigateway.PatchOperation, 0)

	oldParameters, newParameters := d.GetChange(key)
	oldParametersMap := oldParameters.(map[string]interface{})
	newParametersMap := newParameters.(map[string]interface{})

	for k, _ := range oldParametersMap {
		operation := apigateway.PatchOperation{
			Op:   aws.String("remove"),
			Path: aws.String(fmt.Sprintf("/%s/%s", prefix, k)),
		}

		for nK, nV := range newParametersMap {
			b, ok := nV.(bool)
			if !ok {
				value, _ := strconv.ParseBool(nV.(string))
				b = value
			}
			if nK == k {
				operation.Op = aws.String("replace")
				operation.Value = aws.String(strconv.FormatBool(b))
			}
		}

		operations = append(operations, &operation)
	}

	for nK, nV := range newParametersMap {
		exists := false
		for k, _ := range oldParametersMap {
			if k == nK {
				exists = true
			}
		}
		if !exists {
			b, ok := nV.(bool)
			if !ok {
				value, _ := strconv.ParseBool(nV.(string))
				b = value
			}
			operation := apigateway.PatchOperation{
				Op:    aws.String("add"),
				Path:  aws.String(fmt.Sprintf("/%s/%s", prefix, nK)),
				Value: aws.String(strconv.FormatBool(b)),
			}
			operations = append(operations, &operation)
		}
	}

	return operations, nil
}

func expandApiGatewayStageKeyOperations(d *schema.ResourceData) []*apigateway.PatchOperation {
	operations := make([]*apigateway.PatchOperation, 0)

	prev, curr := d.GetChange("stage_key")
	prevList := prev.(*schema.Set).List()
	currList := curr.(*schema.Set).List()

	for i := range prevList {
		p := prevList[i].(map[string]interface{})
		exists := false

		for j := range currList {
			c := currList[j].(map[string]interface{})
			if c["rest_api_id"].(string) == p["rest_api_id"].(string) && c["stage_name"].(string) == p["stage_name"].(string) {
				exists = true
			}
		}

		if !exists {
			operations = append(operations, &apigateway.PatchOperation{
				Op:    aws.String("remove"),
				Path:  aws.String("/stages"),
				Value: aws.String(fmt.Sprintf("%s/%s", p["rest_api_id"].(string), p["stage_name"].(string))),
			})
		}
	}

	for i := range currList {
		c := currList[i].(map[string]interface{})
		exists := false

		for j := range prevList {
			p := prevList[j].(map[string]interface{})
			if c["rest_api_id"].(string) == p["rest_api_id"].(string) && c["stage_name"].(string) == p["stage_name"].(string) {
				exists = true
			}
		}

		if !exists {
			operations = append(operations, &apigateway.PatchOperation{
				Op:    aws.String("add"),
				Path:  aws.String("/stages"),
				Value: aws.String(fmt.Sprintf("%s/%s", c["rest_api_id"].(string), c["stage_name"].(string))),
			})
		}
	}

	return operations
}

func expandCloudWachLogMetricTransformations(m map[string]interface{}) ([]*cloudwatchlogs.MetricTransformation, error) {
	transformation := cloudwatchlogs.MetricTransformation{
		MetricName:      aws.String(m["name"].(string)),
		MetricNamespace: aws.String(m["namespace"].(string)),
		MetricValue:     aws.String(m["value"].(string)),
	}

	if m["default_value"] != "" {
		transformation.DefaultValue = aws.Float64(m["default_value"].(float64))
	}

	return []*cloudwatchlogs.MetricTransformation{&transformation}, nil
}

func flattenCloudWachLogMetricTransformations(ts []*cloudwatchlogs.MetricTransformation) []interface{} {
	mts := make([]interface{}, 0)
	m := make(map[string]interface{}, 0)

	m["name"] = *ts[0].MetricName
	m["namespace"] = *ts[0].MetricNamespace
	m["value"] = *ts[0].MetricValue

	if ts[0].DefaultValue != nil {
		m["default_value"] = *ts[0].DefaultValue
	}

	mts = append(mts, m)

	return mts
}

func flattenBeanstalkAsg(list []*elasticbeanstalk.AutoScalingGroup) []string {
	strs := make([]string, 0, len(list))
	for _, r := range list {
		if r.Name != nil {
			strs = append(strs, *r.Name)
		}
	}
	return strs
}

func flattenBeanstalkInstances(list []*elasticbeanstalk.Instance) []string {
	strs := make([]string, 0, len(list))
	for _, r := range list {
		if r.Id != nil {
			strs = append(strs, *r.Id)
		}
	}
	return strs
}

func flattenBeanstalkLc(list []*elasticbeanstalk.LaunchConfiguration) []string {
	strs := make([]string, 0, len(list))
	for _, r := range list {
		if r.Name != nil {
			strs = append(strs, *r.Name)
		}
	}
	return strs
}

func flattenBeanstalkElb(list []*elasticbeanstalk.LoadBalancer) []string {
	strs := make([]string, 0, len(list))
	for _, r := range list {
		if r.Name != nil {
			strs = append(strs, *r.Name)
		}
	}
	return strs
}

func flattenBeanstalkSqs(list []*elasticbeanstalk.Queue) []string {
	strs := make([]string, 0, len(list))
	for _, r := range list {
		if r.URL != nil {
			strs = append(strs, *r.URL)
		}
	}
	return strs
}

func flattenBeanstalkTrigger(list []*elasticbeanstalk.Trigger) []string {
	strs := make([]string, 0, len(list))
	for _, r := range list {
		if r.Name != nil {
			strs = append(strs, *r.Name)
		}
	}
	return strs
}

// There are several parts of the AWS API that will sort lists of strings,
// causing diffs inbetween resources that use lists. This avoids a bit of
// code duplication for pre-sorts that can be used for things like hash
// functions, etc.
func sortInterfaceSlice(in []interface{}) []interface{} {
	a := []string{}
	b := []interface{}{}
	for _, v := range in {
		a = append(a, v.(string))
	}

	sort.Strings(a)

	for _, v := range a {
		b = append(b, v)
	}

	return b
}

// This function sorts List A to look like a list found in the tf file.
func sortListBasedonTFFile(in []string, d *schema.ResourceData, listName string) ([]string, error) {
	if attributeCount, ok := d.Get(listName + ".#").(int); ok {
		for i := 0; i < attributeCount; i++ {
			currAttributeId := d.Get(listName + "." + strconv.Itoa(i))
			for j := 0; j < len(in); j++ {
				if currAttributeId == in[j] {
					in[i], in[j] = in[j], in[i]
				}
			}
		}
		return in, nil
	}
	return in, fmt.Errorf("Could not find list: %s", listName)
}

func flattenApiGatewayThrottleSettings(settings *apigateway.ThrottleSettings) []map[string]interface{} {
	result := make([]map[string]interface{}, 0, 1)

	if settings != nil {
		r := make(map[string]interface{})
		if settings.BurstLimit != nil {
			r["burst_limit"] = *settings.BurstLimit
		}

		if settings.RateLimit != nil {
			r["rate_limit"] = *settings.RateLimit
		}

		result = append(result, r)
	}

	return result
}

// TODO: refactor some of these helper functions and types in the terraform/helper packages

// getStringPtr returns a *string version of the value taken from m, where m
// can be a map[string]interface{} or a *schema.ResourceData. If the key isn't
// present or is empty, getNilString returns nil.
func getStringPtr(m interface{}, key string) *string {
	switch m := m.(type) {
	case map[string]interface{}:
		v := m[key]

		if v == nil {
			return nil
		}

		s := v.(string)
		if s == "" {
			return nil
		}

		return &s

	case *schema.ResourceData:
		if v, ok := m.GetOk(key); ok {
			if v == nil || v.(string) == "" {
				return nil
			}
			s := v.(string)
			return &s
		}

	default:
		panic("unknown type in getStringPtr")
	}

	return nil
}

// getStringPtrList returns a []*string version of the map value. If the key
// isn't present, getNilStringList returns nil.
func getStringPtrList(m map[string]interface{}, key string) []*string {
	if v, ok := m[key]; ok {
		var stringList []*string
		for _, i := range v.([]interface{}) {
			s := i.(string)
			stringList = append(stringList, &s)
		}

		return stringList
	}

	return nil
}

// a convenience wrapper type for the schema.Set map[string]interface{}
// Set operations only alter the underlying map if the value is not nil
type setMap map[string]interface{}

// SetString sets m[key] = *value only if `value != nil`
func (s setMap) SetString(key string, value *string) {
	if value == nil {
		return
	}

	s[key] = *value
}

// SetStringMap sets key to value as a map[string]interface{}, stripping any nil
// values. The value parameter can be a map[string]interface{}, a
// map[string]*string, or a map[string]string.
func (s setMap) SetStringMap(key string, value interface{}) {
	// because these methods are meant to be chained without intermediate
	// checks for nil, we are likely to get interfaces with dynamic types but
	// a nil value.
	if reflect.ValueOf(value).IsNil() {
		return
	}

	m := make(map[string]interface{})

	switch value := value.(type) {
	case map[string]string:
		for k, v := range value {
			m[k] = v
		}
	case map[string]*string:
		for k, v := range value {
			if v == nil {
				continue
			}
			m[k] = *v
		}
	case map[string]interface{}:
		for k, v := range value {
			if v == nil {
				continue
			}

			switch v := v.(type) {
			case string:
				m[k] = v
			case *string:
				if v != nil {
					m[k] = *v
				}
			default:
				panic(fmt.Sprintf("unknown type for SetString: %T", v))
			}
		}
	}

	// catch the case where the interface wasn't nil, but we had no non-nil values
	if len(m) > 0 {
		s[key] = m
	}
}

// Set assigns value to s[key] if value isn't nil
func (s setMap) Set(key string, value interface{}) {
	if reflect.ValueOf(value).IsNil() {
		return
	}

	s[key] = value
}

// Map returns the raw map type for a shorter type conversion
func (s setMap) Map() map[string]interface{} {
	return map[string]interface{}(s)
}

// MapList returns the map[string]interface{} as a single element in a slice to
// match the schema.Set data type used for structs.
func (s setMap) MapList() []map[string]interface{} {
	return []map[string]interface{}{s.Map()}
}

// Takes the result of flatmap.Expand for an array of policy attributes and
// returns ELB API compatible objects
func expandPolicyAttributes(configured []interface{}) ([]*elb.PolicyAttribute, error) {
	attributes := make([]*elb.PolicyAttribute, 0, len(configured))

	// Loop over our configured attributes and create
	// an array of aws-sdk-go compatible objects
	for _, lRaw := range configured {
		data := lRaw.(map[string]interface{})

		a := &elb.PolicyAttribute{
			AttributeName:  aws.String(data["name"].(string)),
			AttributeValue: aws.String(data["value"].(string)),
		}

		attributes = append(attributes, a)

	}

	return attributes, nil
}

// Flattens an array of PolicyAttributes into a []interface{}
func flattenPolicyAttributes(list []*elb.PolicyAttributeDescription) []interface{} {
	attributes := []interface{}{}
	for _, attrdef := range list {
		attribute := map[string]string{
			"name":  *attrdef.AttributeName,
			"value": *attrdef.AttributeValue,
		}

		attributes = append(attributes, attribute)

	}

	return attributes
}

func flattenConfigRuleSource(source *configservice.Source) []interface{} {
	var result []interface{}
	m := make(map[string]interface{})
	m["owner"] = *source.Owner
	m["source_identifier"] = *source.SourceIdentifier
	if len(source.SourceDetails) > 0 {
		m["source_detail"] = schema.NewSet(configRuleSourceDetailsHash, flattenConfigRuleSourceDetails(source.SourceDetails))
	}
	result = append(result, m)
	return result
}

func flattenConfigRuleSourceDetails(details []*configservice.SourceDetail) []interface{} {
	var items []interface{}
	for _, d := range details {
		m := make(map[string]interface{})
		if d.MessageType != nil {
			m["message_type"] = *d.MessageType
		}
		if d.EventSource != nil {
			m["event_source"] = *d.EventSource
		}
		if d.MaximumExecutionFrequency != nil {
			m["maximum_execution_frequency"] = *d.MaximumExecutionFrequency
		}

		items = append(items, m)
	}

	return items
}

func expandConfigRuleSource(configured []interface{}) *configservice.Source {
	cfg := configured[0].(map[string]interface{})
	source := configservice.Source{
		Owner:            aws.String(cfg["owner"].(string)),
		SourceIdentifier: aws.String(cfg["source_identifier"].(string)),
	}
	if details, ok := cfg["source_detail"]; ok {
		source.SourceDetails = expandConfigRuleSourceDetails(details.(*schema.Set))
	}
	return &source
}

func expandConfigRuleSourceDetails(configured *schema.Set) []*configservice.SourceDetail {
	var results []*configservice.SourceDetail

	for _, item := range configured.List() {
		detail := item.(map[string]interface{})
		src := configservice.SourceDetail{}

		if msgType, ok := detail["message_type"].(string); ok && msgType != "" {
			src.MessageType = aws.String(msgType)
		}
		if eventSource, ok := detail["event_source"].(string); ok && eventSource != "" {
			src.EventSource = aws.String(eventSource)
		}
		if maxExecFreq, ok := detail["maximum_execution_frequency"].(string); ok && maxExecFreq != "" {
			src.MaximumExecutionFrequency = aws.String(maxExecFreq)
		}

		results = append(results, &src)
	}

	return results
}

func flattenConfigRuleScope(scope *configservice.Scope) []interface{} {
	var items []interface{}

	m := make(map[string]interface{})
	if scope.ComplianceResourceId != nil {
		m["compliance_resource_id"] = *scope.ComplianceResourceId
	}
	if scope.ComplianceResourceTypes != nil {
		m["compliance_resource_types"] = schema.NewSet(schema.HashString, flattenStringList(scope.ComplianceResourceTypes))
	}
	if scope.TagKey != nil {
		m["tag_key"] = *scope.TagKey
	}
	if scope.TagValue != nil {
		m["tag_value"] = *scope.TagValue
	}

	items = append(items, m)
	return items
}

func expandConfigRuleScope(configured map[string]interface{}) *configservice.Scope {
	scope := &configservice.Scope{}

	if v, ok := configured["compliance_resource_id"].(string); ok && v != "" {
		scope.ComplianceResourceId = aws.String(v)
	}
	if v, ok := configured["compliance_resource_types"]; ok {
		l := v.(*schema.Set)
		if l.Len() > 0 {
			scope.ComplianceResourceTypes = expandStringList(l.List())
		}
	}
	if v, ok := configured["tag_key"].(string); ok && v != "" {
		scope.TagKey = aws.String(v)
	}
	if v, ok := configured["tag_value"].(string); ok && v != "" {
		scope.TagValue = aws.String(v)
	}

	return scope
}

// Takes a value containing YAML string and passes it through
// the YAML parser. Returns either a parsing
// error or original YAML string.
func checkYamlString(yamlString interface{}) (string, error) {
	var y interface{}

	if yamlString == nil || yamlString.(string) == "" {
		return "", nil
	}

	s := yamlString.(string)

	err := yaml.Unmarshal([]byte(s), &y)
	if err != nil {
		return s, err
	}

	return s, nil
}

func normalizeCloudFormationTemplate(templateString interface{}) (string, error) {
	if looksLikeJsonString(templateString) {
		return structure.NormalizeJsonString(templateString.(string))
	}

	return checkYamlString(templateString)
}

func flattenInspectorTags(cfTags []*cloudformation.Tag) map[string]string {
	tags := make(map[string]string, len(cfTags))
	for _, t := range cfTags {
		tags[*t.Key] = *t.Value
	}
	return tags
}

func flattenApiGatewayUsageApiStages(s []*apigateway.ApiStage) []map[string]interface{} {
	stages := make([]map[string]interface{}, 0)

	for _, bd := range s {
		if bd.ApiId != nil && bd.Stage != nil {
			stage := make(map[string]interface{})
			stage["api_id"] = *bd.ApiId
			stage["stage"] = *bd.Stage

			stages = append(stages, stage)
		}
	}

	if len(stages) > 0 {
		return stages
	}

	return nil
}

func flattenApiGatewayUsagePlanThrottling(s *apigateway.ThrottleSettings) []map[string]interface{} {
	settings := make(map[string]interface{}, 0)

	if s == nil {
		return nil
	}

	if s.BurstLimit != nil {
		settings["burst_limit"] = *s.BurstLimit
	}

	if s.RateLimit != nil {
		settings["rate_limit"] = *s.RateLimit
	}

	return []map[string]interface{}{settings}
}

func flattenApiGatewayUsagePlanQuota(s *apigateway.QuotaSettings) []map[string]interface{} {
	settings := make(map[string]interface{}, 0)

	if s == nil {
		return nil
	}

	if s.Limit != nil {
		settings["limit"] = *s.Limit
	}

	if s.Offset != nil {
		settings["offset"] = *s.Offset
	}

	if s.Period != nil {
		settings["period"] = *s.Period
	}

	return []map[string]interface{}{settings}
}

func buildApiGatewayInvokeURL(restApiId, region, stageName string) string {
	return fmt.Sprintf("https://%s.execute-api.%s.amazonaws.com/%s",
		restApiId, region, stageName)
}

func buildApiGatewayExecutionARN(restApiId, region, accountId string) (string, error) {
	if accountId == "" {
		return "", fmt.Errorf("Unable to build execution ARN for %s as account ID is missing",
			restApiId)
	}
	return fmt.Sprintf("arn:aws:execute-api:%s:%s:%s",
		region, accountId, restApiId), nil
}

func expandCognitoSupportedLoginProviders(config map[string]interface{}) map[string]*string {
	m := map[string]*string{}
	for k, v := range config {
		s := v.(string)
		m[k] = &s
	}
	return m
}

func flattenCognitoSupportedLoginProviders(config map[string]*string) map[string]string {
	m := map[string]string{}
	for k, v := range config {
		m[k] = *v
	}
	return m
}

func expandCognitoIdentityProviders(s *schema.Set) []*cognitoidentity.Provider {
	ips := make([]*cognitoidentity.Provider, 0)

	for _, v := range s.List() {
		s := v.(map[string]interface{})

		ip := &cognitoidentity.Provider{}

		if sv, ok := s["client_id"].(string); ok {
			ip.ClientId = aws.String(sv)
		}

		if sv, ok := s["provider_name"].(string); ok {
			ip.ProviderName = aws.String(sv)
		}

		if sv, ok := s["server_side_token_check"].(bool); ok {
			ip.ServerSideTokenCheck = aws.Bool(sv)
		}

		ips = append(ips, ip)
	}

	return ips
}

func flattenCognitoIdentityProviders(ips []*cognitoidentity.Provider) []map[string]interface{} {
	values := make([]map[string]interface{}, 0)

	for _, v := range ips {
		ip := make(map[string]interface{})

		if v == nil {
			return nil
		}

		if v.ClientId != nil {
			ip["client_id"] = *v.ClientId
		}

		if v.ProviderName != nil {
			ip["provider_name"] = *v.ProviderName
		}

		if v.ServerSideTokenCheck != nil {
			ip["server_side_token_check"] = *v.ServerSideTokenCheck
		}

		values = append(values, ip)
	}

	return values
}

func flattenCognitoUserPoolEmailConfiguration(s *cognitoidentityprovider.EmailConfigurationType) []map[string]interface{} {
	m := make(map[string]interface{}, 0)

	if s == nil {
		return nil
	}

	if s.ReplyToEmailAddress != nil {
		m["reply_to_email_address"] = *s.ReplyToEmailAddress
	}

	if s.SourceArn != nil {
		m["source_arn"] = *s.SourceArn
	}

	if len(m) > 0 {
		return []map[string]interface{}{m}
	}

	return []map[string]interface{}{}
}

func expandCognitoUserPoolAdminCreateUserConfig(config map[string]interface{}) *cognitoidentityprovider.AdminCreateUserConfigType {
	configs := &cognitoidentityprovider.AdminCreateUserConfigType{}

	if v, ok := config["allow_admin_create_user_only"]; ok {
		configs.AllowAdminCreateUserOnly = aws.Bool(v.(bool))
	}

	if v, ok := config["invite_message_template"]; ok {
		data := v.([]interface{})

		if len(data) > 0 {
			m, ok := data[0].(map[string]interface{})

			if ok {
				imt := &cognitoidentityprovider.MessageTemplateType{}

				if v, ok := m["email_message"]; ok {
					imt.EmailMessage = aws.String(v.(string))
				}

				if v, ok := m["email_subject"]; ok {
					imt.EmailSubject = aws.String(v.(string))
				}

				if v, ok := m["sms_message"]; ok {
					imt.SMSMessage = aws.String(v.(string))
				}

				configs.InviteMessageTemplate = imt
			}
		}
	}

	configs.UnusedAccountValidityDays = aws.Int64(int64(config["unused_account_validity_days"].(int)))

	return configs
}

func flattenCognitoUserPoolAdminCreateUserConfig(s *cognitoidentityprovider.AdminCreateUserConfigType) []map[string]interface{} {
	config := map[string]interface{}{}

	if s == nil {
		return nil
	}

	if s.AllowAdminCreateUserOnly != nil {
		config["allow_admin_create_user_only"] = *s.AllowAdminCreateUserOnly
	}

	if s.InviteMessageTemplate != nil {
		subconfig := map[string]interface{}{}

		if s.InviteMessageTemplate.EmailMessage != nil {
			subconfig["email_message"] = *s.InviteMessageTemplate.EmailMessage
		}

		if s.InviteMessageTemplate.EmailSubject != nil {
			subconfig["email_subject"] = *s.InviteMessageTemplate.EmailSubject
		}

		if s.InviteMessageTemplate.SMSMessage != nil {
			subconfig["sms_message"] = *s.InviteMessageTemplate.SMSMessage
		}

		if len(subconfig) > 0 {
			config["invite_message_template"] = []map[string]interface{}{subconfig}
		}
	}

	config["unused_account_validity_days"] = *s.UnusedAccountValidityDays

	return []map[string]interface{}{config}
}

func expandCognitoUserPoolDeviceConfiguration(config map[string]interface{}) *cognitoidentityprovider.DeviceConfigurationType {
	configs := &cognitoidentityprovider.DeviceConfigurationType{}

	if v, ok := config["challenge_required_on_new_device"]; ok {
		configs.ChallengeRequiredOnNewDevice = aws.Bool(v.(bool))
	}

	if v, ok := config["device_only_remembered_on_user_prompt"]; ok {
		configs.DeviceOnlyRememberedOnUserPrompt = aws.Bool(v.(bool))
	}

	return configs
}

func flattenCognitoUserPoolDeviceConfiguration(s *cognitoidentityprovider.DeviceConfigurationType) []map[string]interface{} {
	config := map[string]interface{}{}

	if s == nil {
		return nil
	}

	if s.ChallengeRequiredOnNewDevice != nil {
		config["challenge_required_on_new_device"] = *s.ChallengeRequiredOnNewDevice
	}

	if s.DeviceOnlyRememberedOnUserPrompt != nil {
		config["device_only_remembered_on_user_prompt"] = *s.DeviceOnlyRememberedOnUserPrompt
	}

	return []map[string]interface{}{config}
}

func expandCognitoUserPoolLambdaConfig(config map[string]interface{}) *cognitoidentityprovider.LambdaConfigType {
	configs := &cognitoidentityprovider.LambdaConfigType{}

	if v, ok := config["create_auth_challenge"]; ok && v.(string) != "" {
		configs.CreateAuthChallenge = aws.String(v.(string))
	}

	if v, ok := config["custom_message"]; ok && v.(string) != "" {
		configs.CustomMessage = aws.String(v.(string))
	}

	if v, ok := config["define_auth_challenge"]; ok && v.(string) != "" {
		configs.DefineAuthChallenge = aws.String(v.(string))
	}

	if v, ok := config["post_authentication"]; ok && v.(string) != "" {
		configs.PostAuthentication = aws.String(v.(string))
	}

	if v, ok := config["post_confirmation"]; ok && v.(string) != "" {
		configs.PostConfirmation = aws.String(v.(string))
	}

	if v, ok := config["pre_authentication"]; ok && v.(string) != "" {
		configs.PreAuthentication = aws.String(v.(string))
	}

	if v, ok := config["pre_sign_up"]; ok && v.(string) != "" {
		configs.PreSignUp = aws.String(v.(string))
	}

	if v, ok := config["pre_token_generation"]; ok && v.(string) != "" {
		configs.PreTokenGeneration = aws.String(v.(string))
	}

	if v, ok := config["verify_auth_challenge_response"]; ok && v.(string) != "" {
		configs.VerifyAuthChallengeResponse = aws.String(v.(string))
	}

	return configs
}

func flattenCognitoUserPoolLambdaConfig(s *cognitoidentityprovider.LambdaConfigType) []map[string]interface{} {
	m := map[string]interface{}{}

	if s == nil {
		return nil
	}

	if s.CreateAuthChallenge != nil {
		m["create_auth_challenge"] = *s.CreateAuthChallenge
	}

	if s.CustomMessage != nil {
		m["custom_message"] = *s.CustomMessage
	}

	if s.DefineAuthChallenge != nil {
		m["define_auth_challenge"] = *s.DefineAuthChallenge
	}

	if s.PostAuthentication != nil {
		m["post_authentication"] = *s.PostAuthentication
	}

	if s.PostConfirmation != nil {
		m["post_confirmation"] = *s.PostConfirmation
	}

	if s.PreAuthentication != nil {
		m["pre_authentication"] = *s.PreAuthentication
	}

	if s.PreSignUp != nil {
		m["pre_sign_up"] = *s.PreSignUp
	}

	if s.PreTokenGeneration != nil {
		m["pre_token_generation"] = *s.PreTokenGeneration
	}

	if s.VerifyAuthChallengeResponse != nil {
		m["verify_auth_challenge_response"] = *s.VerifyAuthChallengeResponse
	}

	if len(m) > 0 {
		return []map[string]interface{}{m}
	}

	return []map[string]interface{}{}
}

func expandCognitoUserPoolPasswordPolicy(config map[string]interface{}) *cognitoidentityprovider.PasswordPolicyType {
	configs := &cognitoidentityprovider.PasswordPolicyType{}

	if v, ok := config["minimum_length"]; ok {
		configs.MinimumLength = aws.Int64(int64(v.(int)))
	}

	if v, ok := config["require_lowercase"]; ok {
		configs.RequireLowercase = aws.Bool(v.(bool))
	}

	if v, ok := config["require_numbers"]; ok {
		configs.RequireNumbers = aws.Bool(v.(bool))
	}

	if v, ok := config["require_symbols"]; ok {
		configs.RequireSymbols = aws.Bool(v.(bool))
	}

	if v, ok := config["require_uppercase"]; ok {
		configs.RequireUppercase = aws.Bool(v.(bool))
	}

	return configs
}

<<<<<<< HEAD
func flattenIoTRuleCloudWatchAlarmActions(actions []*iot.Action) []map[string]interface{} {
	results := make([]map[string]interface{}, 0)

	for _, a := range actions {
		result := make(map[string]interface{})
		v := a.CloudwatchAlarm
		if v != nil {
			result["alarm_name"] = *v.AlarmName
			result["role_arn"] = *v.RoleArn
			result["state_reason"] = *v.StateReason
			result["state_value"] = *v.StateValue

			results = append(results, result)
		}
	}

	return results
}

func flattenIoTRuleCloudWatchMetricActions(actions []*iot.Action) []map[string]interface{} {
	results := make([]map[string]interface{}, 0)

	for _, a := range actions {
		result := make(map[string]interface{})
		v := a.CloudwatchMetric
		if v != nil {
			result["metric_name"] = *v.MetricName
			result["role_arn"] = *v.RoleArn
			result["metric_namespace"] = *v.MetricNamespace
			result["metric_unit"] = *v.MetricUnit
			result["metric_value"] = *v.MetricValue

			if v.MetricTimestamp != nil {
				result["metric_timestamp"] = *v.MetricTimestamp
			}

			results = append(results, result)
		}
	}

	return results
}

func flattenIoTRuleDynamoDbActions(actions []*iot.Action) []map[string]interface{} {
	results := make([]map[string]interface{}, 0)

	for _, a := range actions {
		result := make(map[string]interface{})
		v := a.DynamoDB
		if v != nil {
			result["hash_key_field"] = *v.HashKeyField
			result["hash_key_value"] = *v.HashKeyValue
			result["range_key_field"] = *v.RangeKeyField
			result["range_key_value"] = *v.RangeKeyValue
			result["role_arn"] = *v.RoleArn
			result["table_name"] = *v.TableName

			if v.HashKeyType != nil {
				result["hash_key_type"] = *v.HashKeyType
			}

			if v.PayloadField != nil {
				result["payload_field"] = *v.PayloadField
			}

			if v.RangeKeyType != nil {
				result["range_key_type"] = *v.RangeKeyType
			}

			results = append(results, result)
		}
	}

	return results
}

func flattenIoTRuleElasticSearchActions(actions []*iot.Action) []map[string]interface{} {
	results := make([]map[string]interface{}, 0)

	for _, a := range actions {
		result := make(map[string]interface{})
		v := a.Elasticsearch
		if v != nil {
			result["role_arn"] = *v.RoleArn
			result["endpoint"] = *v.Endpoint
			result["id"] = *v.Id
			result["index"] = *v.Index
			result["type"] = *v.Type

			results = append(results, result)
		}
	}

	return results
}

func flattenIoTRuleFirehoseActions(actions []*iot.Action) []map[string]interface{} {
	results := make([]map[string]interface{}, 0)

	for _, a := range actions {
		result := make(map[string]interface{})
		v := a.Firehose
		if v != nil {
			result["role_arn"] = *v.RoleArn
			result["delivery_stream_name"] = *v.DeliveryStreamName

			results = append(results, result)
		}
	}

	return results
}

func flattenIoTRuleKinesisActions(actions []*iot.Action) []map[string]interface{} {
	results := make([]map[string]interface{}, 0)

	for _, a := range actions {
		result := make(map[string]interface{})
		v := a.Kinesis
		if v != nil {
			result["role_arn"] = *v.RoleArn
			result["stream_name"] = *v.StreamName

			if v.PartitionKey != nil {
				result["partition_key"] = *v.PartitionKey
			}

			results = append(results, result)
		}
	}

	return results
}

func flattenIoTRuleLambdaActions(actions []*iot.Action) []map[string]interface{} {
	results := make([]map[string]interface{}, 0)

	for _, a := range actions {
		result := make(map[string]interface{})
		v := a.Lambda
		if v != nil {
			result["function_arn"] = *v.FunctionArn

			results = append(results, result)
		}
	}

	return results
}

func flattenIoTRuleRepublishActions(actions []*iot.Action) []map[string]interface{} {
	results := make([]map[string]interface{}, 0)

	for _, a := range actions {
		result := make(map[string]interface{})
		v := a.Republish
		if v != nil {
			result["role_arn"] = *v.RoleArn
			result["topic"] = *v.Topic

			results = append(results, result)
		}
	}

	return results
}

func flattenIoTRuleS3Actions(actions []*iot.Action) []map[string]interface{} {
	results := make([]map[string]interface{}, 0)

	for _, a := range actions {
		result := make(map[string]interface{})
		v := a.S3
		if v != nil {
			result["role_arn"] = *v.RoleArn
			result["bucket_name"] = *v.BucketName
			result["key"] = *v.Key

			results = append(results, result)
		}
	}

	return results
}

func flattenIoTRuleSnsActions(actions []*iot.Action) []map[string]interface{} {
	results := make([]map[string]interface{}, 0)

	for _, a := range actions {
		result := make(map[string]interface{})
		v := a.Sns
		if v != nil {
			result["message_format"] = *v.MessageFormat
			result["role_arn"] = *v.RoleArn
			result["target_arn"] = *v.TargetArn

			results = append(results, result)
		}
	}

	return results
}

func flattenIoTRuleSqsActions(actions []*iot.Action) []map[string]interface{} {
	results := make([]map[string]interface{}, 0)

	for _, a := range actions {
		result := make(map[string]interface{})
		v := a.Sqs
		if v != nil {
			result["role_arn"] = *v.RoleArn
			result["use_base64"] = *v.UseBase64
			result["queue_url"] = *v.QueueUrl

			results = append(results, result)
		}
	}

	return results
}

// escapeJsonPointer escapes string per RFC 6901
// so it can be used as path in JSON patch operations
func escapeJsonPointer(path string) string {
	path = strings.Replace(path, "~", "~0", -1)
	path = strings.Replace(path, "/", "~1", -1)
	return path
=======
func flattenCognitoUserPoolPasswordPolicy(s *cognitoidentityprovider.PasswordPolicyType) []map[string]interface{} {
	m := map[string]interface{}{}

	if s == nil {
		return nil
	}

	if s.MinimumLength != nil {
		m["minimum_length"] = *s.MinimumLength
	}

	if s.RequireLowercase != nil {
		m["require_lowercase"] = *s.RequireLowercase
	}

	if s.RequireNumbers != nil {
		m["require_numbers"] = *s.RequireNumbers
	}

	if s.RequireSymbols != nil {
		m["require_symbols"] = *s.RequireSymbols
	}

	if s.RequireUppercase != nil {
		m["require_uppercase"] = *s.RequireUppercase
	}

	if len(m) > 0 {
		return []map[string]interface{}{m}
	}

	return []map[string]interface{}{}
>>>>>>> d7d793d4
}

func expandCognitoUserPoolSchema(inputs []interface{}) []*cognitoidentityprovider.SchemaAttributeType {
	configs := make([]*cognitoidentityprovider.SchemaAttributeType, len(inputs), len(inputs))

	for i, input := range inputs {
		param := input.(map[string]interface{})
		config := &cognitoidentityprovider.SchemaAttributeType{}

		if v, ok := param["attribute_data_type"]; ok {
			config.AttributeDataType = aws.String(v.(string))
		}

		if v, ok := param["developer_only_attribute"]; ok {
			config.DeveloperOnlyAttribute = aws.Bool(v.(bool))
		}

		if v, ok := param["mutable"]; ok {
			config.Mutable = aws.Bool(v.(bool))
		}

		if v, ok := param["name"]; ok {
			config.Name = aws.String(v.(string))
		}

		if v, ok := param["required"]; ok {
			config.Required = aws.Bool(v.(bool))
		}

		if v, ok := param["number_attribute_constraints"]; ok {
			data := v.([]interface{})

			if len(data) > 0 {
				m, ok := data[0].(map[string]interface{})
				if ok {
					numberAttributeConstraintsType := &cognitoidentityprovider.NumberAttributeConstraintsType{}

					if v, ok := m["min_value"]; ok && v.(string) != "" {
						numberAttributeConstraintsType.MinValue = aws.String(v.(string))
					}

					if v, ok := m["max_value"]; ok && v.(string) != "" {
						numberAttributeConstraintsType.MaxValue = aws.String(v.(string))
					}

					config.NumberAttributeConstraints = numberAttributeConstraintsType
				}
			}
		}

		if v, ok := param["string_attribute_constraints"]; ok {
			data := v.([]interface{})

			if len(data) > 0 {
				m, _ := data[0].(map[string]interface{})
				if ok {
					stringAttributeConstraintsType := &cognitoidentityprovider.StringAttributeConstraintsType{}

					if l, ok := m["min_length"]; ok && l.(string) != "" {
						stringAttributeConstraintsType.MinLength = aws.String(l.(string))
					}

					if l, ok := m["max_length"]; ok && l.(string) != "" {
						stringAttributeConstraintsType.MaxLength = aws.String(l.(string))
					}

					config.StringAttributeConstraints = stringAttributeConstraintsType
				}
			}
		}

		configs[i] = config
	}

	return configs
}

func flattenCognitoUserPoolSchema(inputs []*cognitoidentityprovider.SchemaAttributeType) []map[string]interface{} {
	values := make([]map[string]interface{}, len(inputs), len(inputs))

	for i, input := range inputs {
		value := make(map[string]interface{})

		if input == nil {
			return nil
		}

		if input.AttributeDataType != nil {
			value["attribute_data_type"] = *input.AttributeDataType
		}

		if input.DeveloperOnlyAttribute != nil {
			value["developer_only_attribute"] = *input.DeveloperOnlyAttribute
		}

		if input.Mutable != nil {
			value["mutable"] = *input.Mutable
		}

		if input.Name != nil {
			value["name"] = *input.Name
		}

		if input.NumberAttributeConstraints != nil {
			subvalue := make(map[string]interface{})

			if input.NumberAttributeConstraints.MinValue != nil {
				subvalue["min_value"] = input.NumberAttributeConstraints.MinValue
			}

			if input.NumberAttributeConstraints.MaxValue != nil {
				subvalue["max_value"] = input.NumberAttributeConstraints.MaxValue
			}

			value["number_attribute_constraints"] = subvalue
		}

		if input.Required != nil {
			value["required"] = *input.Required
		}

		if input.StringAttributeConstraints != nil {
			subvalue := make(map[string]interface{})

			if input.StringAttributeConstraints.MinLength != nil {
				subvalue["min_length"] = input.StringAttributeConstraints.MinLength
			}

			if input.StringAttributeConstraints.MaxLength != nil {
				subvalue["max_length"] = input.StringAttributeConstraints.MaxLength
			}

			value["string_attribute_constraints"] = subvalue
		}

		values[i] = value
	}

	return values
}

func expandCognitoUserPoolSmsConfiguration(config map[string]interface{}) *cognitoidentityprovider.SmsConfigurationType {
	smsConfigurationType := &cognitoidentityprovider.SmsConfigurationType{
		SnsCallerArn: aws.String(config["sns_caller_arn"].(string)),
	}

	if v, ok := config["external_id"]; ok && v.(string) != "" {
		smsConfigurationType.ExternalId = aws.String(v.(string))
	}

	return smsConfigurationType
}

func flattenCognitoUserPoolSmsConfiguration(s *cognitoidentityprovider.SmsConfigurationType) []map[string]interface{} {
	m := map[string]interface{}{}

	if s == nil {
		return nil
	}

	if s.ExternalId != nil {
		m["external_id"] = *s.ExternalId
	}
	m["sns_caller_arn"] = *s.SnsCallerArn

	return []map[string]interface{}{m}
}

func expandCognitoUserPoolVerificationMessageTemplate(config map[string]interface{}) *cognitoidentityprovider.VerificationMessageTemplateType {
	verificationMessageTemplateType := &cognitoidentityprovider.VerificationMessageTemplateType{}

	if v, ok := config["default_email_option"]; ok && v.(string) != "" {
		verificationMessageTemplateType.DefaultEmailOption = aws.String(v.(string))
	}

	if v, ok := config["email_message"]; ok && v.(string) != "" {
		verificationMessageTemplateType.EmailMessage = aws.String(v.(string))
	}

	if v, ok := config["email_message_by_link"]; ok && v.(string) != "" {
		verificationMessageTemplateType.EmailMessageByLink = aws.String(v.(string))
	}

	if v, ok := config["email_subject"]; ok && v.(string) != "" {
		verificationMessageTemplateType.EmailSubject = aws.String(v.(string))
	}

	if v, ok := config["email_subject_by_link"]; ok && v.(string) != "" {
		verificationMessageTemplateType.EmailSubjectByLink = aws.String(v.(string))
	}

	if v, ok := config["sms_message"]; ok && v.(string) != "" {
		verificationMessageTemplateType.SmsMessage = aws.String(v.(string))
	}

	return verificationMessageTemplateType
}

func flattenCognitoUserPoolVerificationMessageTemplate(s *cognitoidentityprovider.VerificationMessageTemplateType) []map[string]interface{} {
	m := map[string]interface{}{}

	if s == nil {
		return nil
	}

	if s.DefaultEmailOption != nil {
		m["default_email_option"] = *s.DefaultEmailOption
	}

	if s.EmailMessage != nil {
		m["email_message"] = *s.EmailMessage
	}

	if s.EmailMessageByLink != nil {
		m["email_message_by_link"] = *s.EmailMessageByLink
	}

	if s.EmailSubject != nil {
		m["email_subject"] = *s.EmailSubject
	}

	if s.EmailSubjectByLink != nil {
		m["email_subject_by_link"] = *s.EmailSubjectByLink
	}

	if s.SmsMessage != nil {
		m["sms_message"] = *s.SmsMessage
	}

	if len(m) > 0 {
		return []map[string]interface{}{m}
	}

	return []map[string]interface{}{}
}

func buildLambdaInvokeArn(lambdaArn, region string) string {
	apiVersion := "2015-03-31"
	return fmt.Sprintf("arn:aws:apigateway:%s:lambda:path/%s/functions/%s/invocations",
		region, apiVersion, lambdaArn)
}

func sliceContainsMap(l []interface{}, m map[string]interface{}) (int, bool) {
	for i, t := range l {
		if reflect.DeepEqual(m, t.(map[string]interface{})) {
			return i, true
		}
	}

	return -1, false
}

func expandAwsSsmTargets(d *schema.ResourceData) []*ssm.Target {
	targets := make([]*ssm.Target, 0)

	targetConfig := d.Get("targets").([]interface{})

	for _, tConfig := range targetConfig {
		config := tConfig.(map[string]interface{})

		target := &ssm.Target{
			Key:    aws.String(config["key"].(string)),
			Values: expandStringList(config["values"].([]interface{})),
		}

		targets = append(targets, target)
	}

	return targets
}

func flattenAwsSsmTargets(targets []*ssm.Target) []map[string]interface{} {
	if len(targets) == 0 {
		return nil
	}

	result := make([]map[string]interface{}, 0, len(targets))
	for _, target := range targets {
		t := make(map[string]interface{}, 1)
		t["key"] = *target.Key
		t["values"] = flattenStringList(target.Values)

		result = append(result, t)
	}

	return result
}

func expandFieldToMatch(d map[string]interface{}) *waf.FieldToMatch {
	ftm := &waf.FieldToMatch{
		Type: aws.String(d["type"].(string)),
	}
	if data, ok := d["data"].(string); ok && data != "" {
		ftm.Data = aws.String(data)
	}
	return ftm
}

func flattenFieldToMatch(fm *waf.FieldToMatch) []interface{} {
	m := make(map[string]interface{})
	if fm.Data != nil {
		m["data"] = *fm.Data
	}
	if fm.Type != nil {
		m["type"] = *fm.Type
	}
	return []interface{}{m}
}

// escapeJsonPointer escapes string per RFC 6901
// so it can be used as path in JSON patch operations
func escapeJsonPointer(path string) string {
	path = strings.Replace(path, "~", "~0", -1)
	path = strings.Replace(path, "/", "~1", -1)
	return path
}

// Like ec2.GroupIdentifier but with additional rule description.
type GroupIdentifier struct {
	// The ID of the security group.
	GroupId *string

	// The name of the security group.
	GroupName *string

	Description *string
}

func expandCognitoIdentityPoolRoles(config map[string]interface{}) map[string]*string {
	m := map[string]*string{}
	for k, v := range config {
		s := v.(string)
		m[k] = &s
	}
	return m
}

func flattenCognitoIdentityPoolRoles(config map[string]*string) map[string]string {
	m := map[string]string{}
	for k, v := range config {
		m[k] = *v
	}
	return m
}

func expandCognitoIdentityPoolRoleMappingsAttachment(rms []interface{}) map[string]*cognitoidentity.RoleMapping {
	values := make(map[string]*cognitoidentity.RoleMapping, 0)

	if len(rms) == 0 {
		return values
	}

	for _, v := range rms {
		rm := v.(map[string]interface{})
		key := rm["identity_provider"].(string)

		roleMapping := &cognitoidentity.RoleMapping{
			Type: aws.String(rm["type"].(string)),
		}

		if sv, ok := rm["ambiguous_role_resolution"].(string); ok {
			roleMapping.AmbiguousRoleResolution = aws.String(sv)
		}

		if mr, ok := rm["mapping_rule"].([]interface{}); ok && len(mr) > 0 {
			rct := &cognitoidentity.RulesConfigurationType{}
			mappingRules := make([]*cognitoidentity.MappingRule, 0)

			for _, r := range mr {
				rule := r.(map[string]interface{})
				mr := &cognitoidentity.MappingRule{
					Claim:     aws.String(rule["claim"].(string)),
					MatchType: aws.String(rule["match_type"].(string)),
					RoleARN:   aws.String(rule["role_arn"].(string)),
					Value:     aws.String(rule["value"].(string)),
				}

				mappingRules = append(mappingRules, mr)
			}

			rct.Rules = mappingRules
			roleMapping.RulesConfiguration = rct
		}

		values[key] = roleMapping
	}

	return values
}

func flattenCognitoIdentityPoolRoleMappingsAttachment(rms map[string]*cognitoidentity.RoleMapping) []map[string]interface{} {
	roleMappings := make([]map[string]interface{}, 0)

	if rms == nil {
		return roleMappings
	}

	for k, v := range rms {
		m := make(map[string]interface{})

		if v == nil {
			return nil
		}

		if v.Type != nil {
			m["type"] = *v.Type
		}

		if v.AmbiguousRoleResolution != nil {
			m["ambiguous_role_resolution"] = *v.AmbiguousRoleResolution
		}

		if v.RulesConfiguration != nil && v.RulesConfiguration.Rules != nil {
			m["mapping_rule"] = flattenCognitoIdentityPoolRolesAttachmentMappingRules(v.RulesConfiguration.Rules)
		}

		m["identity_provider"] = k
		roleMappings = append(roleMappings, m)
	}

	return roleMappings
}

func flattenCognitoIdentityPoolRolesAttachmentMappingRules(d []*cognitoidentity.MappingRule) []interface{} {
	rules := make([]interface{}, 0)

	for _, rule := range d {
		r := make(map[string]interface{})
		r["claim"] = *rule.Claim
		r["match_type"] = *rule.MatchType
		r["role_arn"] = *rule.RoleARN
		r["value"] = *rule.Value

		rules = append(rules, r)
	}

	return rules
}

func flattenRedshiftLogging(ls *redshift.LoggingStatus) []interface{} {
	if ls == nil {
		return []interface{}{}
	}

	cfg := make(map[string]interface{}, 0)
	cfg["enabled"] = *ls.LoggingEnabled
	if ls.BucketName != nil {
		cfg["bucket_name"] = *ls.BucketName
	}
	if ls.S3KeyPrefix != nil {
		cfg["s3_key_prefix"] = *ls.S3KeyPrefix
	}
	return []interface{}{cfg}
}

func flattenRedshiftSnapshotCopy(scs *redshift.ClusterSnapshotCopyStatus) []interface{} {
	if scs == nil {
		return []interface{}{}
	}

	cfg := make(map[string]interface{}, 0)
	if scs.DestinationRegion != nil {
		cfg["destination_region"] = *scs.DestinationRegion
	}
	if scs.RetentionPeriod != nil {
		cfg["retention_period"] = *scs.RetentionPeriod
	}
	if scs.SnapshotCopyGrantName != nil {
		cfg["grant_name"] = *scs.SnapshotCopyGrantName
	}

	return []interface{}{cfg}
}

// cannonicalXML reads XML in a string and re-writes it canonically, used for
// comparing XML for logical equivalency
func canonicalXML(s string) (string, error) {
	doc := etree.NewDocument()
	doc.WriteSettings.CanonicalEndTags = true
	if err := doc.ReadFromString(s); err != nil {
		return "", err
	}

	rawString, err := doc.WriteToString()
	if err != nil {
		return "", err
	}

	re := regexp.MustCompile(`\s`)
	results := re.ReplaceAllString(rawString, "")
	return results, nil
}

func expandMqUsers(cfg []interface{}) []*mq.User {
	users := make([]*mq.User, len(cfg), len(cfg))
	for i, m := range cfg {
		u := m.(map[string]interface{})
		user := mq.User{
			Username: aws.String(u["username"].(string)),
			Password: aws.String(u["password"].(string)),
		}
		if v, ok := u["console_access"]; ok {
			user.ConsoleAccess = aws.Bool(v.(bool))
		}
		if v, ok := u["groups"]; ok {
			user.Groups = expandStringList(v.(*schema.Set).List())
		}
		users[i] = &user
	}
	return users
}

// We use cfgdUsers to get & set the password
func flattenMqUsers(users []*mq.User, cfgUsers []interface{}) *schema.Set {
	existingPairs := make(map[string]string, 0)
	for _, u := range cfgUsers {
		user := u.(map[string]interface{})
		username := user["username"].(string)
		existingPairs[username] = user["password"].(string)
	}

	out := make([]interface{}, 0)
	for _, u := range users {
		password := ""
		if p, ok := existingPairs[*u.Username]; ok {
			password = p
		}
		m := map[string]interface{}{
			"username": *u.Username,
			"password": password,
		}
		if u.ConsoleAccess != nil {
			m["console_access"] = *u.ConsoleAccess
		}
		if len(u.Groups) > 0 {
			m["groups"] = schema.NewSet(schema.HashString, flattenStringList(u.Groups))
		}
		out = append(out, m)
	}
	return schema.NewSet(resourceAwsMqUserHash, out)
}

func expandMqWeeklyStartTime(cfg []interface{}) *mq.WeeklyStartTime {
	if len(cfg) < 1 {
		return nil
	}

	m := cfg[0].(map[string]interface{})
	return &mq.WeeklyStartTime{
		DayOfWeek: aws.String(m["day_of_week"].(string)),
		TimeOfDay: aws.String(m["time_of_day"].(string)),
		TimeZone:  aws.String(m["time_zone"].(string)),
	}
}

func flattenMqWeeklyStartTime(wst *mq.WeeklyStartTime) []interface{} {
	if wst == nil {
		return []interface{}{}
	}
	m := make(map[string]interface{}, 0)
	if wst.DayOfWeek != nil {
		m["day_of_week"] = *wst.DayOfWeek
	}
	if wst.TimeOfDay != nil {
		m["time_of_day"] = *wst.TimeOfDay
	}
	if wst.TimeZone != nil {
		m["time_zone"] = *wst.TimeZone
	}
	return []interface{}{m}
}

func expandMqConfigurationId(cfg []interface{}) *mq.ConfigurationId {
	if len(cfg) < 1 {
		return nil
	}

	m := cfg[0].(map[string]interface{})
	out := mq.ConfigurationId{
		Id: aws.String(m["id"].(string)),
	}
	if v, ok := m["revision"].(int); ok && v > 0 {
		out.Revision = aws.Int64(int64(v))
	}

	return &out
}

func flattenMqConfigurationId(cid *mq.ConfigurationId) []interface{} {
	if cid == nil {
		return []interface{}{}
	}
	m := make(map[string]interface{}, 0)
	if cid.Id != nil {
		m["id"] = *cid.Id
	}
	if cid.Revision != nil {
		m["revision"] = *cid.Revision
	}
	return []interface{}{m}
}

func flattenMqBrokerInstances(instances []*mq.BrokerInstance) []interface{} {
	if len(instances) == 0 {
		return []interface{}{}
	}
	l := make([]interface{}, len(instances), len(instances))
	for i, instance := range instances {
		m := make(map[string]interface{}, 0)
		if instance.ConsoleURL != nil {
			m["console_url"] = *instance.ConsoleURL
		}
		if len(instance.Endpoints) > 0 {
			m["endpoints"] = aws.StringValueSlice(instance.Endpoints)
		}
		l[i] = m
	}

	return l
}

func diffDynamoDbGSI(oldGsi, newGsi []interface{}) (ops []*dynamodb.GlobalSecondaryIndexUpdate, e error) {
	// Transform slices into maps
	oldGsis := make(map[string]interface{})
	for _, gsidata := range oldGsi {
		m := gsidata.(map[string]interface{})
		oldGsis[m["name"].(string)] = m
	}
	newGsis := make(map[string]interface{})
	for _, gsidata := range newGsi {
		m := gsidata.(map[string]interface{})
		newGsis[m["name"].(string)] = m
	}

	for _, data := range newGsi {
		newMap := data.(map[string]interface{})
		newName := newMap["name"].(string)

		if _, exists := oldGsis[newName]; !exists {
			m := data.(map[string]interface{})
			idxName := m["name"].(string)

			ops = append(ops, &dynamodb.GlobalSecondaryIndexUpdate{
				Create: &dynamodb.CreateGlobalSecondaryIndexAction{
					IndexName:             aws.String(idxName),
					KeySchema:             expandDynamoDbKeySchema(m),
					ProvisionedThroughput: expandDynamoDbProvisionedThroughput(m),
					Projection:            expandDynamoDbProjection(m),
				},
			})
		}
	}

	for _, data := range oldGsi {
		oldMap := data.(map[string]interface{})
		oldName := oldMap["name"].(string)

		newData, exists := newGsis[oldName]
		if exists {
			newMap := newData.(map[string]interface{})
			idxName := newMap["name"].(string)

			oldWriteCapacity, oldReadCapacity := oldMap["write_capacity"].(int), oldMap["read_capacity"].(int)
			newWriteCapacity, newReadCapacity := newMap["write_capacity"].(int), newMap["read_capacity"].(int)
			capacityChanged := (oldWriteCapacity != newWriteCapacity || oldReadCapacity != newReadCapacity)

			oldAttributes, err := stripCapacityAttributes(oldMap)
			if err != nil {
				e = err
				return
			}
			newAttributes, err := stripCapacityAttributes(newMap)
			if err != nil {
				e = err
				return
			}
			otherAttributesChanged := !reflect.DeepEqual(oldAttributes, newAttributes)

			if capacityChanged && !otherAttributesChanged {
				update := &dynamodb.GlobalSecondaryIndexUpdate{
					Update: &dynamodb.UpdateGlobalSecondaryIndexAction{
						IndexName:             aws.String(idxName),
						ProvisionedThroughput: expandDynamoDbProvisionedThroughput(newMap),
					},
				}
				ops = append(ops, update)
			} else if otherAttributesChanged {
				// Other attributes cannot be updated
				ops = append(ops, &dynamodb.GlobalSecondaryIndexUpdate{
					Delete: &dynamodb.DeleteGlobalSecondaryIndexAction{
						IndexName: aws.String(idxName),
					},
				})

				ops = append(ops, &dynamodb.GlobalSecondaryIndexUpdate{
					Create: &dynamodb.CreateGlobalSecondaryIndexAction{
						IndexName:             aws.String(idxName),
						KeySchema:             expandDynamoDbKeySchema(newMap),
						ProvisionedThroughput: expandDynamoDbProvisionedThroughput(newMap),
						Projection:            expandDynamoDbProjection(newMap),
					},
				})
			}
		} else {
			idxName := oldName
			ops = append(ops, &dynamodb.GlobalSecondaryIndexUpdate{
				Delete: &dynamodb.DeleteGlobalSecondaryIndexAction{
					IndexName: aws.String(idxName),
				},
			})
		}
	}
	return
}

func stripCapacityAttributes(in map[string]interface{}) (map[string]interface{}, error) {
	mapCopy, err := copystructure.Copy(in)
	if err != nil {
		return nil, err
	}

	m := mapCopy.(map[string]interface{})

	delete(m, "write_capacity")
	delete(m, "read_capacity")

	return m, nil
}

// Expanders + flatteners

func flattenDynamoDbTtl(ttlDesc *dynamodb.TimeToLiveDescription) []interface{} {
	m := map[string]interface{}{}
	if ttlDesc.AttributeName != nil {
		m["attribute_name"] = *ttlDesc.AttributeName
		if ttlDesc.TimeToLiveStatus != nil {
			m["enabled"] = (*ttlDesc.TimeToLiveStatus == dynamodb.TimeToLiveStatusEnabled)
		}
	}
	if len(m) > 0 {
		return []interface{}{m}
	}

	return []interface{}{}
}

func flattenAwsDynamoDbTableResource(d *schema.ResourceData, table *dynamodb.TableDescription) error {
	d.Set("write_capacity", table.ProvisionedThroughput.WriteCapacityUnits)
	d.Set("read_capacity", table.ProvisionedThroughput.ReadCapacityUnits)

	attributes := []interface{}{}
	for _, attrdef := range table.AttributeDefinitions {
		attribute := map[string]string{
			"name": *attrdef.AttributeName,
			"type": *attrdef.AttributeType,
		}
		attributes = append(attributes, attribute)
	}

	d.Set("attribute", attributes)
	d.Set("name", table.TableName)

	for _, attribute := range table.KeySchema {
		if *attribute.KeyType == dynamodb.KeyTypeHash {
			d.Set("hash_key", attribute.AttributeName)
		}

		if *attribute.KeyType == dynamodb.KeyTypeRange {
			d.Set("range_key", attribute.AttributeName)
		}
	}

	lsiList := make([]map[string]interface{}, 0, len(table.LocalSecondaryIndexes))
	for _, lsiObject := range table.LocalSecondaryIndexes {
		lsi := map[string]interface{}{
			"name":            *lsiObject.IndexName,
			"projection_type": *lsiObject.Projection.ProjectionType,
		}

		for _, attribute := range lsiObject.KeySchema {

			if *attribute.KeyType == dynamodb.KeyTypeRange {
				lsi["range_key"] = *attribute.AttributeName
			}
		}
		nkaList := make([]string, len(lsiObject.Projection.NonKeyAttributes))
		for _, nka := range lsiObject.Projection.NonKeyAttributes {
			nkaList = append(nkaList, *nka)
		}
		lsi["non_key_attributes"] = nkaList

		lsiList = append(lsiList, lsi)
	}

	err := d.Set("local_secondary_index", lsiList)
	if err != nil {
		return err
	}

	gsiList := make([]map[string]interface{}, 0, len(table.GlobalSecondaryIndexes))
	for _, gsiObject := range table.GlobalSecondaryIndexes {
		gsi := map[string]interface{}{
			"write_capacity": *gsiObject.ProvisionedThroughput.WriteCapacityUnits,
			"read_capacity":  *gsiObject.ProvisionedThroughput.ReadCapacityUnits,
			"name":           *gsiObject.IndexName,
		}

		for _, attribute := range gsiObject.KeySchema {
			if *attribute.KeyType == dynamodb.KeyTypeHash {
				gsi["hash_key"] = *attribute.AttributeName
			}

			if *attribute.KeyType == dynamodb.KeyTypeRange {
				gsi["range_key"] = *attribute.AttributeName
			}
		}

		gsi["projection_type"] = *(gsiObject.Projection.ProjectionType)

		nonKeyAttrs := make([]string, 0, len(gsiObject.Projection.NonKeyAttributes))
		for _, nonKeyAttr := range gsiObject.Projection.NonKeyAttributes {
			nonKeyAttrs = append(nonKeyAttrs, *nonKeyAttr)
		}
		gsi["non_key_attributes"] = nonKeyAttrs

		gsiList = append(gsiList, gsi)
	}

	if table.StreamSpecification != nil {
		d.Set("stream_view_type", table.StreamSpecification.StreamViewType)
		d.Set("stream_enabled", table.StreamSpecification.StreamEnabled)
	} else {
		d.Set("stream_view_type", "")
		d.Set("stream_enabled", false)
	}

	d.Set("stream_arn", table.LatestStreamArn)
	d.Set("stream_label", table.LatestStreamLabel)

	err = d.Set("global_secondary_index", gsiList)
	if err != nil {
		return err
	}

	d.Set("arn", table.TableArn)

	return nil
}

func expandDynamoDbAttributes(cfg []interface{}) []*dynamodb.AttributeDefinition {
	attributes := make([]*dynamodb.AttributeDefinition, len(cfg), len(cfg))
	for i, attribute := range cfg {
		attr := attribute.(map[string]interface{})
		attributes[i] = &dynamodb.AttributeDefinition{
			AttributeName: aws.String(attr["name"].(string)),
			AttributeType: aws.String(attr["type"].(string)),
		}
	}
	return attributes
}

// TODO: Get rid of keySchemaM - the user should just explicitely define
// this in the config, we shouldn't magically be setting it like this.
// Removal will however require config change, hence BC. :/
func expandDynamoDbLocalSecondaryIndexes(cfg []interface{}, keySchemaM map[string]interface{}) []*dynamodb.LocalSecondaryIndex {
	indexes := make([]*dynamodb.LocalSecondaryIndex, len(cfg), len(cfg))
	for i, lsi := range cfg {
		m := lsi.(map[string]interface{})
		idxName := m["name"].(string)

		// TODO: See https://github.com/terraform-providers/terraform-provider-aws/issues/3176
		if _, ok := m["hash_key"]; !ok {
			m["hash_key"] = keySchemaM["hash_key"]
		}

		indexes[i] = &dynamodb.LocalSecondaryIndex{
			IndexName:  aws.String(idxName),
			KeySchema:  expandDynamoDbKeySchema(m),
			Projection: expandDynamoDbProjection(m),
		}
	}
	return indexes
}

func expandDynamoDbGlobalSecondaryIndex(data map[string]interface{}) *dynamodb.GlobalSecondaryIndex {
	return &dynamodb.GlobalSecondaryIndex{
		IndexName:             aws.String(data["name"].(string)),
		KeySchema:             expandDynamoDbKeySchema(data),
		Projection:            expandDynamoDbProjection(data),
		ProvisionedThroughput: expandDynamoDbProvisionedThroughput(data),
	}
}

func expandDynamoDbProvisionedThroughput(data map[string]interface{}) *dynamodb.ProvisionedThroughput {
	return &dynamodb.ProvisionedThroughput{
		WriteCapacityUnits: aws.Int64(int64(data["write_capacity"].(int))),
		ReadCapacityUnits:  aws.Int64(int64(data["read_capacity"].(int))),
	}
}

func expandDynamoDbProjection(data map[string]interface{}) *dynamodb.Projection {
	projection := &dynamodb.Projection{
		ProjectionType: aws.String(data["projection_type"].(string)),
	}

	if v, ok := data["non_key_attributes"].([]interface{}); ok && len(v) > 0 {
		projection.NonKeyAttributes = expandStringList(v)
	}

	return projection
}

func expandDynamoDbKeySchema(data map[string]interface{}) []*dynamodb.KeySchemaElement {
	keySchema := []*dynamodb.KeySchemaElement{}

	if v, ok := data["hash_key"]; ok && v != nil && v != "" {
		keySchema = append(keySchema, &dynamodb.KeySchemaElement{
			AttributeName: aws.String(v.(string)),
			KeyType:       aws.String(dynamodb.KeyTypeHash),
		})
	}

	if v, ok := data["range_key"]; ok && v != nil && v != "" {
		keySchema = append(keySchema, &dynamodb.KeySchemaElement{
			AttributeName: aws.String(v.(string)),
			KeyType:       aws.String(dynamodb.KeyTypeRange),
		})
	}

	return keySchema
}<|MERGE_RESOLUTION|>--- conflicted
+++ resolved
@@ -2425,7 +2425,6 @@
 	return configs
 }
 
-<<<<<<< HEAD
 func flattenIoTRuleCloudWatchAlarmActions(actions []*iot.Action) []map[string]interface{} {
 	results := make([]map[string]interface{}, 0)
 
@@ -2653,7 +2652,8 @@
 	path = strings.Replace(path, "~", "~0", -1)
 	path = strings.Replace(path, "/", "~1", -1)
 	return path
-=======
+}
+
 func flattenCognitoUserPoolPasswordPolicy(s *cognitoidentityprovider.PasswordPolicyType) []map[string]interface{} {
 	m := map[string]interface{}{}
 
@@ -2686,7 +2686,6 @@
 	}
 
 	return []map[string]interface{}{}
->>>>>>> d7d793d4
 }
 
 func expandCognitoUserPoolSchema(inputs []interface{}) []*cognitoidentityprovider.SchemaAttributeType {
