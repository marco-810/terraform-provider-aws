--- conflicted
+++ resolved
@@ -336,13 +336,8 @@
 }
 
 resource "aws_dlm_lifecycle_policy" "full" {
-<<<<<<< HEAD
   description        = "tf-acc-volume-full"
-  execution_role_arn = "${aws_iam_role.dlm_lifecycle_role.arn}"
-=======
-  description        = "tf-acc-full"
   execution_role_arn = aws_iam_role.dlm_lifecycle_role.arn
->>>>>>> 6a468af0
   state              = "ENABLED"
 
   policy_details {
