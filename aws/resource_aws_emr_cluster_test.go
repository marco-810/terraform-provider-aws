package aws

import (
	"fmt"
	"log"
	"reflect"
	"testing"

	"github.com/aws/aws-sdk-go/aws"
	"github.com/aws/aws-sdk-go/aws/awserr"
	"github.com/aws/aws-sdk-go/service/emr"
	"github.com/hashicorp/terraform/helper/acctest"
	"github.com/hashicorp/terraform/helper/resource"
	"github.com/hashicorp/terraform/terraform"
)

func TestAccAWSEMRCluster_basic(t *testing.T) {
	var cluster emr.Cluster
	r := acctest.RandInt()
	resource.Test(t, resource.TestCase{
		PreCheck:     func() { testAccPreCheck(t) },
		Providers:    testAccProviders,
		CheckDestroy: testAccCheckAWSEmrDestroy,
		Steps: []resource.TestStep{
			{
				Config: testAccAWSEmrClusterConfig(r),
				Check:  testAccCheckAWSEmrClusterExists("aws_emr_cluster.tf-test-cluster", &cluster),
			},
		},
	})
}

func TestAccAWSEMRCluster_instance_group(t *testing.T) {
	var cluster emr.Cluster
	r := acctest.RandInt()
	resource.Test(t, resource.TestCase{
		PreCheck:     func() { testAccPreCheck(t) },
		Providers:    testAccProviders,
		CheckDestroy: testAccCheckAWSEmrDestroy,
		Steps: []resource.TestStep{
			{
				Config: testAccAWSEmrClusterConfigInstanceGroups(r),
				Check: resource.ComposeTestCheckFunc(
					testAccCheckAWSEmrClusterExists("aws_emr_cluster.tf-test-cluster", &cluster),
					resource.TestCheckResourceAttr(
						"aws_emr_cluster.tf-test-cluster", "instance_group.#", "2"),
				),
			},
		},
	})
}

func TestAccAWSEMRCluster_security_config(t *testing.T) {
	var cluster emr.Cluster
	r := acctest.RandInt()
	resource.Test(t, resource.TestCase{
		PreCheck:     func() { testAccPreCheck(t) },
		Providers:    testAccProviders,
		CheckDestroy: testAccCheckAWSEmrDestroy,
		Steps: []resource.TestStep{
			{
				Config: testAccAWSEmrClusterConfig_SecurityConfiguration(r),
				Check:  testAccCheckAWSEmrClusterExists("aws_emr_cluster.tf-test-cluster", &cluster),
			},
		},
	})
}

func TestAccAWSEMRCluster_bootstrap_ordering(t *testing.T) {
	var cluster emr.Cluster
	rName := acctest.RandomWithPrefix("tf-emr-bootstrap")
	argsInts := []string{
		"1",
		"2",
		"3",
		"4",
		"5",
		"6",
		"7",
		"8",
		"9",
		"10",
	}

	argsStrings := []string{
		"instance.isMaster=true",
		"echo running on master node",
	}

	resource.Test(t, resource.TestCase{
		PreCheck:     func() { testAccPreCheck(t) },
		Providers:    testAccProviders,
		CheckDestroy: testAccCheckAWSEmrDestroy,
		Steps: []resource.TestStep{
			{
				Config: testAccAWSEmrClusterConfig_bootstrap(rName),
				Check: resource.ComposeTestCheckFunc(
					testAccCheckAWSEmrClusterExists("aws_emr_cluster.test", &cluster),
					testAccCheck_bootstrap_order(&cluster, argsInts, argsStrings),
				),
			},
		},
	})
}

func TestAccAWSEMRCluster_terminationProtected(t *testing.T) {
	var cluster emr.Cluster
	r := acctest.RandInt()
	resource.Test(t, resource.TestCase{
		PreCheck:     func() { testAccPreCheck(t) },
		Providers:    testAccProviders,
		CheckDestroy: testAccCheckAWSEmrDestroy,
		Steps: []resource.TestStep{
			{
				Config: testAccAWSEmrClusterConfig(r),
				Check: resource.ComposeTestCheckFunc(
					testAccCheckAWSEmrClusterExists("aws_emr_cluster.tf-test-cluster", &cluster),
					resource.TestCheckResourceAttr(
						"aws_emr_cluster.tf-test-cluster", "termination_protection", "false"),
				),
			},
			{
				Config: testAccAWSEmrClusterConfigTerminationPolicyUpdated(r),
				Check: resource.ComposeTestCheckFunc(
					testAccCheckAWSEmrClusterExists("aws_emr_cluster.tf-test-cluster", &cluster),
					resource.TestCheckResourceAttr(
						"aws_emr_cluster.tf-test-cluster", "termination_protection", "true"),
				),
			},
			{
				//Need to turn off termination_protection to allow the job to be deleted
				Config: testAccAWSEmrClusterConfig(r),
				Check: resource.ComposeTestCheckFunc(
					testAccCheckAWSEmrClusterExists("aws_emr_cluster.tf-test-cluster", &cluster),
				),
			},
		},
	})
}

func TestAccAWSEMRCluster_visibleToAllUsers(t *testing.T) {
	var cluster emr.Cluster
	r := acctest.RandInt()
	resource.Test(t, resource.TestCase{
		PreCheck:     func() { testAccPreCheck(t) },
		Providers:    testAccProviders,
		CheckDestroy: testAccCheckAWSEmrDestroy,
		Steps: []resource.TestStep{
			{
				Config: testAccAWSEmrClusterConfig(r),
				Check: resource.ComposeTestCheckFunc(
					testAccCheckAWSEmrClusterExists("aws_emr_cluster.tf-test-cluster", &cluster),
					resource.TestCheckResourceAttr(
						"aws_emr_cluster.tf-test-cluster", "visible_to_all_users", "true"),
				),
			},
			{
				Config: testAccAWSEmrClusterConfigVisibleToAllUsersUpdated(r),
				Check: resource.ComposeTestCheckFunc(
					testAccCheckAWSEmrClusterExists("aws_emr_cluster.tf-test-cluster", &cluster),
					resource.TestCheckResourceAttr(
						"aws_emr_cluster.tf-test-cluster", "visible_to_all_users", "false"),
				),
			},
		},
	})
}

func TestAccAWSEMRCluster_s3Logging(t *testing.T) {
	var cluster emr.Cluster
	r := acctest.RandInt()
	bucketName := fmt.Sprintf("s3n://tf-acc-test-%d/", r)

	resource.Test(t, resource.TestCase{
		PreCheck:     func() { testAccPreCheck(t) },
		Providers:    testAccProviders,
		CheckDestroy: testAccCheckAWSEmrDestroy,
		Steps: []resource.TestStep{
			{
				Config: testAccAWSEmrClusterConfigS3Logging(r),
				Check: resource.ComposeTestCheckFunc(
					testAccCheckAWSEmrClusterExists("aws_emr_cluster.tf-test-cluster", &cluster),
					resource.TestCheckResourceAttr("aws_emr_cluster.tf-test-cluster", "log_uri", bucketName),
				),
			},
		},
	})
}

func TestAccAWSEMRCluster_tags(t *testing.T) {
	var cluster emr.Cluster
	r := acctest.RandInt()
	resource.Test(t, resource.TestCase{
		PreCheck:     func() { testAccPreCheck(t) },
		Providers:    testAccProviders,
		CheckDestroy: testAccCheckAWSEmrDestroy,
		Steps: []resource.TestStep{
			{
				Config: testAccAWSEmrClusterConfig(r),
				Check: resource.ComposeTestCheckFunc(
					testAccCheckAWSEmrClusterExists("aws_emr_cluster.tf-test-cluster", &cluster),
					resource.TestCheckResourceAttr("aws_emr_cluster.tf-test-cluster", "tags.%", "4"),
					resource.TestCheckResourceAttr(
						"aws_emr_cluster.tf-test-cluster", "tags.role", "rolename"),
					resource.TestCheckResourceAttr(
						"aws_emr_cluster.tf-test-cluster", "tags.dns_zone", "env_zone"),
					resource.TestCheckResourceAttr(
						"aws_emr_cluster.tf-test-cluster", "tags.env", "env"),
					resource.TestCheckResourceAttr(
						"aws_emr_cluster.tf-test-cluster", "tags.name", "name-env")),
			},
			{
				Config: testAccAWSEmrClusterConfigUpdatedTags(r),
				Check: resource.ComposeTestCheckFunc(
					testAccCheckAWSEmrClusterExists("aws_emr_cluster.tf-test-cluster", &cluster),
					resource.TestCheckResourceAttr("aws_emr_cluster.tf-test-cluster", "tags.%", "3"),
					resource.TestCheckResourceAttr(
						"aws_emr_cluster.tf-test-cluster", "tags.dns_zone", "new_zone"),
					resource.TestCheckResourceAttr(
						"aws_emr_cluster.tf-test-cluster", "tags.Env", "production"),
					resource.TestCheckResourceAttr(
						"aws_emr_cluster.tf-test-cluster", "tags.name", "name-env"),
				),
			},
		},
	})
}

func TestAccAWSEMRCluster_root_volume_size(t *testing.T) {
	var cluster emr.Cluster
	r := acctest.RandInt()
	resource.Test(t, resource.TestCase{
		PreCheck:     func() { testAccPreCheck(t) },
		Providers:    testAccProviders,
		CheckDestroy: testAccCheckAWSEmrDestroy,
		Steps: []resource.TestStep{
			{
				Config: testAccAWSEmrClusterConfig(r),
				Check:  resource.ComposeTestCheckFunc(
					testAccCheckAWSEmrClusterExists("aws_emr_cluster.tf-test-cluster", &cluster),
					resource.TestCheckResourceAttr("aws_emr_cluster.tf-test-cluster", "ebs_root_volume_size", "21"),
				),
			},
			{
				Config: testAccAWSEmrClusterConfigUpdatedRootVolumeSize(r),
				Check:  resource.ComposeTestCheckFunc(
					testAccCheckAWSEmrClusterExists("aws_emr_cluster.tf-test-cluster", &cluster),
					resource.TestCheckResourceAttr("aws_emr_cluster.tf-test-cluster", "ebs_root_volume_size", "48"),
				),
			},
		},
	})
}

func testAccCheck_bootstrap_order(cluster *emr.Cluster, argsInts, argsStrings []string) resource.TestCheckFunc {
	return func(s *terraform.State) error {

		emrconn := testAccProvider.Meta().(*AWSClient).emrconn
		req := emr.ListBootstrapActionsInput{
			ClusterId: cluster.Id,
		}

		resp, err := emrconn.ListBootstrapActions(&req)
		if err != nil {
			return fmt.Errorf("[ERR] Error listing boostrap actions in test: %s", err)
		}

		// make sure we actually checked something
		var ran bool
		for _, ba := range resp.BootstrapActions {
			// assume name matches the config
			rArgs := aws.StringValueSlice(ba.Args)
			if *ba.Name == "test" {
				ran = true
				if !reflect.DeepEqual(argsInts, rArgs) {
					return fmt.Errorf("Error matching Bootstrap args:\n\texpected: %#v\n\tgot: %#v", argsInts, rArgs)
				}
			} else if *ba.Name == "runif" {
				ran = true
				if !reflect.DeepEqual(argsStrings, rArgs) {
					return fmt.Errorf("Error matching Bootstrap args:\n\texpected: %#v\n\tgot: %#v", argsStrings, rArgs)
				}
			}
		}

		if !ran {
			return fmt.Errorf("Expected to compare bootstrap actions, but no checks were ran")
		}

		return nil
	}
}

func testAccCheckAWSEmrDestroy(s *terraform.State) error {
	conn := testAccProvider.Meta().(*AWSClient).emrconn

	for _, rs := range s.RootModule().Resources {
		if rs.Type != "aws_emr_cluster" {
			continue
		}

		params := &emr.DescribeClusterInput{
			ClusterId: aws.String(rs.Primary.ID),
		}

		describe, err := conn.DescribeCluster(params)

		if err == nil {
			if describe.Cluster != nil &&
				*describe.Cluster.Status.State == "WAITING" {
				return fmt.Errorf("EMR Cluster still exists")
			}
		}

		providerErr, ok := err.(awserr.Error)
		if !ok {
			return err
		}

		log.Printf("[ERROR] %v", providerErr)
	}

	return nil
}

func testAccCheckAWSEmrClusterExists(n string, v *emr.Cluster) resource.TestCheckFunc {
	return func(s *terraform.State) error {
		rs, ok := s.RootModule().Resources[n]
		if !ok {
			return fmt.Errorf("Not found: %s", n)
		}
		if rs.Primary.ID == "" {
			return fmt.Errorf("No cluster id set")
		}
		conn := testAccProvider.Meta().(*AWSClient).emrconn
		describe, err := conn.DescribeCluster(&emr.DescribeClusterInput{
			ClusterId: aws.String(rs.Primary.ID),
		})
		if err != nil {
			return fmt.Errorf("EMR error: %v", err)
		}

		if describe.Cluster != nil &&
			*describe.Cluster.Id != rs.Primary.ID {
			return fmt.Errorf("EMR cluser not found")
		}

		*v = *describe.Cluster

		if describe.Cluster != nil &&
			*describe.Cluster.Status.State != "WAITING" {
			return fmt.Errorf("EMR cluser is not up yet")
		}

		return nil
	}
}

func testAccAWSEmrClusterConfig_bootstrap(r string) string {
	return fmt.Sprintf(`
resource "aws_emr_cluster" "test" {
  count                = 1
  name                 = "%s"
  release_label        = "emr-5.0.0"
  applications         = ["Hadoop", "Hive"]
  log_uri              = "s3n://terraform/testlog/"
  master_instance_type = "m4.large"
  core_instance_type   = "m1.small"
  core_instance_count  = 1
  service_role         = "${aws_iam_role.iam_emr_default_role.arn}"

  depends_on = ["aws_main_route_table_association.a"]

  ec2_attributes {
    subnet_id = "${aws_subnet.main.id}"

    emr_managed_master_security_group = "${aws_security_group.allow_all.id}"
    emr_managed_slave_security_group  = "${aws_security_group.allow_all.id}"
    instance_profile                  = "${aws_iam_instance_profile.emr_profile.arn}"
  }

  bootstrap_action {
    path = "s3://elasticmapreduce/bootstrap-actions/run-if"
    name = "runif"
    args = ["instance.isMaster=true", "echo running on master node"]
  }

  bootstrap_action = [
    {
      path = "s3://${aws_s3_bucket.tester.bucket}/testscript.sh"
      name = "test"

      args = ["1",
        "2",
        "3",
        "4",
        "5",
        "6",
        "7",
        "8",
        "9",
        "10",
      ]
    },
  ]
}

resource "aws_iam_instance_profile" "emr_profile" {
  name = "%s_profile"
  role = "${aws_iam_role.iam_emr_profile_role.name}"
}

resource "aws_iam_role" "iam_emr_default_role" {
  name = "%s_default_role"

  assume_role_policy = <<EOT
{
  "Version": "2008-10-17",
  "Statement": [
    {
      "Sid": "",
      "Effect": "Allow",
      "Principal": {
        "Service": "elasticmapreduce.amazonaws.com"
      },
      "Action": "sts:AssumeRole"
    }
  ]
}
EOT
}

resource "aws_iam_role" "iam_emr_profile_role" {
  name = "%s_profile_role"

  assume_role_policy = <<EOT
{
  "Version": "2008-10-17",
  "Statement": [
    {
      "Sid": "",
      "Effect": "Allow",
      "Principal": {
        "Service": "ec2.amazonaws.com"
      },
      "Action": "sts:AssumeRole"
    }
  ]
}
EOT
}

resource "aws_iam_role_policy_attachment" "profile-attach" {
  role       = "${aws_iam_role.iam_emr_profile_role.id}"
  policy_arn = "${aws_iam_policy.iam_emr_profile_policy.arn}"
}

resource "aws_iam_role_policy_attachment" "service-attach" {
  role       = "${aws_iam_role.iam_emr_default_role.id}"
  policy_arn = "${aws_iam_policy.iam_emr_default_policy.arn}"
}

resource "aws_iam_policy" "iam_emr_default_policy" {
  name = "%s_emr"

  policy = <<EOT
{
    "Version": "2012-10-17",
    "Statement": [{
        "Effect": "Allow",
        "Resource": "*",
        "Action": [
            "ec2:AuthorizeSecurityGroupEgress",
            "ec2:AuthorizeSecurityGroupIngress",
            "ec2:CancelSpotInstanceRequests",
            "ec2:CreateNetworkInterface",
            "ec2:CreateSecurityGroup",
            "ec2:CreateTags",
            "ec2:DeleteNetworkInterface",
            "ec2:DeleteSecurityGroup",
            "ec2:DeleteTags",
            "ec2:DescribeAvailabilityZones",
            "ec2:DescribeAccountAttributes",
            "ec2:DescribeDhcpOptions",
            "ec2:DescribeInstanceStatus",
            "ec2:DescribeInstances",
            "ec2:DescribeKeyPairs",
            "ec2:DescribeNetworkAcls",
            "ec2:DescribeNetworkInterfaces",
            "ec2:DescribePrefixLists",
            "ec2:DescribeRouteTables",
            "ec2:DescribeSecurityGroups",
            "ec2:DescribeSpotInstanceRequests",
            "ec2:DescribeSpotPriceHistory",
            "ec2:DescribeSubnets",
            "ec2:DescribeVpcAttribute",
            "ec2:DescribeVpcEndpoints",
            "ec2:DescribeVpcEndpointServices",
            "ec2:DescribeVpcs",
            "ec2:DetachNetworkInterface",
            "ec2:ModifyImageAttribute",
            "ec2:ModifyInstanceAttribute",
            "ec2:RequestSpotInstances",
            "ec2:RevokeSecurityGroupEgress",
            "ec2:RunInstances",
            "ec2:TerminateInstances",
            "ec2:DeleteVolume",
            "ec2:DescribeVolumeStatus",
            "iam:GetRole",
            "iam:GetRolePolicy",
            "iam:ListInstanceProfiles",
            "iam:ListRolePolicies",
            "iam:PassRole",
            "s3:CreateBucket",
            "s3:Get*",
            "s3:List*",
            "sdb:BatchPutAttributes",
            "sdb:Select",
            "sqs:CreateQueue",
            "sqs:Delete*",
            "sqs:GetQueue*",
            "sqs:PurgeQueue",
            "sqs:ReceiveMessage"
        ]
    }]
}
EOT
}

resource "aws_iam_policy" "iam_emr_profile_policy" {
  name = "%s_profile"

  policy = <<EOT
{
    "Version": "2012-10-17",
    "Statement": [{
        "Effect": "Allow",
        "Resource": "*",
        "Action": [
            "cloudwatch:*",
            "dynamodb:*",
            "ec2:Describe*",
            "elasticmapreduce:Describe*",
            "elasticmapreduce:ListBootstrapActions",
            "elasticmapreduce:ListClusters",
            "elasticmapreduce:ListInstanceGroups",
            "elasticmapreduce:ListInstances",
            "elasticmapreduce:ListSteps",
            "kinesis:CreateStream",
            "kinesis:DeleteStream",
            "kinesis:DescribeStream",
            "kinesis:GetRecords",
            "kinesis:GetShardIterator",
            "kinesis:MergeShards",
            "kinesis:PutRecord",
            "kinesis:SplitShard",
            "rds:Describe*",
            "s3:*",
            "sdb:*",
            "sns:*",
            "sqs:*"
        ]
    }]
}
EOT
}

resource "aws_vpc" "main" {
  cidr_block           = "168.31.0.0/16"
  enable_dns_hostnames = true

  tags {
    name = "emr_test_cts"
  }
}

resource "aws_subnet" "main" {
  vpc_id     = "${aws_vpc.main.id}"
  cidr_block = "168.31.0.0/20"

  tags {
    name = "emr_test_cts"
  }
}

resource "aws_internet_gateway" "gw" {
  vpc_id = "${aws_vpc.main.id}"
}

resource "aws_route_table" "r" {
  vpc_id = "${aws_vpc.main.id}"

  route {
    cidr_block = "0.0.0.0/0"
    gateway_id = "${aws_internet_gateway.gw.id}"
  }
}

resource "aws_main_route_table_association" "a" {
  vpc_id         = "${aws_vpc.main.id}"
  route_table_id = "${aws_route_table.r.id}"
}

resource "aws_security_group" "allow_all" {
  name        = "allow_all"
  description = "Allow all inbound traffic"
  vpc_id      = "${aws_vpc.main.id}"

  ingress {
    from_port   = 0
    to_port     = 0
    protocol    = "-1"
    cidr_blocks = ["0.0.0.0/0"]
  }

  egress {
    from_port   = 0
    to_port     = 0
    protocol    = "-1"
    cidr_blocks = ["0.0.0.0/0"]
  }

  depends_on = ["aws_subnet.main"]

  lifecycle {
    ignore_changes = ["ingress", "egress"]
  }

  tags {
    name = "emr_test"
  }
}

output "cluser_id" {
  value = "${aws_emr_cluster.test.id}"
}

resource "aws_s3_bucket" "tester" {
  bucket = "%s"
  acl    = "public-read"
}

resource "aws_s3_bucket_object" "testobject" {
  bucket = "${aws_s3_bucket.tester.bucket}"
  key    = "testscript.sh"

  #source = "testscript.sh"
  content = "${data.template_file.testscript.rendered}"
  acl     = "public-read"
}

data "template_file" "testscript" {
  template = <<POLICY
#!/bin/bash

echo $@
POLICY
}`, r, r, r, r, r, r, r)
}

func testAccAWSEmrClusterConfig(r int) string {
	return fmt.Sprintf(`
provider "aws" {
  region = "us-west-2"
}

resource "aws_emr_cluster" "tf-test-cluster" {
  name          = "emr-test-%d"
  release_label = "emr-4.6.0"
  applications  = ["Spark"]

  ec2_attributes {
    subnet_id                         = "${aws_subnet.main.id}"
    emr_managed_master_security_group = "${aws_security_group.allow_all.id}"
    emr_managed_slave_security_group  = "${aws_security_group.allow_all.id}"
    instance_profile                  = "${aws_iam_instance_profile.emr_profile.arn}"
  }

  master_instance_type = "m3.xlarge"
  core_instance_type   = "m3.xlarge"
  core_instance_count  = 1

  tags {
    role     = "rolename"
    dns_zone = "env_zone"
    env      = "env"
    name     = "name-env"
  }

  keep_job_flow_alive_when_no_steps = true
  termination_protection = false

  bootstrap_action {
    path = "s3://elasticmapreduce/bootstrap-actions/run-if"
    name = "runif"
    args = ["instance.isMaster=true", "echo running on master node"]
  }

  configurations = "test-fixtures/emr_configurations.json"

  depends_on = ["aws_main_route_table_association.a"]

  service_role = "${aws_iam_role.iam_emr_default_role.arn}"
  autoscaling_role = "${aws_iam_role.emr-autoscaling-role.arn}"
  ebs_root_volume_size = 21
}

resource "aws_security_group" "allow_all" {
  name        = "allow_all_%d"
  description = "Allow all inbound traffic"
  vpc_id      = "${aws_vpc.main.id}"

  ingress {
    from_port   = 0
    to_port     = 0
    protocol    = "-1"
    cidr_blocks = ["0.0.0.0/0"]
  }

  egress {
    from_port   = 0
    to_port     = 0
    protocol    = "-1"
    cidr_blocks = ["0.0.0.0/0"]
  }

  depends_on = ["aws_subnet.main"]

  lifecycle {
    ignore_changes = ["ingress", "egress"]
  }

  tags {
    name = "emr_test"
  }
}

resource "aws_vpc" "main" {
  cidr_block           = "168.31.0.0/16"
  enable_dns_hostnames = true

  tags {
    name = "emr_test_%d"
  }
}

resource "aws_subnet" "main" {
  vpc_id     = "${aws_vpc.main.id}"
  cidr_block = "168.31.0.0/20"

  tags {
    name = "emr_test_%d"
  }
}

resource "aws_internet_gateway" "gw" {
  vpc_id = "${aws_vpc.main.id}"
}

resource "aws_route_table" "r" {
  vpc_id = "${aws_vpc.main.id}"

  route {
    cidr_block = "0.0.0.0/0"
    gateway_id = "${aws_internet_gateway.gw.id}"
  }
}

resource "aws_main_route_table_association" "a" {
  vpc_id         = "${aws_vpc.main.id}"
  route_table_id = "${aws_route_table.r.id}"
}

###

# IAM things

###

# IAM role for EMR Service
resource "aws_iam_role" "iam_emr_default_role" {
  name = "iam_emr_default_role_%d"

  assume_role_policy = <<EOT
{
  "Version": "2008-10-17",
  "Statement": [
    {
      "Sid": "",
      "Effect": "Allow",
      "Principal": {
        "Service": "elasticmapreduce.amazonaws.com"
      },
      "Action": "sts:AssumeRole"
    }
  ]
}
EOT
}

resource "aws_iam_role_policy_attachment" "service-attach" {
  role       = "${aws_iam_role.iam_emr_default_role.id}"
  policy_arn = "${aws_iam_policy.iam_emr_default_policy.arn}"
}

resource "aws_iam_policy" "iam_emr_default_policy" {
  name = "iam_emr_default_policy_%d"

  policy = <<EOT
{
    "Version": "2012-10-17",
    "Statement": [{
        "Effect": "Allow",
        "Resource": "*",
        "Action": [
            "ec2:AuthorizeSecurityGroupEgress",
            "ec2:AuthorizeSecurityGroupIngress",
            "ec2:CancelSpotInstanceRequests",
            "ec2:CreateNetworkInterface",
            "ec2:CreateSecurityGroup",
            "ec2:CreateTags",
            "ec2:DeleteNetworkInterface",
            "ec2:DeleteSecurityGroup",
            "ec2:DeleteTags",
            "ec2:DescribeAvailabilityZones",
            "ec2:DescribeAccountAttributes",
            "ec2:DescribeDhcpOptions",
            "ec2:DescribeInstanceStatus",
            "ec2:DescribeInstances",
            "ec2:DescribeKeyPairs",
            "ec2:DescribeNetworkAcls",
            "ec2:DescribeNetworkInterfaces",
            "ec2:DescribePrefixLists",
            "ec2:DescribeRouteTables",
            "ec2:DescribeSecurityGroups",
            "ec2:DescribeSpotInstanceRequests",
            "ec2:DescribeSpotPriceHistory",
            "ec2:DescribeSubnets",
            "ec2:DescribeVpcAttribute",
            "ec2:DescribeVpcEndpoints",
            "ec2:DescribeVpcEndpointServices",
            "ec2:DescribeVpcs",
            "ec2:DetachNetworkInterface",
            "ec2:ModifyImageAttribute",
            "ec2:ModifyInstanceAttribute",
            "ec2:RequestSpotInstances",
            "ec2:RevokeSecurityGroupEgress",
            "ec2:RunInstances",
            "ec2:TerminateInstances",
            "ec2:DeleteVolume",
            "ec2:DescribeVolumeStatus",
            "ec2:DescribeVolumes",
            "ec2:DetachVolume",
            "iam:GetRole",
            "iam:GetRolePolicy",
            "iam:ListInstanceProfiles",
            "iam:ListRolePolicies",
            "iam:PassRole",
            "s3:CreateBucket",
            "s3:Get*",
            "s3:List*",
            "sdb:BatchPutAttributes",
            "sdb:Select",
            "sqs:CreateQueue",
            "sqs:Delete*",
            "sqs:GetQueue*",
            "sqs:PurgeQueue",
            "sqs:ReceiveMessage"
        ]
    }]
}
EOT
}

# IAM Role for EC2 Instance Profile
resource "aws_iam_role" "iam_emr_profile_role" {
  name = "iam_emr_profile_role_%d"

  assume_role_policy = <<EOT
{
  "Version": "2008-10-17",
  "Statement": [
    {
      "Sid": "",
      "Effect": "Allow",
      "Principal": {
        "Service": "ec2.amazonaws.com"
      },
      "Action": "sts:AssumeRole"
    }
  ]
}
EOT
}

resource "aws_iam_instance_profile" "emr_profile" {
  name  = "emr_profile_%d"
  roles = ["${aws_iam_role.iam_emr_profile_role.name}"]
}

resource "aws_iam_role_policy_attachment" "profile-attach" {
  role       = "${aws_iam_role.iam_emr_profile_role.id}"
  policy_arn = "${aws_iam_policy.iam_emr_profile_policy.arn}"
}

resource "aws_iam_policy" "iam_emr_profile_policy" {
  name = "iam_emr_profile_policy_%d"

  policy = <<EOT
{
    "Version": "2012-10-17",
    "Statement": [{
        "Effect": "Allow",
        "Resource": "*",
        "Action": [
            "cloudwatch:*",
            "dynamodb:*",
            "ec2:Describe*",
            "elasticmapreduce:Describe*",
            "elasticmapreduce:ListBootstrapActions",
            "elasticmapreduce:ListClusters",
            "elasticmapreduce:ListInstanceGroups",
            "elasticmapreduce:ListInstances",
            "elasticmapreduce:ListSteps",
            "kinesis:CreateStream",
            "kinesis:DeleteStream",
            "kinesis:DescribeStream",
            "kinesis:GetRecords",
            "kinesis:GetShardIterator",
            "kinesis:MergeShards",
            "kinesis:PutRecord",
            "kinesis:SplitShard",
            "rds:Describe*",
            "s3:*",
            "sdb:*",
            "sns:*",
            "sqs:*"
        ]
    }]
}
EOT
}

# IAM Role for autoscaling
resource "aws_iam_role" "emr-autoscaling-role" {
  name               = "EMR_AutoScaling_DefaultRole_%d"
  assume_role_policy = "${data.aws_iam_policy_document.emr-autoscaling-role-policy.json}"
}

data "aws_iam_policy_document" "emr-autoscaling-role-policy" {
  statement {
    effect  = "Allow"
    actions = ["sts:AssumeRole"]
    principals = {
      type        = "Service"
      identifiers = ["elasticmapreduce.amazonaws.com","application-autoscaling.amazonaws.com"]
    }
  }
}

resource "aws_iam_role_policy_attachment" "emr-autoscaling-role" {
  role       = "${aws_iam_role.emr-autoscaling-role.name}"
  policy_arn = "arn:aws:iam::aws:policy/service-role/AmazonElasticMapReduceforAutoScalingRole"
}
`, r, r, r, r, r, r, r, r, r, r)
}

func testAccAWSEmrClusterConfig_SecurityConfiguration(r int) string {
	return fmt.Sprintf(`
provider "aws" {
  region = "us-west-2"
}

resource "aws_emr_cluster" "tf-test-cluster" {
  name          = "emr-test-%d"
  release_label = "emr-5.5.0"
  applications  = ["Spark"]

  ec2_attributes {
    subnet_id                         = "${aws_subnet.main.id}"
    emr_managed_master_security_group = "${aws_security_group.allow_all.id}"
    emr_managed_slave_security_group  = "${aws_security_group.allow_all.id}"
    instance_profile                  = "${aws_iam_instance_profile.emr_profile.arn}"
  }

  master_instance_type = "m3.xlarge"
  core_instance_type   = "m3.xlarge"
  core_instance_count  = 1

  security_configuration = "${aws_emr_security_configuration.foo.name}"

  tags {
    role     = "rolename"
    dns_zone = "env_zone"
    env      = "env"
    name     = "name-env"
  }

  keep_job_flow_alive_when_no_steps = true
  termination_protection = false

  bootstrap_action {
    path = "s3://elasticmapreduce/bootstrap-actions/run-if"
    name = "runif"
    args = ["instance.isMaster=true", "echo running on master node"]
  }

  configurations = "test-fixtures/emr_configurations.json"

  depends_on = ["aws_main_route_table_association.a"]

  service_role = "${aws_iam_role.iam_emr_default_role.arn}"
  autoscaling_role = "${aws_iam_role.emr-autoscaling-role.arn}"
}

resource "aws_security_group" "allow_all" {
  name        = "allow_all_%d"
  description = "Allow all inbound traffic"
  vpc_id      = "${aws_vpc.main.id}"

  ingress {
    from_port   = 0
    to_port     = 0
    protocol    = "-1"
    cidr_blocks = ["0.0.0.0/0"]
  }

  egress {
    from_port   = 0
    to_port     = 0
    protocol    = "-1"
    cidr_blocks = ["0.0.0.0/0"]
  }

  depends_on = ["aws_subnet.main"]

  lifecycle {
    ignore_changes = ["ingress", "egress"]
  }

  tags {
    name = "emr_test"
  }
}

resource "aws_vpc" "main" {
  cidr_block           = "168.31.0.0/16"
  enable_dns_hostnames = true

  tags {
    name = "emr_test_%d"
  }
}

resource "aws_subnet" "main" {
  vpc_id     = "${aws_vpc.main.id}"
  cidr_block = "168.31.0.0/20"

  tags {
    name = "emr_test_%d"
  }
}

resource "aws_internet_gateway" "gw" {
  vpc_id = "${aws_vpc.main.id}"
}

resource "aws_route_table" "r" {
  vpc_id = "${aws_vpc.main.id}"

  route {
    cidr_block = "0.0.0.0/0"
    gateway_id = "${aws_internet_gateway.gw.id}"
  }
}

resource "aws_main_route_table_association" "a" {
  vpc_id         = "${aws_vpc.main.id}"
  route_table_id = "${aws_route_table.r.id}"
}

###

# IAM things

###

# IAM role for EMR Service
resource "aws_iam_role" "iam_emr_default_role" {
  name = "iam_emr_default_role_%d"

  assume_role_policy = <<EOT
{
  "Version": "2008-10-17",
  "Statement": [
    {
      "Sid": "",
      "Effect": "Allow",
      "Principal": {
        "Service": "elasticmapreduce.amazonaws.com"
      },
      "Action": "sts:AssumeRole"
    }
  ]
}
EOT
}

resource "aws_iam_role_policy_attachment" "service-attach" {
  role       = "${aws_iam_role.iam_emr_default_role.id}"
  policy_arn = "${aws_iam_policy.iam_emr_default_policy.arn}"
}

resource "aws_iam_policy" "iam_emr_default_policy" {
  name = "iam_emr_default_policy_%d"

  policy = <<EOT
{
    "Version": "2012-10-17",
    "Statement": [{
        "Effect": "Allow",
        "Resource": "*",
        "Action": [
            "ec2:AuthorizeSecurityGroupEgress",
            "ec2:AuthorizeSecurityGroupIngress",
            "ec2:CancelSpotInstanceRequests",
            "ec2:CreateNetworkInterface",
            "ec2:CreateSecurityGroup",
            "ec2:CreateTags",
            "ec2:DeleteNetworkInterface",
            "ec2:DeleteSecurityGroup",
            "ec2:DeleteTags",
            "ec2:DescribeAvailabilityZones",
            "ec2:DescribeAccountAttributes",
            "ec2:DescribeDhcpOptions",
            "ec2:DescribeInstanceStatus",
            "ec2:DescribeInstances",
            "ec2:DescribeKeyPairs",
            "ec2:DescribeNetworkAcls",
            "ec2:DescribeNetworkInterfaces",
            "ec2:DescribePrefixLists",
            "ec2:DescribeRouteTables",
            "ec2:DescribeSecurityGroups",
            "ec2:DescribeSpotInstanceRequests",
            "ec2:DescribeSpotPriceHistory",
            "ec2:DescribeSubnets",
            "ec2:DescribeVpcAttribute",
            "ec2:DescribeVpcEndpoints",
            "ec2:DescribeVpcEndpointServices",
            "ec2:DescribeVpcs",
            "ec2:DetachNetworkInterface",
            "ec2:ModifyImageAttribute",
            "ec2:ModifyInstanceAttribute",
            "ec2:RequestSpotInstances",
            "ec2:RevokeSecurityGroupEgress",
            "ec2:RunInstances",
            "ec2:TerminateInstances",
            "ec2:DeleteVolume",
            "ec2:DescribeVolumeStatus",
            "ec2:DescribeVolumes",
            "ec2:DetachVolume",
            "iam:GetRole",
            "iam:GetRolePolicy",
            "iam:ListInstanceProfiles",
            "iam:ListRolePolicies",
            "iam:PassRole",
            "s3:CreateBucket",
            "s3:Get*",
            "s3:List*",
            "sdb:BatchPutAttributes",
            "sdb:Select",
            "sqs:CreateQueue",
            "sqs:Delete*",
            "sqs:GetQueue*",
            "sqs:PurgeQueue",
            "sqs:ReceiveMessage"
        ]
    }]
}
EOT
}

# IAM Role for EC2 Instance Profile
resource "aws_iam_role" "iam_emr_profile_role" {
  name = "iam_emr_profile_role_%d"

  assume_role_policy = <<EOT
{
  "Version": "2008-10-17",
  "Statement": [
    {
      "Sid": "",
      "Effect": "Allow",
      "Principal": {
        "Service": "ec2.amazonaws.com"
      },
      "Action": "sts:AssumeRole"
    }
  ]
}
EOT
}

resource "aws_iam_instance_profile" "emr_profile" {
  name  = "emr_profile_%d"
  roles = ["${aws_iam_role.iam_emr_profile_role.name}"]
}

resource "aws_iam_role_policy_attachment" "profile-attach" {
  role       = "${aws_iam_role.iam_emr_profile_role.id}"
  policy_arn = "${aws_iam_policy.iam_emr_profile_policy.arn}"
}

resource "aws_iam_policy" "iam_emr_profile_policy" {
  name = "iam_emr_profile_policy_%d"

  policy = <<EOT
{
    "Version": "2012-10-17",
    "Statement": [{
        "Effect": "Allow",
        "Resource": "*",
        "Action": [
            "cloudwatch:*",
            "dynamodb:*",
            "ec2:Describe*",
            "elasticmapreduce:Describe*",
            "elasticmapreduce:ListBootstrapActions",
            "elasticmapreduce:ListClusters",
            "elasticmapreduce:ListInstanceGroups",
            "elasticmapreduce:ListInstances",
            "elasticmapreduce:ListSteps",
            "kinesis:CreateStream",
            "kinesis:DeleteStream",
            "kinesis:DescribeStream",
            "kinesis:GetRecords",
            "kinesis:GetShardIterator",
            "kinesis:MergeShards",
            "kinesis:PutRecord",
            "kinesis:SplitShard",
            "rds:Describe*",
            "s3:*",
            "sdb:*",
            "sns:*",
            "sqs:*"
        ]
    }]
}
EOT
}

# IAM Role for autoscaling
resource "aws_iam_role" "emr-autoscaling-role" {
  name               = "EMR_AutoScaling_DefaultRole_%d"
  assume_role_policy = "${data.aws_iam_policy_document.emr-autoscaling-role-policy.json}"
}

data "aws_iam_policy_document" "emr-autoscaling-role-policy" {
  statement {
    effect  = "Allow"
    actions = ["sts:AssumeRole"]
    principals = {
      type        = "Service"
      identifiers = ["elasticmapreduce.amazonaws.com","application-autoscaling.amazonaws.com"]
    }
  }
}

resource "aws_iam_role_policy_attachment" "emr-autoscaling-role" {
  role       = "${aws_iam_role.emr-autoscaling-role.name}"
  policy_arn = "arn:aws:iam::aws:policy/service-role/AmazonElasticMapReduceforAutoScalingRole"
}

resource "aws_emr_security_configuration" "foo" {
	configuration = <<EOF
{
  "EncryptionConfiguration": {
    "AtRestEncryptionConfiguration": {
      "S3EncryptionConfiguration": {
        "EncryptionMode": "SSE-S3"
      },
      "LocalDiskEncryptionConfiguration": {
        "EncryptionKeyProviderType": "AwsKms",
        "AwsKmsKey": "${aws_kms_key.foo.arn}"
      }
    },
    "EnableInTransitEncryption": false,
    "EnableAtRestEncryption": true
  }
}
EOF
}

resource "aws_kms_key" "foo" {
    description = "Terraform acc test %d"
    deletion_window_in_days = 7
    policy = <<POLICY
{
  "Version": "2012-10-17",
  "Id": "kms-tf-1",
  "Statement": [
    {
      "Sid": "Enable IAM User Permissions",
      "Effect": "Allow",
      "Principal": {
        "AWS": "*"
      },
      "Action": "kms:*",
      "Resource": "*"
    }
  ]
}
POLICY
}
`, r, r, r, r, r, r, r, r, r, r, r)
}

func testAccAWSEmrClusterConfigInstanceGroups(r int) string {
	return fmt.Sprintf(`
provider "aws" {
  region = "us-west-2"
}

resource "aws_emr_cluster" "tf-test-cluster" {
  name          = "emr-test-%d"
  release_label = "emr-4.6.0"
  applications  = ["Spark"]

  ec2_attributes {
    subnet_id                         = "${aws_subnet.main.id}"
    emr_managed_master_security_group = "${aws_security_group.allow_all.id}"
    emr_managed_slave_security_group  = "${aws_security_group.allow_all.id}"
    instance_profile                  = "${aws_iam_instance_profile.emr_profile.arn}"
  }

  instance_group = [
    {
      instance_role = "CORE"
      instance_type = "m3.xlarge"
      instance_count = "1"
      ebs_config {
        size = "40"
        type = "gp2"
        volumes_per_instance = 1
      }
      bid_price = "0.30"
    },
    {
      instance_role = "MASTER"
      instance_type = "m3.xlarge"
      instance_count = 1
    }
  ]

  tags {
    role     = "rolename"
    dns_zone = "env_zone"
    env      = "env"
    name     = "name-env"
  }

  keep_job_flow_alive_when_no_steps = true
  termination_protection = false

  bootstrap_action {
    path = "s3://elasticmapreduce/bootstrap-actions/run-if"
    name = "runif"
    args = ["instance.isMaster=true", "echo running on master node"]
  }

  configurations = "test-fixtures/emr_configurations.json"

  depends_on = ["aws_main_route_table_association.a"]

  service_role = "${aws_iam_role.iam_emr_default_role.arn}"
  autoscaling_role = "${aws_iam_role.emr-autoscaling-role.arn}"
}

resource "aws_security_group" "allow_all" {
  name        = "allow_all_%d"
  description = "Allow all inbound traffic"
  vpc_id      = "${aws_vpc.main.id}"

  ingress {
    from_port   = 0
    to_port     = 0
    protocol    = "-1"
    cidr_blocks = ["0.0.0.0/0"]
  }

  egress {
    from_port   = 0
    to_port     = 0
    protocol    = "-1"
    cidr_blocks = ["0.0.0.0/0"]
  }

  depends_on = ["aws_subnet.main"]

  lifecycle {
    ignore_changes = ["ingress", "egress"]
  }

  tags {
    name = "emr_test"
  }
}

resource "aws_vpc" "main" {
  cidr_block           = "168.31.0.0/16"
  enable_dns_hostnames = true

  tags {
    name = "emr_test_%d"
  }
}

resource "aws_subnet" "main" {
  vpc_id     = "${aws_vpc.main.id}"
  cidr_block = "168.31.0.0/20"

  tags {
    name = "emr_test_%d"
  }
}

resource "aws_internet_gateway" "gw" {
  vpc_id = "${aws_vpc.main.id}"
}

resource "aws_route_table" "r" {
  vpc_id = "${aws_vpc.main.id}"

  route {
    cidr_block = "0.0.0.0/0"
    gateway_id = "${aws_internet_gateway.gw.id}"
  }
}

resource "aws_main_route_table_association" "a" {
  vpc_id         = "${aws_vpc.main.id}"
  route_table_id = "${aws_route_table.r.id}"
}

###

# IAM things

###

# IAM role for EMR Service
resource "aws_iam_role" "iam_emr_default_role" {
  name = "iam_emr_default_role_%d"

  assume_role_policy = <<EOT
{
  "Version": "2008-10-17",
  "Statement": [
    {
      "Sid": "",
      "Effect": "Allow",
      "Principal": {
        "Service": "elasticmapreduce.amazonaws.com"
      },
      "Action": "sts:AssumeRole"
    }
  ]
}
EOT
}

resource "aws_iam_role_policy_attachment" "service-attach" {
  role       = "${aws_iam_role.iam_emr_default_role.id}"
  policy_arn = "${aws_iam_policy.iam_emr_default_policy.arn}"
}

resource "aws_iam_policy" "iam_emr_default_policy" {
  name = "iam_emr_default_policy_%d"

  policy = <<EOT
{
    "Version": "2012-10-17",
    "Statement": [{
        "Effect": "Allow",
        "Resource": "*",
        "Action": [
            "ec2:AuthorizeSecurityGroupEgress",
            "ec2:AuthorizeSecurityGroupIngress",
            "ec2:CancelSpotInstanceRequests",
            "ec2:CreateNetworkInterface",
            "ec2:CreateSecurityGroup",
            "ec2:CreateTags",
            "ec2:DeleteNetworkInterface",
            "ec2:DeleteSecurityGroup",
            "ec2:DeleteTags",
            "ec2:DescribeAvailabilityZones",
            "ec2:DescribeAccountAttributes",
            "ec2:DescribeDhcpOptions",
            "ec2:DescribeInstanceStatus",
            "ec2:DescribeInstances",
            "ec2:DescribeKeyPairs",
            "ec2:DescribeNetworkAcls",
            "ec2:DescribeNetworkInterfaces",
            "ec2:DescribePrefixLists",
            "ec2:DescribeRouteTables",
            "ec2:DescribeSecurityGroups",
            "ec2:DescribeSpotInstanceRequests",
            "ec2:DescribeSpotPriceHistory",
            "ec2:DescribeSubnets",
            "ec2:DescribeVpcAttribute",
            "ec2:DescribeVpcEndpoints",
            "ec2:DescribeVpcEndpointServices",
            "ec2:DescribeVpcs",
            "ec2:DetachNetworkInterface",
            "ec2:ModifyImageAttribute",
            "ec2:ModifyInstanceAttribute",
            "ec2:RequestSpotInstances",
            "ec2:RevokeSecurityGroupEgress",
            "ec2:RunInstances",
            "ec2:TerminateInstances",
            "ec2:DeleteVolume",
            "ec2:DescribeVolumeStatus",
            "ec2:DescribeVolumes",
            "ec2:DetachVolume",
            "iam:GetRole",
            "iam:GetRolePolicy",
            "iam:ListInstanceProfiles",
            "iam:ListRolePolicies",
            "iam:PassRole",
            "s3:CreateBucket",
            "s3:Get*",
            "s3:List*",
            "sdb:BatchPutAttributes",
            "sdb:Select",
            "sqs:CreateQueue",
            "sqs:Delete*",
            "sqs:GetQueue*",
            "sqs:PurgeQueue",
            "sqs:ReceiveMessage"
        ]
    }]
}
EOT
}

# IAM Role for EC2 Instance Profile
resource "aws_iam_role" "iam_emr_profile_role" {
  name = "iam_emr_profile_role_%d"

  assume_role_policy = <<EOT
{
  "Version": "2008-10-17",
  "Statement": [
    {
      "Sid": "",
      "Effect": "Allow",
      "Principal": {
        "Service": "ec2.amazonaws.com"
      },
      "Action": "sts:AssumeRole"
    }
  ]
}
EOT
}

resource "aws_iam_instance_profile" "emr_profile" {
  name  = "emr_profile_%d"
  roles = ["${aws_iam_role.iam_emr_profile_role.name}"]
}

resource "aws_iam_role_policy_attachment" "profile-attach" {
  role       = "${aws_iam_role.iam_emr_profile_role.id}"
  policy_arn = "${aws_iam_policy.iam_emr_profile_policy.arn}"
}

resource "aws_iam_policy" "iam_emr_profile_policy" {
  name = "iam_emr_profile_policy_%d"

  policy = <<EOT
{
    "Version": "2012-10-17",
    "Statement": [{
        "Effect": "Allow",
        "Resource": "*",
        "Action": [
            "cloudwatch:*",
            "dynamodb:*",
            "ec2:Describe*",
            "elasticmapreduce:Describe*",
            "elasticmapreduce:ListBootstrapActions",
            "elasticmapreduce:ListClusters",
            "elasticmapreduce:ListInstanceGroups",
            "elasticmapreduce:ListInstances",
            "elasticmapreduce:ListSteps",
            "kinesis:CreateStream",
            "kinesis:DeleteStream",
            "kinesis:DescribeStream",
            "kinesis:GetRecords",
            "kinesis:GetShardIterator",
            "kinesis:MergeShards",
            "kinesis:PutRecord",
            "kinesis:SplitShard",
            "rds:Describe*",
            "s3:*",
            "sdb:*",
            "sns:*",
            "sqs:*"
        ]
    }]
}
EOT
}

# IAM Role for autoscaling
resource "aws_iam_role" "emr-autoscaling-role" {
  name               = "EMR_AutoScaling_DefaultRole_%d"
  assume_role_policy = "${data.aws_iam_policy_document.emr-autoscaling-role-policy.json}"
}

data "aws_iam_policy_document" "emr-autoscaling-role-policy" {
  statement {
    effect  = "Allow"
    actions = ["sts:AssumeRole"]
    principals = {
      type        = "Service"
      identifiers = ["elasticmapreduce.amazonaws.com","application-autoscaling.amazonaws.com"]
    }
  }
}

resource "aws_iam_role_policy_attachment" "emr-autoscaling-role" {
  role       = "${aws_iam_role.emr-autoscaling-role.name}"
  policy_arn = "arn:aws:iam::aws:policy/service-role/AmazonElasticMapReduceforAutoScalingRole"
}

`, r, r, r, r, r, r, r, r, r, r)
}

func testAccAWSEmrClusterConfigTerminationPolicyUpdated(r int) string {
	return fmt.Sprintf(`
provider "aws" {
  region = "us-west-2"
}

resource "aws_emr_cluster" "tf-test-cluster" {
  name          = "emr-test-%d"
  release_label = "emr-4.6.0"
  applications  = ["Spark"]

  ec2_attributes {
    subnet_id                         = "${aws_subnet.main.id}"
    emr_managed_master_security_group = "${aws_security_group.allow_all.id}"
    emr_managed_slave_security_group  = "${aws_security_group.allow_all.id}"
    instance_profile                  = "${aws_iam_instance_profile.emr_profile.arn}"
  }

  master_instance_type = "m3.xlarge"
  core_instance_type   = "m3.xlarge"
  core_instance_count  = 1

  tags {
    role     = "rolename"
    dns_zone = "env_zone"
    env      = "env"
    name     = "name-env"
  }

  keep_job_flow_alive_when_no_steps = true
  termination_protection = true

  bootstrap_action {
    path = "s3://elasticmapreduce/bootstrap-actions/run-if"
    name = "runif"
    args = ["instance.isMaster=true", "echo running on master node"]
  }

  configurations = "test-fixtures/emr_configurations.json"

  depends_on = ["aws_main_route_table_association.a"]

  service_role = "${aws_iam_role.iam_emr_default_role.arn}"
  autoscaling_role = "${aws_iam_role.emr-autoscaling-role.arn}"
}

resource "aws_security_group" "allow_all" {
  name        = "allow_all_%d"
  description = "Allow all inbound traffic"
  vpc_id      = "${aws_vpc.main.id}"

  ingress {
    from_port   = 0
    to_port     = 0
    protocol    = "-1"
    cidr_blocks = ["0.0.0.0/0"]
  }

  egress {
    from_port   = 0
    to_port     = 0
    protocol    = "-1"
    cidr_blocks = ["0.0.0.0/0"]
  }

  depends_on = ["aws_subnet.main"]

  lifecycle {
    ignore_changes = ["ingress", "egress"]
  }

  tags {
    name = "emr_test"
  }
}

resource "aws_vpc" "main" {
  cidr_block           = "168.31.0.0/16"
  enable_dns_hostnames = true

  tags {
    name = "emr_test_%d"
  }
}

resource "aws_subnet" "main" {
  vpc_id     = "${aws_vpc.main.id}"
  cidr_block = "168.31.0.0/20"

  tags {
    name = "emr_test_%d"
  }
}

resource "aws_internet_gateway" "gw" {
  vpc_id = "${aws_vpc.main.id}"
}

resource "aws_route_table" "r" {
  vpc_id = "${aws_vpc.main.id}"

  route {
    cidr_block = "0.0.0.0/0"
    gateway_id = "${aws_internet_gateway.gw.id}"
  }
}

resource "aws_main_route_table_association" "a" {
  vpc_id         = "${aws_vpc.main.id}"
  route_table_id = "${aws_route_table.r.id}"
}

###

# IAM things

###

# IAM role for EMR Service
resource "aws_iam_role" "iam_emr_default_role" {
  name = "iam_emr_default_role_%d"

  assume_role_policy = <<EOT
{
  "Version": "2008-10-17",
  "Statement": [
    {
      "Sid": "",
      "Effect": "Allow",
      "Principal": {
        "Service": "elasticmapreduce.amazonaws.com"
      },
      "Action": "sts:AssumeRole"
    }
  ]
}
EOT
}

resource "aws_iam_role_policy_attachment" "service-attach" {
  role       = "${aws_iam_role.iam_emr_default_role.id}"
  policy_arn = "${aws_iam_policy.iam_emr_default_policy.arn}"
}

resource "aws_iam_policy" "iam_emr_default_policy" {
  name = "iam_emr_default_policy_%d"

  policy = <<EOT
{
    "Version": "2012-10-17",
    "Statement": [{
        "Effect": "Allow",
        "Resource": "*",
        "Action": [
            "ec2:AuthorizeSecurityGroupEgress",
            "ec2:AuthorizeSecurityGroupIngress",
            "ec2:CancelSpotInstanceRequests",
            "ec2:CreateNetworkInterface",
            "ec2:CreateSecurityGroup",
            "ec2:CreateTags",
            "ec2:DeleteNetworkInterface",
            "ec2:DeleteSecurityGroup",
            "ec2:DeleteTags",
            "ec2:DescribeAvailabilityZones",
            "ec2:DescribeAccountAttributes",
            "ec2:DescribeDhcpOptions",
            "ec2:DescribeInstanceStatus",
            "ec2:DescribeInstances",
            "ec2:DescribeKeyPairs",
            "ec2:DescribeNetworkAcls",
            "ec2:DescribeNetworkInterfaces",
            "ec2:DescribePrefixLists",
            "ec2:DescribeRouteTables",
            "ec2:DescribeSecurityGroups",
            "ec2:DescribeSpotInstanceRequests",
            "ec2:DescribeSpotPriceHistory",
            "ec2:DescribeSubnets",
            "ec2:DescribeVpcAttribute",
            "ec2:DescribeVpcEndpoints",
            "ec2:DescribeVpcEndpointServices",
            "ec2:DescribeVpcs",
            "ec2:DetachNetworkInterface",
            "ec2:ModifyImageAttribute",
            "ec2:ModifyInstanceAttribute",
            "ec2:RequestSpotInstances",
            "ec2:RevokeSecurityGroupEgress",
            "ec2:RunInstances",
            "ec2:TerminateInstances",
            "ec2:DeleteVolume",
            "ec2:DescribeVolumeStatus",
            "ec2:DescribeVolumes",
            "ec2:DetachVolume",
            "iam:GetRole",
            "iam:GetRolePolicy",
            "iam:ListInstanceProfiles",
            "iam:ListRolePolicies",
            "iam:PassRole",
            "s3:CreateBucket",
            "s3:Get*",
            "s3:List*",
            "sdb:BatchPutAttributes",
            "sdb:Select",
            "sqs:CreateQueue",
            "sqs:Delete*",
            "sqs:GetQueue*",
            "sqs:PurgeQueue",
            "sqs:ReceiveMessage"
        ]
    }]
}
EOT
}

# IAM Role for EC2 Instance Profile
resource "aws_iam_role" "iam_emr_profile_role" {
  name = "iam_emr_profile_role_%d"

  assume_role_policy = <<EOT
{
  "Version": "2008-10-17",
  "Statement": [
    {
      "Sid": "",
      "Effect": "Allow",
      "Principal": {
        "Service": "ec2.amazonaws.com"
      },
      "Action": "sts:AssumeRole"
    }
  ]
}
EOT
}

resource "aws_iam_instance_profile" "emr_profile" {
  name  = "emr_profile_%d"
  roles = ["${aws_iam_role.iam_emr_profile_role.name}"]
}

resource "aws_iam_role_policy_attachment" "profile-attach" {
  role       = "${aws_iam_role.iam_emr_profile_role.id}"
  policy_arn = "${aws_iam_policy.iam_emr_profile_policy.arn}"
}

resource "aws_iam_policy" "iam_emr_profile_policy" {
  name = "iam_emr_profile_policy_%d"

  policy = <<EOT
{
    "Version": "2012-10-17",
    "Statement": [{
        "Effect": "Allow",
        "Resource": "*",
        "Action": [
            "cloudwatch:*",
            "dynamodb:*",
            "ec2:Describe*",
            "elasticmapreduce:Describe*",
            "elasticmapreduce:ListBootstrapActions",
            "elasticmapreduce:ListClusters",
            "elasticmapreduce:ListInstanceGroups",
            "elasticmapreduce:ListInstances",
            "elasticmapreduce:ListSteps",
            "kinesis:CreateStream",
            "kinesis:DeleteStream",
            "kinesis:DescribeStream",
            "kinesis:GetRecords",
            "kinesis:GetShardIterator",
            "kinesis:MergeShards",
            "kinesis:PutRecord",
            "kinesis:SplitShard",
            "rds:Describe*",
            "s3:*",
            "sdb:*",
            "sns:*",
            "sqs:*"
        ]
    }]
}
EOT
}

# IAM Role for autoscaling
resource "aws_iam_role" "emr-autoscaling-role" {
  name               = "EMR_AutoScaling_DefaultRole_%d"
  assume_role_policy = "${data.aws_iam_policy_document.emr-autoscaling-role-policy.json}"
}

data "aws_iam_policy_document" "emr-autoscaling-role-policy" {
  statement {
    effect  = "Allow"
    actions = ["sts:AssumeRole"]

    principals = {
      type        = "Service"
      identifiers = ["elasticmapreduce.amazonaws.com","application-autoscaling.amazonaws.com"]
    }
  }
}

resource "aws_iam_role_policy_attachment" "emr-autoscaling-role" {
  role       = "${aws_iam_role.emr-autoscaling-role.name}"
  policy_arn = "arn:aws:iam::aws:policy/service-role/AmazonElasticMapReduceforAutoScalingRole"
}
`, r, r, r, r, r, r, r, r, r, r)
}

func testAccAWSEmrClusterConfigVisibleToAllUsersUpdated(r int) string {
	return fmt.Sprintf(`
provider "aws" {
  region = "us-west-2"
}

resource "aws_emr_cluster" "tf-test-cluster" {
  name          = "emr-test-%d"
  release_label = "emr-4.6.0"
  applications  = ["Spark"]

  ec2_attributes {
    subnet_id                         = "${aws_subnet.main.id}"
    emr_managed_master_security_group = "${aws_security_group.allow_all.id}"
    emr_managed_slave_security_group  = "${aws_security_group.allow_all.id}"
    instance_profile                  = "${aws_iam_instance_profile.emr_profile.arn}"
  }

  master_instance_type = "m3.xlarge"
  core_instance_type   = "m3.xlarge"
  core_instance_count  = 1

  tags {
    role     = "rolename"
    dns_zone = "env_zone"
    env      = "env"
    name     = "name-env"
  }

  keep_job_flow_alive_when_no_steps = true
  visible_to_all_users = false

  bootstrap_action {
    path = "s3://elasticmapreduce/bootstrap-actions/run-if"
    name = "runif"
    args = ["instance.isMaster=true", "echo running on master node"]
  }

  configurations = "test-fixtures/emr_configurations.json"

  depends_on = ["aws_main_route_table_association.a"]

  service_role = "${aws_iam_role.iam_emr_default_role.arn}"
  autoscaling_role = "${aws_iam_role.emr-autoscaling-role.arn}"
}

resource "aws_security_group" "allow_all" {
  name        = "allow_all_%d"
  description = "Allow all inbound traffic"
  vpc_id      = "${aws_vpc.main.id}"

  ingress {
    from_port   = 0
    to_port     = 0
    protocol    = "-1"
    cidr_blocks = ["0.0.0.0/0"]
  }

  egress {
    from_port   = 0
    to_port     = 0
    protocol    = "-1"
    cidr_blocks = ["0.0.0.0/0"]
  }

  depends_on = ["aws_subnet.main"]

  lifecycle {
    ignore_changes = ["ingress", "egress"]
  }

  tags {
    name = "emr_test"
  }
}

resource "aws_vpc" "main" {
  cidr_block           = "168.31.0.0/16"
  enable_dns_hostnames = true

  tags {
    name = "emr_test_%d"
  }
}

resource "aws_subnet" "main" {
  vpc_id     = "${aws_vpc.main.id}"
  cidr_block = "168.31.0.0/20"

  tags {
    name = "emr_test_%d"
  }
}

resource "aws_internet_gateway" "gw" {
  vpc_id = "${aws_vpc.main.id}"
}

resource "aws_route_table" "r" {
  vpc_id = "${aws_vpc.main.id}"

  route {
    cidr_block = "0.0.0.0/0"
    gateway_id = "${aws_internet_gateway.gw.id}"
  }
}

resource "aws_main_route_table_association" "a" {
  vpc_id         = "${aws_vpc.main.id}"
  route_table_id = "${aws_route_table.r.id}"
}

###

# IAM things

###

# IAM role for EMR Service
resource "aws_iam_role" "iam_emr_default_role" {
  name = "iam_emr_default_role_%d"

  assume_role_policy = <<EOT
{
  "Version": "2008-10-17",
  "Statement": [
    {
      "Sid": "",
      "Effect": "Allow",
      "Principal": {
        "Service": "elasticmapreduce.amazonaws.com"
      },
      "Action": "sts:AssumeRole"
    }
  ]
}
EOT
}

resource "aws_iam_role_policy_attachment" "service-attach" {
  role       = "${aws_iam_role.iam_emr_default_role.id}"
  policy_arn = "${aws_iam_policy.iam_emr_default_policy.arn}"
}

resource "aws_iam_policy" "iam_emr_default_policy" {
  name = "iam_emr_default_policy_%d"

  policy = <<EOT
{
    "Version": "2012-10-17",
    "Statement": [{
        "Effect": "Allow",
        "Resource": "*",
        "Action": [
            "ec2:AuthorizeSecurityGroupEgress",
            "ec2:AuthorizeSecurityGroupIngress",
            "ec2:CancelSpotInstanceRequests",
            "ec2:CreateNetworkInterface",
            "ec2:CreateSecurityGroup",
            "ec2:CreateTags",
            "ec2:DeleteNetworkInterface",
            "ec2:DeleteSecurityGroup",
            "ec2:DeleteTags",
            "ec2:DescribeAvailabilityZones",
            "ec2:DescribeAccountAttributes",
            "ec2:DescribeDhcpOptions",
            "ec2:DescribeInstanceStatus",
            "ec2:DescribeInstances",
            "ec2:DescribeKeyPairs",
            "ec2:DescribeNetworkAcls",
            "ec2:DescribeNetworkInterfaces",
            "ec2:DescribePrefixLists",
            "ec2:DescribeRouteTables",
            "ec2:DescribeSecurityGroups",
            "ec2:DescribeSpotInstanceRequests",
            "ec2:DescribeSpotPriceHistory",
            "ec2:DescribeSubnets",
            "ec2:DescribeVpcAttribute",
            "ec2:DescribeVpcEndpoints",
            "ec2:DescribeVpcEndpointServices",
            "ec2:DescribeVpcs",
            "ec2:DetachNetworkInterface",
            "ec2:ModifyImageAttribute",
            "ec2:ModifyInstanceAttribute",
            "ec2:RequestSpotInstances",
            "ec2:RevokeSecurityGroupEgress",
            "ec2:RunInstances",
            "ec2:TerminateInstances",
            "ec2:DeleteVolume",
            "ec2:DescribeVolumeStatus",
            "ec2:DescribeVolumes",
            "ec2:DetachVolume",
            "iam:GetRole",
            "iam:GetRolePolicy",
            "iam:ListInstanceProfiles",
            "iam:ListRolePolicies",
            "iam:PassRole",
            "s3:CreateBucket",
            "s3:Get*",
            "s3:List*",
            "sdb:BatchPutAttributes",
            "sdb:Select",
            "sqs:CreateQueue",
            "sqs:Delete*",
            "sqs:GetQueue*",
            "sqs:PurgeQueue",
            "sqs:ReceiveMessage"
        ]
    }]
}
EOT
}

# IAM Role for EC2 Instance Profile
resource "aws_iam_role" "iam_emr_profile_role" {
  name = "iam_emr_profile_role_%d"

  assume_role_policy = <<EOT
{
  "Version": "2008-10-17",
  "Statement": [
    {
      "Sid": "",
      "Effect": "Allow",
      "Principal": {
        "Service": "ec2.amazonaws.com"
      },
      "Action": "sts:AssumeRole"
    }
  ]
}
EOT
}

resource "aws_iam_instance_profile" "emr_profile" {
  name  = "emr_profile_%d"
  roles = ["${aws_iam_role.iam_emr_profile_role.name}"]
}

resource "aws_iam_role_policy_attachment" "profile-attach" {
  role       = "${aws_iam_role.iam_emr_profile_role.id}"
  policy_arn = "${aws_iam_policy.iam_emr_profile_policy.arn}"
}

resource "aws_iam_policy" "iam_emr_profile_policy" {
  name = "iam_emr_profile_policy_%d"

  policy = <<EOT
{
    "Version": "2012-10-17",
    "Statement": [{
        "Effect": "Allow",
        "Resource": "*",
        "Action": [
            "cloudwatch:*",
            "dynamodb:*",
            "ec2:Describe*",
            "elasticmapreduce:Describe*",
            "elasticmapreduce:ListBootstrapActions",
            "elasticmapreduce:ListClusters",
            "elasticmapreduce:ListInstanceGroups",
            "elasticmapreduce:ListInstances",
            "elasticmapreduce:ListSteps",
            "kinesis:CreateStream",
            "kinesis:DeleteStream",
            "kinesis:DescribeStream",
            "kinesis:GetRecords",
            "kinesis:GetShardIterator",
            "kinesis:MergeShards",
            "kinesis:PutRecord",
            "kinesis:SplitShard",
            "rds:Describe*",
            "s3:*",
            "sdb:*",
            "sns:*",
            "sqs:*"
        ]
    }]
}
EOT
}

# IAM Role for autoscaling
resource "aws_iam_role" "emr-autoscaling-role" {
  name               = "EMR_AutoScaling_DefaultRole_%d"
  assume_role_policy = "${data.aws_iam_policy_document.emr-autoscaling-role-policy.json}"
}

data "aws_iam_policy_document" "emr-autoscaling-role-policy" {
  statement {
    effect  = "Allow"
    actions = ["sts:AssumeRole"]

    principals = {
      type        = "Service"
      identifiers = ["elasticmapreduce.amazonaws.com","application-autoscaling.amazonaws.com"]
    }
  }
}

resource "aws_iam_role_policy_attachment" "emr-autoscaling-role" {
  role       = "${aws_iam_role.emr-autoscaling-role.name}"
  policy_arn = "arn:aws:iam::aws:policy/service-role/AmazonElasticMapReduceforAutoScalingRole"
}
`, r, r, r, r, r, r, r, r, r, r)
}

func testAccAWSEmrClusterConfigUpdatedTags(r int) string {
	return fmt.Sprintf(`
provider "aws" {
  region = "us-west-2"
}

resource "aws_emr_cluster" "tf-test-cluster" {
  name          = "emr-test-%d"
  release_label = "emr-4.6.0"
  applications  = ["Spark"]

  ec2_attributes {
    subnet_id                         = "${aws_subnet.main.id}"
    emr_managed_master_security_group = "${aws_security_group.allow_all.id}"
    emr_managed_slave_security_group  = "${aws_security_group.allow_all.id}"
    instance_profile                  = "${aws_iam_instance_profile.emr_profile.arn}"
  }

  master_instance_type = "m3.xlarge"
  core_instance_type   = "m3.xlarge"
  core_instance_count  = 1

  tags {
    dns_zone = "new_zone"
    Env      = "production"
    name     = "name-env"
  }

  keep_job_flow_alive_when_no_steps = true
  termination_protection = false

  bootstrap_action {
    path = "s3://elasticmapreduce/bootstrap-actions/run-if"
    name = "runif"
    args = ["instance.isMaster=true", "echo running on master node"]
  }

  configurations = "test-fixtures/emr_configurations.json"

  depends_on = ["aws_main_route_table_association.a"]

  service_role = "${aws_iam_role.iam_emr_default_role.arn}"
  autoscaling_role = "${aws_iam_role.emr-autoscaling-role.arn}"
}

resource "aws_security_group" "allow_all" {
  name        = "allow_all_%d"
  description = "Allow all inbound traffic"
  vpc_id      = "${aws_vpc.main.id}"

  ingress {
    from_port   = 0
    to_port     = 0
    protocol    = "-1"
    cidr_blocks = ["0.0.0.0/0"]
  }

  egress {
    from_port   = 0
    to_port     = 0
    protocol    = "-1"
    cidr_blocks = ["0.0.0.0/0"]
  }

  depends_on = ["aws_subnet.main"]

  lifecycle {
    ignore_changes = ["ingress", "egress"]
  }

  tags {
    name = "emr_test"
  }
}

resource "aws_vpc" "main" {
  cidr_block           = "168.31.0.0/16"
  enable_dns_hostnames = true

  tags {
    name = "emr_test_%d"
  }
}

resource "aws_subnet" "main" {
  vpc_id     = "${aws_vpc.main.id}"
  cidr_block = "168.31.0.0/20"

  tags {
    name = "emr_test_%d"
  }
}

resource "aws_internet_gateway" "gw" {
  vpc_id = "${aws_vpc.main.id}"
}

resource "aws_route_table" "r" {
  vpc_id = "${aws_vpc.main.id}"

  route {
    cidr_block = "0.0.0.0/0"
    gateway_id = "${aws_internet_gateway.gw.id}"
  }
}

resource "aws_main_route_table_association" "a" {
  vpc_id         = "${aws_vpc.main.id}"
  route_table_id = "${aws_route_table.r.id}"
}

###

# IAM things

###

# IAM role for EMR Service
resource "aws_iam_role" "iam_emr_default_role" {
  name = "iam_emr_default_role_%d"

  assume_role_policy = <<EOT
{
  "Version": "2008-10-17",
  "Statement": [
    {
      "Sid": "",
      "Effect": "Allow",
      "Principal": {
        "Service": "elasticmapreduce.amazonaws.com"
      },
      "Action": "sts:AssumeRole"
    }
  ]
}
EOT
}

resource "aws_iam_role_policy_attachment" "service-attach" {
  role       = "${aws_iam_role.iam_emr_default_role.id}"
  policy_arn = "${aws_iam_policy.iam_emr_default_policy.arn}"
}

resource "aws_iam_policy" "iam_emr_default_policy" {
  name = "iam_emr_default_policy_%d"

  policy = <<EOT
{
    "Version": "2012-10-17",
    "Statement": [{
        "Effect": "Allow",
        "Resource": "*",
        "Action": [
            "ec2:AuthorizeSecurityGroupEgress",
            "ec2:AuthorizeSecurityGroupIngress",
            "ec2:CancelSpotInstanceRequests",
            "ec2:CreateNetworkInterface",
            "ec2:CreateSecurityGroup",
            "ec2:CreateTags",
            "ec2:DeleteNetworkInterface",
            "ec2:DeleteSecurityGroup",
            "ec2:DeleteTags",
            "ec2:DescribeAvailabilityZones",
            "ec2:DescribeAccountAttributes",
            "ec2:DescribeDhcpOptions",
            "ec2:DescribeInstanceStatus",
            "ec2:DescribeInstances",
            "ec2:DescribeKeyPairs",
            "ec2:DescribeNetworkAcls",
            "ec2:DescribeNetworkInterfaces",
            "ec2:DescribePrefixLists",
            "ec2:DescribeRouteTables",
            "ec2:DescribeSecurityGroups",
            "ec2:DescribeSpotInstanceRequests",
            "ec2:DescribeSpotPriceHistory",
            "ec2:DescribeSubnets",
            "ec2:DescribeVpcAttribute",
            "ec2:DescribeVpcEndpoints",
            "ec2:DescribeVpcEndpointServices",
            "ec2:DescribeVpcs",
            "ec2:DetachNetworkInterface",
            "ec2:ModifyImageAttribute",
            "ec2:ModifyInstanceAttribute",
            "ec2:RequestSpotInstances",
            "ec2:RevokeSecurityGroupEgress",
            "ec2:RunInstances",
            "ec2:TerminateInstances",
            "ec2:DeleteVolume",
            "ec2:DescribeVolumeStatus",
            "ec2:DescribeVolumes",
            "ec2:DetachVolume",
            "iam:GetRole",
            "iam:GetRolePolicy",
            "iam:ListInstanceProfiles",
            "iam:ListRolePolicies",
            "iam:PassRole",
            "s3:CreateBucket",
            "s3:Get*",
            "s3:List*",
            "sdb:BatchPutAttributes",
            "sdb:Select",
            "sqs:CreateQueue",
            "sqs:Delete*",
            "sqs:GetQueue*",
            "sqs:PurgeQueue",
            "sqs:ReceiveMessage"
        ]
    }]
}
EOT
}

# IAM Role for EC2 Instance Profile
resource "aws_iam_role" "iam_emr_profile_role" {
  name = "iam_emr_profile_role_%d"

  assume_role_policy = <<EOT
{
  "Version": "2008-10-17",
  "Statement": [
    {
      "Sid": "",
      "Effect": "Allow",
      "Principal": {
        "Service": "ec2.amazonaws.com"
      },
      "Action": "sts:AssumeRole"
    }
  ]
}
EOT
}

resource "aws_iam_instance_profile" "emr_profile" {
  name  = "emr_profile_%d"
  roles = ["${aws_iam_role.iam_emr_profile_role.name}"]
}

resource "aws_iam_role_policy_attachment" "profile-attach" {
  role       = "${aws_iam_role.iam_emr_profile_role.id}"
  policy_arn = "${aws_iam_policy.iam_emr_profile_policy.arn}"
}

resource "aws_iam_policy" "iam_emr_profile_policy" {
  name = "iam_emr_profile_policy_%d"

  policy = <<EOT
{
    "Version": "2012-10-17",
    "Statement": [{
        "Effect": "Allow",
        "Resource": "*",
        "Action": [
            "cloudwatch:*",
            "dynamodb:*",
            "ec2:Describe*",
            "elasticmapreduce:Describe*",
            "elasticmapreduce:ListBootstrapActions",
            "elasticmapreduce:ListClusters",
            "elasticmapreduce:ListInstanceGroups",
            "elasticmapreduce:ListInstances",
            "elasticmapreduce:ListSteps",
            "kinesis:CreateStream",
            "kinesis:DeleteStream",
            "kinesis:DescribeStream",
            "kinesis:GetRecords",
            "kinesis:GetShardIterator",
            "kinesis:MergeShards",
            "kinesis:PutRecord",
            "kinesis:SplitShard",
            "rds:Describe*",
            "s3:*",
            "sdb:*",
            "sns:*",
            "sqs:*"
        ]
    }]
}
EOT
}

# IAM Role for autoscaling
resource "aws_iam_role" "emr-autoscaling-role" {
  name               = "EMR_AutoScaling_DefaultRole_%d"
  assume_role_policy = "${data.aws_iam_policy_document.emr-autoscaling-role-policy.json}"
}

data "aws_iam_policy_document" "emr-autoscaling-role-policy" {
  statement {
    effect  = "Allow"
    actions = ["sts:AssumeRole"]

    principals = {
      type        = "Service"
      identifiers = ["elasticmapreduce.amazonaws.com","application-autoscaling.amazonaws.com"]
    }
  }
}

resource "aws_iam_role_policy_attachment" "emr-autoscaling-role" {
  role       = "${aws_iam_role.emr-autoscaling-role.name}"
  policy_arn = "arn:aws:iam::aws:policy/service-role/AmazonElasticMapReduceforAutoScalingRole"
}
`, r, r, r, r, r, r, r, r, r, r)
}

<<<<<<< HEAD

func testAccAWSEmrClusterConfigUpdatedRootVolumeSize(r int) string {
	return fmt.Sprintf(`
provider "aws" {
  region = "us-west-2"
}

resource "aws_emr_cluster" "tf-test-cluster" {
  name          = "emr-test-%d"
  release_label = "emr-4.6.0"
  applications  = ["Spark"]

  ec2_attributes {
    subnet_id                         = "${aws_subnet.main.id}"
    emr_managed_master_security_group = "${aws_security_group.allow_all.id}"
    emr_managed_slave_security_group  = "${aws_security_group.allow_all.id}"
    instance_profile                  = "${aws_iam_instance_profile.emr_profile.arn}"
  }

  master_instance_type = "m3.xlarge"
  core_instance_type   = "m3.xlarge"
  core_instance_count  = 1

  tags {
    role     = "rolename"
    dns_zone = "env_zone"
    env      = "env"
    name     = "name-env"
  }

  keep_job_flow_alive_when_no_steps = true
  termination_protection = false

  bootstrap_action {
    path = "s3://elasticmapreduce/bootstrap-actions/run-if"
    name = "runif"
    args = ["instance.isMaster=true", "echo running on master node"]
  }

  configurations = "test-fixtures/emr_configurations.json"

  depends_on = ["aws_main_route_table_association.a"]

  service_role = "${aws_iam_role.iam_emr_default_role.arn}"
  autoscaling_role = "${aws_iam_role.emr-autoscaling-role.arn}"
  ebs_root_volume_size = 48
}

resource "aws_security_group" "allow_all" {
  name        = "allow_all_%d"
  description = "Allow all inbound traffic"
  vpc_id      = "${aws_vpc.main.id}"

  ingress {
    from_port   = 0
    to_port     = 0
    protocol    = "-1"
    cidr_blocks = ["0.0.0.0/0"]
  }

  egress {
    from_port   = 0
    to_port     = 0
    protocol    = "-1"
    cidr_blocks = ["0.0.0.0/0"]
  }

  depends_on = ["aws_subnet.main"]

  lifecycle {
    ignore_changes = ["ingress", "egress"]
  }

  tags {
    name = "emr_test"
  }
}

resource "aws_vpc" "main" {
  cidr_block           = "168.31.0.0/16"
  enable_dns_hostnames = true

  tags {
    name = "emr_test_%d"
  }
}

resource "aws_subnet" "main" {
  vpc_id     = "${aws_vpc.main.id}"
  cidr_block = "168.31.0.0/20"

  tags {
    name = "emr_test_%d"
  }
}

resource "aws_internet_gateway" "gw" {
  vpc_id = "${aws_vpc.main.id}"
}

resource "aws_route_table" "r" {
  vpc_id = "${aws_vpc.main.id}"

  route {
    cidr_block = "0.0.0.0/0"
    gateway_id = "${aws_internet_gateway.gw.id}"
  }
}

resource "aws_main_route_table_association" "a" {
  vpc_id         = "${aws_vpc.main.id}"
  route_table_id = "${aws_route_table.r.id}"
}

###

# IAM things

###

# IAM role for EMR Service
resource "aws_iam_role" "iam_emr_default_role" {
  name = "iam_emr_default_role_%d"

  assume_role_policy = <<EOT
{
  "Version": "2008-10-17",
  "Statement": [
    {
      "Sid": "",
      "Effect": "Allow",
      "Principal": {
        "Service": "elasticmapreduce.amazonaws.com"
      },
      "Action": "sts:AssumeRole"
    }
  ]
}
EOT
}

resource "aws_iam_role_policy_attachment" "service-attach" {
  role       = "${aws_iam_role.iam_emr_default_role.id}"
  policy_arn = "${aws_iam_policy.iam_emr_default_policy.arn}"
}

resource "aws_iam_policy" "iam_emr_default_policy" {
  name = "iam_emr_default_policy_%d"

  policy = <<EOT
{
    "Version": "2012-10-17",
    "Statement": [{
        "Effect": "Allow",
        "Resource": "*",
        "Action": [
            "ec2:AuthorizeSecurityGroupEgress",
            "ec2:AuthorizeSecurityGroupIngress",
            "ec2:CancelSpotInstanceRequests",
            "ec2:CreateNetworkInterface",
            "ec2:CreateSecurityGroup",
            "ec2:CreateTags",
            "ec2:DeleteNetworkInterface",
            "ec2:DeleteSecurityGroup",
            "ec2:DeleteTags",
            "ec2:DescribeAvailabilityZones",
            "ec2:DescribeAccountAttributes",
            "ec2:DescribeDhcpOptions",
            "ec2:DescribeInstanceStatus",
            "ec2:DescribeInstances",
            "ec2:DescribeKeyPairs",
            "ec2:DescribeNetworkAcls",
            "ec2:DescribeNetworkInterfaces",
            "ec2:DescribePrefixLists",
            "ec2:DescribeRouteTables",
            "ec2:DescribeSecurityGroups",
            "ec2:DescribeSpotInstanceRequests",
            "ec2:DescribeSpotPriceHistory",
            "ec2:DescribeSubnets",
            "ec2:DescribeVpcAttribute",
            "ec2:DescribeVpcEndpoints",
            "ec2:DescribeVpcEndpointServices",
            "ec2:DescribeVpcs",
            "ec2:DetachNetworkInterface",
            "ec2:ModifyImageAttribute",
            "ec2:ModifyInstanceAttribute",
            "ec2:RequestSpotInstances",
            "ec2:RevokeSecurityGroupEgress",
            "ec2:RunInstances",
            "ec2:TerminateInstances",
            "ec2:DeleteVolume",
            "ec2:DescribeVolumeStatus",
            "ec2:DescribeVolumes",
            "ec2:DetachVolume",
            "iam:GetRole",
            "iam:GetRolePolicy",
            "iam:ListInstanceProfiles",
            "iam:ListRolePolicies",
            "iam:PassRole",
            "s3:CreateBucket",
            "s3:Get*",
            "s3:List*",
            "sdb:BatchPutAttributes",
            "sdb:Select",
            "sqs:CreateQueue",
            "sqs:Delete*",
            "sqs:GetQueue*",
            "sqs:PurgeQueue",
            "sqs:ReceiveMessage"
        ]
    }]
}
EOT
}

# IAM Role for EC2 Instance Profile
resource "aws_iam_role" "iam_emr_profile_role" {
  name = "iam_emr_profile_role_%d"

  assume_role_policy = <<EOT
{
  "Version": "2008-10-17",
  "Statement": [
    {
      "Sid": "",
      "Effect": "Allow",
      "Principal": {
        "Service": "ec2.amazonaws.com"
      },
      "Action": "sts:AssumeRole"
    }
  ]
}
EOT
}

resource "aws_iam_instance_profile" "emr_profile" {
  name  = "emr_profile_%d"
  roles = ["${aws_iam_role.iam_emr_profile_role.name}"]
}

resource "aws_iam_role_policy_attachment" "profile-attach" {
  role       = "${aws_iam_role.iam_emr_profile_role.id}"
  policy_arn = "${aws_iam_policy.iam_emr_profile_policy.arn}"
}

resource "aws_iam_policy" "iam_emr_profile_policy" {
  name = "iam_emr_profile_policy_%d"

  policy = <<EOT
{
    "Version": "2012-10-17",
    "Statement": [{
        "Effect": "Allow",
        "Resource": "*",
        "Action": [
            "cloudwatch:*",
            "dynamodb:*",
            "ec2:Describe*",
            "elasticmapreduce:Describe*",
            "elasticmapreduce:ListBootstrapActions",
            "elasticmapreduce:ListClusters",
            "elasticmapreduce:ListInstanceGroups",
            "elasticmapreduce:ListInstances",
            "elasticmapreduce:ListSteps",
            "kinesis:CreateStream",
            "kinesis:DeleteStream",
            "kinesis:DescribeStream",
            "kinesis:GetRecords",
            "kinesis:GetShardIterator",
            "kinesis:MergeShards",
            "kinesis:PutRecord",
            "kinesis:SplitShard",
            "rds:Describe*",
            "s3:*",
            "sdb:*",
            "sns:*",
            "sqs:*"
        ]
    }]
}
EOT
}

# IAM Role for autoscaling
resource "aws_iam_role" "emr-autoscaling-role" {
  name               = "EMR_AutoScaling_DefaultRole_%d"
  assume_role_policy = "${data.aws_iam_policy_document.emr-autoscaling-role-policy.json}"
}

data "aws_iam_policy_document" "emr-autoscaling-role-policy" {
  statement {
    effect  = "Allow"
    actions = ["sts:AssumeRole"]
    principals = {
      type        = "Service"
      identifiers = ["elasticmapreduce.amazonaws.com","application-autoscaling.amazonaws.com"]
    }
  }
}

resource "aws_iam_role_policy_attachment" "emr-autoscaling-role" {
  role       = "${aws_iam_role.emr-autoscaling-role.name}"
  policy_arn = "arn:aws:iam::aws:policy/service-role/AmazonElasticMapReduceforAutoScalingRole"
}
`, r, r, r, r, r, r, r, r, r, r)
=======
func testAccAWSEmrClusterConfigS3Logging(rInt int) string {
	return fmt.Sprintf(`
resource "aws_s3_bucket" "test" {
  bucket = "tf-acc-test-%d"
  force_destroy = true
}

resource "aws_vpc" "test" {
  cidr_block = "10.0.0.0/24"
}

resource "aws_subnet" "test" {
  vpc_id = "${aws_vpc.test.id}"
  cidr_block = "10.0.0.0/24"
}

resource "aws_internet_gateway" "main" {
  vpc_id = "${aws_vpc.test.id}"
}

resource "aws_route_table" "test" {
  vpc_id = "${aws_vpc.test.id}"
  route {
    cidr_block = "0.0.0.0/0"
    gateway_id = "${aws_internet_gateway.main.id}"
  }
}

resource "aws_route_table_association" "test" {
  subnet_id = "${aws_subnet.test.id}"
  route_table_id = "${aws_route_table.test.id}"
}

resource "aws_security_group" "test" {
  name = "tf-acc-test-%d"
  description = "tf acceptance test"
  vpc_id = "${aws_vpc.test.id}"

  egress {
    from_port       = 0
    to_port         = 0
    protocol        = "-1"
    cidr_blocks     = ["0.0.0.0/0"]
  }
}

resource "aws_emr_cluster" "tf-test-cluster" {
  name          = "tf-acc-test-%d"
  release_label = "emr-4.6.0"
  applications  = ["Spark"]

  termination_protection = false
  keep_job_flow_alive_when_no_steps = true

  master_instance_type = "m1.medium"
  core_instance_type   = "m1.medium"
  core_instance_count  = 1

  log_uri = "s3://${aws_s3_bucket.test.bucket}/"

  ec2_attributes {
    instance_profile = "arn:aws:iam::${data.aws_caller_identity.current.account_id}:instance-profile/EMR_EC2_DefaultRole"
    emr_managed_master_security_group = "${aws_security_group.test.id}"
    emr_managed_slave_security_group = "${aws_security_group.test.id}"
    subnet_id = "${aws_subnet.test.id}"
  }

  bootstrap_action {
    path = "s3://elasticmapreduce/bootstrap-actions/run-if"
    name = "runif"
    args = ["instance.isMaster=true", "echo running on master node"]
  }

  service_role = "arn:aws:iam::${data.aws_caller_identity.current.account_id}:role/EMR_DefaultRole"
}

data "aws_caller_identity" "current" {}
`, rInt, rInt, rInt)
>>>>>>> 2cd4edaf
}<|MERGE_RESOLUTION|>--- conflicted
+++ resolved
@@ -2557,7 +2557,6 @@
 `, r, r, r, r, r, r, r, r, r, r)
 }
 
-<<<<<<< HEAD
 
 func testAccAWSEmrClusterConfigUpdatedRootVolumeSize(r int) string {
 	return fmt.Sprintf(`
@@ -2864,7 +2863,8 @@
   policy_arn = "arn:aws:iam::aws:policy/service-role/AmazonElasticMapReduceforAutoScalingRole"
 }
 `, r, r, r, r, r, r, r, r, r, r)
-=======
+}
+
 func testAccAWSEmrClusterConfigS3Logging(rInt int) string {
 	return fmt.Sprintf(`
 resource "aws_s3_bucket" "test" {
@@ -2943,5 +2943,4 @@
 
 data "aws_caller_identity" "current" {}
 `, rInt, rInt, rInt)
->>>>>>> 2cd4edaf
 }