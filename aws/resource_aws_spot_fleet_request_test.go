--- conflicted
+++ resolved
@@ -1073,14 +1073,8 @@
 }
 
 func TestAccAWSSpotFleetRequest_WithInstanceStoreAmi(t *testing.T) {
-<<<<<<< HEAD
 	TestAccSkip(t, "Test fails due to test harness constraints")
-	rName := acctest.RandString(10)
-	rInt := acctest.RandInt()
-=======
-	t.Skip("Test fails due to test harness constraints")
-	rName := acctest.RandomWithPrefix("tf-acc-test")
->>>>>>> f8731c0a
+	rName := acctest.RandomWithPrefix("tf-acc-test")
 	validUntil := time.Now().UTC().Add(24 * time.Hour).Format(time.RFC3339)
 
 	resource.ParallelTest(t, resource.TestCase{
