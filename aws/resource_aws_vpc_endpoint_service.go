package aws

import (
	"errors"
	"fmt"
	"log"
	"time"

	"github.com/aws/aws-sdk-go/aws"
	"github.com/aws/aws-sdk-go/aws/arn"
	"github.com/aws/aws-sdk-go/service/ec2"
	"github.com/hashicorp/terraform-plugin-sdk/helper/resource"
	"github.com/hashicorp/terraform-plugin-sdk/helper/schema"
	"github.com/terraform-providers/terraform-provider-aws/aws/internal/keyvaluetags"
)

func resourceAwsVpcEndpointService() *schema.Resource {
	return &schema.Resource{
		Create: resourceAwsVpcEndpointServiceCreate,
		Read:   resourceAwsVpcEndpointServiceRead,
		Update: resourceAwsVpcEndpointServiceUpdate,
		Delete: resourceAwsVpcEndpointServiceDelete,
		Importer: &schema.ResourceImporter{
			State: schema.ImportStatePassthrough,
		},

		Schema: map[string]*schema.Schema{
			"acceptance_required": {
				Type:     schema.TypeBool,
				Required: true,
			},
			"allowed_principals": {
				Type:     schema.TypeSet,
				Optional: true,
				Computed: true,
				Elem:     &schema.Schema{Type: schema.TypeString},
				Set:      schema.HashString,
			},
			"arn": {
				Type:     schema.TypeString,
				Computed: true,
			},
			"availability_zones": {
				Type:     schema.TypeSet,
				Elem:     &schema.Schema{Type: schema.TypeString},
				Computed: true,
				Set:      schema.HashString,
			},
			"base_endpoint_dns_names": {
				Type:     schema.TypeSet,
				Elem:     &schema.Schema{Type: schema.TypeString},
				Computed: true,
				Set:      schema.HashString,
			},
			"manages_vpc_endpoints": {
				Type:     schema.TypeBool,
				Computed: true,
			},
			"network_load_balancer_arns": {
				Type:     schema.TypeSet,
				Required: true,
<<<<<<< HEAD
				// MinItems: 1,
				Elem: &schema.Schema{Type: schema.TypeString},
				Set:  schema.HashString,
=======
				MinItems: 1,
				Elem: &schema.Schema{
					Type:         schema.TypeString,
					ValidateFunc: validateArn,
				},
				Set: schema.HashString,
>>>>>>> 2f23a596
			},
			"private_dns_name": {
				Type:     schema.TypeString,
				Computed: true,
			},
			"service_name": {
				Type:     schema.TypeString,
				Computed: true,
			},
			"service_type": {
				Type:     schema.TypeString,
				Computed: true,
			},
			"state": {
				Type:     schema.TypeString,
				Computed: true,
			},
			"tags": tagsSchema(),
		},
	}
}

func resourceAwsVpcEndpointServiceCreate(d *schema.ResourceData, meta interface{}) error {
	conn := meta.(*AWSClient).ec2conn

	req := &ec2.CreateVpcEndpointServiceConfigurationInput{
		AcceptanceRequired:      aws.Bool(d.Get("acceptance_required").(bool)),
		NetworkLoadBalancerArns: expandStringSet(d.Get("network_load_balancer_arns").(*schema.Set)),
		TagSpecifications:       ec2TagSpecificationsFromMap(d.Get("tags").(map[string]interface{}), "vpc-endpoint-service"),
	}

	log.Printf("[DEBUG] Creating VPC Endpoint Service configuration: %#v", req)
	resp, err := conn.CreateVpcEndpointServiceConfiguration(req)
	if err != nil {
		return fmt.Errorf("Error creating VPC Endpoint Service configuration: %s", err.Error())
	}

	d.SetId(aws.StringValue(resp.ServiceConfiguration.ServiceId))

	if err := vpcEndpointServiceWaitUntilAvailable(d, conn); err != nil {
		return err
	}

	if v, ok := d.GetOk("allowed_principals"); ok && v.(*schema.Set).Len() > 0 {
		modifyPermReq := &ec2.ModifyVpcEndpointServicePermissionsInput{
			ServiceId:            aws.String(d.Id()),
			AddAllowedPrincipals: expandStringSet(v.(*schema.Set)),
		}
		log.Printf("[DEBUG] Adding VPC Endpoint Service permissions: %#v", modifyPermReq)
		if _, err := conn.ModifyVpcEndpointServicePermissions(modifyPermReq); err != nil {
			return fmt.Errorf("error adding VPC Endpoint Service permissions: %s", err.Error())
		}
	}

	return resourceAwsVpcEndpointServiceRead(d, meta)
}

func resourceAwsVpcEndpointServiceRead(d *schema.ResourceData, meta interface{}) error {
	conn := meta.(*AWSClient).ec2conn
	ignoreTagsConfig := meta.(*AWSClient).IgnoreTagsConfig

	svcCfgRaw, state, err := vpcEndpointServiceStateRefresh(conn, d.Id())()
	if err != nil && state != ec2.ServiceStateFailed {
		return fmt.Errorf("error reading VPC Endpoint Service (%s): %s", d.Id(), err.Error())
	}

	terminalStates := map[string]bool{
		ec2.ServiceStateDeleted:  true,
		ec2.ServiceStateDeleting: true,
		ec2.ServiceStateFailed:   true,
	}
	if _, ok := terminalStates[state]; ok {
		log.Printf("[WARN] VPC Endpoint Service (%s) not found, removing from state", d.Id())
		d.SetId("")
		return nil
	}

	arn := arn.ARN{
		Partition: meta.(*AWSClient).partition,
		Service:   "ec2",
		Region:    meta.(*AWSClient).region,
		AccountID: meta.(*AWSClient).accountid,
		Resource:  fmt.Sprintf("vpc-endpoint-service/%s", d.Id()),
	}.String()
	d.Set("arn", arn)

	svcCfg := svcCfgRaw.(*ec2.ServiceConfiguration)
	d.Set("acceptance_required", svcCfg.AcceptanceRequired)
	err = d.Set("availability_zones", flattenStringSet(svcCfg.AvailabilityZones))
	if err != nil {
		return fmt.Errorf("error setting availability_zones: %s", err)
	}
	err = d.Set("base_endpoint_dns_names", flattenStringSet(svcCfg.BaseEndpointDnsNames))
	if err != nil {
		return fmt.Errorf("error setting base_endpoint_dns_names: %s", err)
	}
	d.Set("manages_vpc_endpoints", svcCfg.ManagesVpcEndpoints)
	err = d.Set("network_load_balancer_arns", flattenStringSet(svcCfg.NetworkLoadBalancerArns))
	if err != nil {
		return fmt.Errorf("error setting network_load_balancer_arns: %s", err)
	}
	d.Set("private_dns_name", svcCfg.PrivateDnsName)
	d.Set("service_name", svcCfg.ServiceName)
	d.Set("service_type", svcCfg.ServiceType[0].ServiceType)
	d.Set("state", svcCfg.ServiceState)
	err = d.Set("tags", keyvaluetags.Ec2KeyValueTags(svcCfg.Tags).IgnoreAws().IgnoreConfig(ignoreTagsConfig).Map())
	if err != nil {
		return fmt.Errorf("error setting tags: %s", err)
	}

	resp, err := conn.DescribeVpcEndpointServicePermissions(&ec2.DescribeVpcEndpointServicePermissionsInput{
		ServiceId: aws.String(d.Id()),
	})
	if err != nil {
		return fmt.Errorf("error reading VPC Endpoint Service permissions (%s): %s", d.Id(), err.Error())
	}

	err = d.Set("allowed_principals", flattenVpcEndpointServiceAllowedPrincipals(resp.AllowedPrincipals))
	if err != nil {
		return fmt.Errorf("error setting allowed_principals: %s", err)
	}

	return nil
}

func resourceAwsVpcEndpointServiceUpdate(d *schema.ResourceData, meta interface{}) error {
	conn := meta.(*AWSClient).ec2conn

	if d.HasChanges("acceptance_required", "network_load_balancer_arns") {
		modifyCfgReq := &ec2.ModifyVpcEndpointServiceConfigurationInput{
			ServiceId: aws.String(d.Id()),
		}

		if d.HasChange("acceptance_required") {
			modifyCfgReq.AcceptanceRequired = aws.Bool(d.Get("acceptance_required").(bool))
		}

		setVpcEndpointServiceUpdateLists(d, "network_load_balancer_arns",
			&modifyCfgReq.AddNetworkLoadBalancerArns, &modifyCfgReq.RemoveNetworkLoadBalancerArns)

		log.Printf("[DEBUG] Modifying VPC Endpoint Service configuration: %#v", modifyCfgReq)
		if _, err := conn.ModifyVpcEndpointServiceConfiguration(modifyCfgReq); err != nil {
			return fmt.Errorf("Error modifying VPC Endpoint Service configuration: %s", err.Error())
		}

		if err := vpcEndpointServiceWaitUntilAvailable(d, conn); err != nil {
			return err
		}
	}

	if d.HasChange("allowed_principals") {
		modifyPermReq := &ec2.ModifyVpcEndpointServicePermissionsInput{
			ServiceId: aws.String(d.Id()),
		}

		setVpcEndpointServiceUpdateLists(d, "allowed_principals",
			&modifyPermReq.AddAllowedPrincipals, &modifyPermReq.RemoveAllowedPrincipals)

		log.Printf("[DEBUG] Modifying VPC Endpoint Service permissions: %#v", modifyPermReq)
		if _, err := conn.ModifyVpcEndpointServicePermissions(modifyPermReq); err != nil {
			return fmt.Errorf("Error modifying VPC Endpoint Service permissions: %s", err.Error())
		}
	}

	if d.HasChange("tags") {
		o, n := d.GetChange("tags")

		if err := keyvaluetags.Ec2UpdateTags(conn, d.Id(), o, n); err != nil {
			return fmt.Errorf("error updating EC2 VPC Endpoint Service (%s) tags: %s", d.Id(), err)
		}
	}

	return resourceAwsVpcEndpointServiceRead(d, meta)
}

func resourceAwsVpcEndpointServiceDelete(d *schema.ResourceData, meta interface{}) error {
	conn := meta.(*AWSClient).ec2conn

	log.Printf("[DEBUG] Deleting VPC Endpoint Service: %s", d.Id())
	_, err := conn.DeleteVpcEndpointServiceConfigurations(&ec2.DeleteVpcEndpointServiceConfigurationsInput{
		ServiceIds: aws.StringSlice([]string{d.Id()}),
	})
	if err != nil {
		if isAWSErr(err, "InvalidVpcEndpointServiceId.NotFound", "") {
			log.Printf("[DEBUG] VPC Endpoint Service %s is already gone", d.Id())
		} else {
			return fmt.Errorf("Error deleting VPC Endpoint Service: %s", err.Error())
		}
	}

	if err := waitForVpcEndpointServiceDeletion(conn, d.Id()); err != nil {
		return fmt.Errorf("Error waiting for VPC Endpoint Service %s to delete: %s", d.Id(), err.Error())
	}

	return nil
}

func vpcEndpointServiceStateRefresh(conn *ec2.EC2, svcId string) resource.StateRefreshFunc {
	return func() (interface{}, string, error) {
		log.Printf("[DEBUG] Reading VPC Endpoint Service Configuration: %s", svcId)
		resp, err := conn.DescribeVpcEndpointServiceConfigurations(&ec2.DescribeVpcEndpointServiceConfigurationsInput{
			ServiceIds: aws.StringSlice([]string{svcId}),
		})
		if err != nil {
			if isAWSErr(err, "InvalidVpcEndpointServiceId.NotFound", "") {
				return false, ec2.ServiceStateDeleted, nil
			}

			return nil, "", err
		}

		svcCfg := resp.ServiceConfigurations[0]
		state := aws.StringValue(svcCfg.ServiceState)
		// No use in retrying if the endpoint service is in a failed state.
		if state == ec2.ServiceStateFailed {
			return nil, state, errors.New("VPC Endpoint Service is in a failed state")
		}
		return svcCfg, state, nil
	}
}

func vpcEndpointServiceWaitUntilAvailable(d *schema.ResourceData, conn *ec2.EC2) error {
	stateConf := &resource.StateChangeConf{
		Pending:    []string{ec2.ServiceStatePending},
		Target:     []string{ec2.ServiceStateAvailable},
		Refresh:    vpcEndpointServiceStateRefresh(conn, d.Id()),
		Timeout:    10 * time.Minute,
		Delay:      5 * time.Second,
		MinTimeout: 5 * time.Second,
	}
	if _, err := stateConf.WaitForState(); err != nil {
		return fmt.Errorf("Error waiting for VPC Endpoint Service %s to become available: %s", d.Id(), err.Error())
	}

	return nil
}

func waitForVpcEndpointServiceDeletion(conn *ec2.EC2, serviceID string) error {
	stateConf := &resource.StateChangeConf{
		Pending:    []string{ec2.ServiceStateAvailable, ec2.ServiceStateDeleting},
		Target:     []string{ec2.ServiceStateDeleted},
		Refresh:    vpcEndpointServiceStateRefresh(conn, serviceID),
		Timeout:    10 * time.Minute,
		Delay:      5 * time.Second,
		MinTimeout: 5 * time.Second,
	}

	_, err := stateConf.WaitForState()

	return err
}

func setVpcEndpointServiceUpdateLists(d *schema.ResourceData, key string, a, r *[]*string) {
	if d.HasChange(key) {
		o, n := d.GetChange(key)
		os := o.(*schema.Set)
		ns := n.(*schema.Set)

		add := expandStringList(ns.Difference(os).List())
		if len(add) > 0 {
			*a = add
		}

		remove := expandStringList(os.Difference(ns).List())
		if len(remove) > 0 {
			*r = remove
		}
	}
}

func flattenVpcEndpointServiceAllowedPrincipals(allowedPrincipals []*ec2.AllowedPrincipal) *schema.Set {
	vPrincipals := []interface{}{}

	for _, allowedPrincipal := range allowedPrincipals {
		if allowedPrincipal.Principal != nil {
			vPrincipals = append(vPrincipals, aws.StringValue(allowedPrincipal.Principal))
		}
	}

	return schema.NewSet(schema.HashString, vPrincipals)
}<|MERGE_RESOLUTION|>--- conflicted
+++ resolved
@@ -59,18 +59,9 @@
 			"network_load_balancer_arns": {
 				Type:     schema.TypeSet,
 				Required: true,
-<<<<<<< HEAD
 				// MinItems: 1,
 				Elem: &schema.Schema{Type: schema.TypeString},
 				Set:  schema.HashString,
-=======
-				MinItems: 1,
-				Elem: &schema.Schema{
-					Type:         schema.TypeString,
-					ValidateFunc: validateArn,
-				},
-				Set: schema.HashString,
->>>>>>> 2f23a596
 			},
 			"private_dns_name": {
 				Type:     schema.TypeString,
