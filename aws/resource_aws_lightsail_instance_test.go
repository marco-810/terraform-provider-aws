package aws

import (
	"errors"
	"fmt"
	"log"
	"regexp"
	"testing"
	"time"

	"github.com/aws/aws-sdk-go/aws"
	"github.com/aws/aws-sdk-go/aws/awserr"
	"github.com/aws/aws-sdk-go/service/lightsail"
	"github.com/hashicorp/go-multierror"
	"github.com/hashicorp/terraform-plugin-sdk/v2/helper/acctest"
	"github.com/hashicorp/terraform-plugin-sdk/v2/helper/resource"
	"github.com/hashicorp/terraform-plugin-sdk/v2/terraform"
)

func init() {
	resource.AddTestSweepers("aws_lightsail_instance", &resource.Sweeper{
		Name: "aws_lightsail_instance",
		F:    testSweepLightsailInstances,
	})
}

func testSweepLightsailInstances(region string) error {
	client, err := sharedClientForRegion(region)
	if err != nil {
		return fmt.Errorf("Error getting client: %s", err)
	}
	conn := client.(*AWSClient).lightsailconn

	input := &lightsail.GetInstancesInput{}
	var sweeperErrs *multierror.Error

	for {
		output, err := conn.GetInstances(input)

		if testSweepSkipSweepError(err) {
			log.Printf("[WARN] Skipping Lightsail Instance sweep for %s: %s", region, err)
			return nil
		}

		if err != nil {
			return fmt.Errorf("Error retrieving Lightsail Instances: %s", err)
		}

		for _, instance := range output.Instances {
			name := aws.StringValue(instance.Name)
			input := &lightsail.DeleteInstanceInput{
				InstanceName: instance.Name,
			}

			log.Printf("[INFO] Deleting Lightsail Instance: %s", name)
			_, err := conn.DeleteInstance(input)

			if err != nil {
				sweeperErr := fmt.Errorf("error deleting Lightsail Instance (%s): %s", name, err)
				log.Printf("[ERROR] %s", sweeperErr)
				sweeperErrs = multierror.Append(sweeperErrs, sweeperErr)
			}
		}

		if aws.StringValue(output.NextPageToken) == "" {
			break
		}

		input.PageToken = output.NextPageToken
	}

	return sweeperErrs.ErrorOrNil()
}

func TestAccAWSLightsailInstance_basic(t *testing.T) {
	var conf lightsail.Instance
	lightsailName := fmt.Sprintf("tf-test-lightsail-%d", acctest.RandInt())

	resource.ParallelTest(t, resource.TestCase{
		PreCheck:      func() { testAccPreCheck(t); testAccPreCheckAWSLightsail(t) },
		IDRefreshName: "aws_lightsail_instance.lightsail_instance_test",
		Providers:     testAccProviders,
		CheckDestroy:  testAccCheckAWSLightsailInstanceDestroy,
		Steps: []resource.TestStep{
			{
				Config: testAccAWSLightsailInstanceConfig_basic(lightsailName),
				Check: resource.ComposeAggregateTestCheckFunc(
					testAccCheckAWSLightsailInstanceExists("aws_lightsail_instance.lightsail_instance_test", &conf),
					resource.TestCheckResourceAttrSet("aws_lightsail_instance.lightsail_instance_test", "availability_zone"),
					resource.TestCheckResourceAttrSet("aws_lightsail_instance.lightsail_instance_test", "blueprint_id"),
					resource.TestCheckResourceAttrSet("aws_lightsail_instance.lightsail_instance_test", "bundle_id"),
					resource.TestCheckResourceAttrSet("aws_lightsail_instance.lightsail_instance_test", "key_pair_name"),
					resource.TestCheckResourceAttr("aws_lightsail_instance.lightsail_instance_test", "tags.%", "0"),
					resource.TestMatchResourceAttr("aws_lightsail_instance.lightsail_instance_test", "ram_size", regexp.MustCompile(`\d+(.\d+)?`)),
				),
			},
		},
	})
}

func TestAccAWSLightsailInstance_Name(t *testing.T) {
	var conf lightsail.Instance
	lightsailName := fmt.Sprintf("tf-test-lightsail-%d", acctest.RandInt())
	lightsailNameWithSpaces := fmt.Sprint(lightsailName, "string with spaces")
	lightsailNameWithStartingDigit := fmt.Sprintf("01-%s", lightsailName)
	lightsailNameWithUnderscore := fmt.Sprintf("%s_123456", lightsailName)

	resource.ParallelTest(t, resource.TestCase{
		PreCheck:      func() { testAccPreCheck(t) },
		IDRefreshName: "aws_lightsail_instance.lightsail_instance_test",
		Providers:     testAccProviders,
		CheckDestroy:  testAccCheckAWSLightsailInstanceDestroy,
		Steps: []resource.TestStep{
			{
				Config:      testAccAWSLightsailInstanceConfig_basic(lightsailNameWithSpaces),
				ExpectError: regexp.MustCompile(`must contain only alphanumeric characters, underscores, hyphens, and dots`),
			},
			{
				Config:      testAccAWSLightsailInstanceConfig_basic(lightsailNameWithStartingDigit),
				ExpectError: regexp.MustCompile(`must begin with an alphabetic character`),
			},
			{
				Config: testAccAWSLightsailInstanceConfig_basic(lightsailName),
				Check: resource.ComposeAggregateTestCheckFunc(
					testAccCheckAWSLightsailInstanceExists("aws_lightsail_instance.lightsail_instance_test", &conf),
					resource.TestCheckResourceAttrSet("aws_lightsail_instance.lightsail_instance_test", "availability_zone"),
					resource.TestCheckResourceAttrSet("aws_lightsail_instance.lightsail_instance_test", "blueprint_id"),
					resource.TestCheckResourceAttrSet("aws_lightsail_instance.lightsail_instance_test", "bundle_id"),
					resource.TestCheckResourceAttrSet("aws_lightsail_instance.lightsail_instance_test", "key_pair_name"),
				),
			},
			{
				Config: testAccAWSLightsailInstanceConfig_basic(lightsailNameWithUnderscore),
				Check: resource.ComposeAggregateTestCheckFunc(
					testAccCheckAWSLightsailInstanceExists("aws_lightsail_instance.lightsail_instance_test", &conf),
					resource.TestCheckResourceAttrSet("aws_lightsail_instance.lightsail_instance_test", "availability_zone"),
					resource.TestCheckResourceAttrSet("aws_lightsail_instance.lightsail_instance_test", "blueprint_id"),
					resource.TestCheckResourceAttrSet("aws_lightsail_instance.lightsail_instance_test", "bundle_id"),
					resource.TestCheckResourceAttrSet("aws_lightsail_instance.lightsail_instance_test", "key_pair_name"),
				),
			},
		},
	})
}

func TestAccAWSLightsailInstance_Tags(t *testing.T) {
	var conf lightsail.Instance
	lightsailName := fmt.Sprintf("tf-test-lightsail-%d", acctest.RandInt())

	resource.ParallelTest(t, resource.TestCase{
		PreCheck:      func() { testAccPreCheck(t); testAccPreCheckAWSLightsail(t) },
		IDRefreshName: "aws_lightsail_instance.lightsail_instance_test",
		Providers:     testAccProviders,
		CheckDestroy:  testAccCheckAWSLightsailInstanceDestroy,
		Steps: []resource.TestStep{
			{
				Config: testAccAWSLightsailInstanceConfig_tags1(lightsailName),
				Check: resource.ComposeAggregateTestCheckFunc(
					testAccCheckAWSLightsailInstanceExists("aws_lightsail_instance.lightsail_instance_test", &conf),
					resource.TestCheckResourceAttrSet("aws_lightsail_instance.lightsail_instance_test", "availability_zone"),
					resource.TestCheckResourceAttrSet("aws_lightsail_instance.lightsail_instance_test", "blueprint_id"),
					resource.TestCheckResourceAttrSet("aws_lightsail_instance.lightsail_instance_test", "bundle_id"),
					resource.TestCheckResourceAttrSet("aws_lightsail_instance.lightsail_instance_test", "key_pair_name"),
					resource.TestCheckResourceAttr("aws_lightsail_instance.lightsail_instance_test", "tags.%", "2"),
				),
			},
			{
				Config: testAccAWSLightsailInstanceConfig_tags2(lightsailName),
				Check: resource.ComposeAggregateTestCheckFunc(
					testAccCheckAWSLightsailInstanceExists("aws_lightsail_instance.lightsail_instance_test", &conf),
					resource.TestCheckResourceAttrSet("aws_lightsail_instance.lightsail_instance_test", "availability_zone"),
					resource.TestCheckResourceAttrSet("aws_lightsail_instance.lightsail_instance_test", "blueprint_id"),
					resource.TestCheckResourceAttrSet("aws_lightsail_instance.lightsail_instance_test", "bundle_id"),
					resource.TestCheckResourceAttrSet("aws_lightsail_instance.lightsail_instance_test", "key_pair_name"),
					resource.TestCheckResourceAttr("aws_lightsail_instance.lightsail_instance_test", "tags.%", "3"),
				),
			},
		},
	})
}

func TestAccAWSLightsailInstance_disapear(t *testing.T) {
	var conf lightsail.Instance
	lightsailName := fmt.Sprintf("tf-test-lightsail-%d", acctest.RandInt())

	testDestroy := func(*terraform.State) error {
		// reach out and DELETE the Instance
		conn := testAccProvider.Meta().(*AWSClient).lightsailconn
		_, err := conn.DeleteInstance(&lightsail.DeleteInstanceInput{
			InstanceName: aws.String(lightsailName),
		})

		if err != nil {
			return fmt.Errorf("error deleting Lightsail Instance in disappear test")
		}

		// sleep 7 seconds to give it time, so we don't have to poll
		time.Sleep(7 * time.Second)

		return nil
	}

	resource.ParallelTest(t, resource.TestCase{
		PreCheck:     func() { testAccPreCheck(t); testAccPreCheckAWSLightsail(t) },
		Providers:    testAccProviders,
		CheckDestroy: testAccCheckAWSLightsailInstanceDestroy,
		Steps: []resource.TestStep{
			{
				Config: testAccAWSLightsailInstanceConfig_basic(lightsailName),
				Check: resource.ComposeTestCheckFunc(
					testAccCheckAWSLightsailInstanceExists("aws_lightsail_instance.lightsail_instance_test", &conf),
					testDestroy,
				),
				ExpectNonEmptyPlan: true,
			},
		},
	})
}

func testAccCheckAWSLightsailInstanceExists(n string, res *lightsail.Instance) resource.TestCheckFunc {
	return func(s *terraform.State) error {
		rs, ok := s.RootModule().Resources[n]
		if !ok {
			return fmt.Errorf("Not found: %s", n)
		}

		if rs.Primary.ID == "" {
			return errors.New("No LightsailInstance ID is set")
		}

		conn := testAccProvider.Meta().(*AWSClient).lightsailconn

		respInstance, err := conn.GetInstance(&lightsail.GetInstanceInput{
			InstanceName: aws.String(rs.Primary.Attributes["name"]),
		})

		if err != nil {
			return err
		}

		if respInstance == nil || respInstance.Instance == nil {
			return fmt.Errorf("Instance (%s) not found", rs.Primary.Attributes["name"])
		}
		*res = *respInstance.Instance
		return nil
	}
}

func testAccCheckAWSLightsailInstanceDestroy(s *terraform.State) error {
	for _, rs := range s.RootModule().Resources {
		if rs.Type != "aws_lightsail_instance" {
			continue
		}

		conn := testAccProvider.Meta().(*AWSClient).lightsailconn

		respInstance, err := conn.GetInstance(&lightsail.GetInstanceInput{
			InstanceName: aws.String(rs.Primary.Attributes["name"]),
		})

		if err == nil {
			if respInstance.Instance != nil {
				return fmt.Errorf("LightsailInstance %q still exists", rs.Primary.ID)
			}
		}

		// Verify the error
		if awsErr, ok := err.(awserr.Error); ok {
			if awsErr.Code() == "NotFoundException" {
				return nil
			}
		}
		return err
	}

	return nil
}

func testAccPreCheckAWSLightsail(t *testing.T) {
	conn := testAccProvider.Meta().(*AWSClient).lightsailconn

	input := &lightsail.GetInstancesInput{}

	_, err := conn.GetInstances(input)

	if testAccPreCheckSkipError(err) {
		t.Skipf("skipping acceptance testing: %s", err)
	}

	if err != nil {
		t.Fatalf("unexpected PreCheck error: %s", err)
	}
}

func testAccAWSLightsailInstanceConfig_basic(lightsailName string) string {
	return fmt.Sprintf(`
data "aws_availability_zones" "available" {
  state = "available"

  filter {
    name   = "opt-in-status"
    values = ["opt-in-not-required"]
  }
}

resource "aws_lightsail_instance" "lightsail_instance_test" {
  name              = "%s"
  availability_zone = data.aws_availability_zones.available.names[0]
  blueprint_id      = "amazon_linux"
  bundle_id         = "nano_1_0"
}
`, lightsailName)
}

func testAccAWSLightsailInstanceConfig_tags1(lightsailName string) string {
	return fmt.Sprintf(`
data "aws_availability_zones" "available" {
  state = "available"

  filter {
    name   = "opt-in-status"
    values = ["opt-in-not-required"]
  }
}

resource "aws_lightsail_instance" "lightsail_instance_test" {
  name              = "%s"
  availability_zone = data.aws_availability_zones.available.names[0]
  blueprint_id      = "amazon_linux"
  bundle_id         = "nano_1_0"

  tags = {
    Name = "tf-test"
    KeyOnlyTag = ""
  }
}
`, lightsailName)
}

func testAccAWSLightsailInstanceConfig_tags2(lightsailName string) string {
	return fmt.Sprintf(`
data "aws_availability_zones" "available" {
  state = "available"

  filter {
    name   = "opt-in-status"
    values = ["opt-in-not-required"]
  }
}

resource "aws_lightsail_instance" "lightsail_instance_test" {
  name              = "%s"
  availability_zone = data.aws_availability_zones.available.names[0]
  blueprint_id      = "amazon_linux"
  bundle_id         = "nano_1_0"

  tags = {
<<<<<<< HEAD
    Name = "tf-test",
    KeyOnlyTag = ""
=======
    Name      = "tf-test",
>>>>>>> e4465922
    ExtraName = "tf-test"
  }
}
`, lightsailName)
}<|MERGE_RESOLUTION|>--- conflicted
+++ resolved
@@ -355,13 +355,9 @@
   bundle_id         = "nano_1_0"
 
   tags = {
-<<<<<<< HEAD
-    Name = "tf-test",
+    Name       = "tf-test",
     KeyOnlyTag = ""
-=======
-    Name      = "tf-test",
->>>>>>> e4465922
-    ExtraName = "tf-test"
+    ExtraName  = "tf-test"
   }
 }
 `, lightsailName)
