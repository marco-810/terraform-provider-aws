package aws

import (
	"fmt"
	"log"

	"github.com/aws/aws-sdk-go/aws"
	"github.com/aws/aws-sdk-go/service/cloudwatch"
	"github.com/hashicorp/terraform-plugin-sdk/helper/schema"
	"github.com/hashicorp/terraform-plugin-sdk/helper/validation"
	"github.com/terraform-providers/terraform-provider-aws/aws/internal/keyvaluetags"
)

func resourceAwsCloudWatchMetricAlarm() *schema.Resource {
	//lintignore:R011
	return &schema.Resource{
		Create:        resourceAwsCloudWatchMetricAlarmCreate,
		Read:          resourceAwsCloudWatchMetricAlarmRead,
		Update:        resourceAwsCloudWatchMetricAlarmUpdate,
		Delete:        resourceAwsCloudWatchMetricAlarmDelete,
		SchemaVersion: 1,
		MigrateState:  resourceAwsCloudWatchMetricAlarmMigrateState,

		Importer: &schema.ResourceImporter{
			State: schema.ImportStatePassthrough,
		},

		Schema: map[string]*schema.Schema{
			"alarm_name": {
				Type:     schema.TypeString,
				Required: true,
				ForceNew: true,
			},
			"arn": {
				Type:     schema.TypeString,
				Computed: true,
			},
			"comparison_operator": {
				Type:     schema.TypeString,
				Required: true,
			},
			"evaluation_periods": {
				Type:         schema.TypeInt,
				Required:     true,
				ValidateFunc: validation.IntAtLeast(1),
			},
			"metric_name": {
				Type:     schema.TypeString,
				Optional: true,
				// ConflictsWith: []string{"metric_query"},
			},
			"metric_query": {
				Type:     schema.TypeSet,
				Optional: true,
				// ConflictsWith: []string{"metric_name"},
				Elem: &schema.Resource{
					Schema: map[string]*schema.Schema{
						"id": {
							Type:     schema.TypeString,
							Required: true,
						},
						"expression": {
							Type:     schema.TypeString,
							Optional: true,
						},
						"metric": {
							Type:     schema.TypeList,
							MaxItems: 1,
							Optional: true,
							Elem: &schema.Resource{
								Schema: map[string]*schema.Schema{
									"dimensions": {
										Type:     schema.TypeMap,
										Optional: true,
										Elem:     &schema.Schema{Type: schema.TypeString},
									},
									"metric_name": {
										Type:     schema.TypeString,
										Required: true,
									},
									"namespace": {
										Type:     schema.TypeString,
										Optional: true,
									},
									"period": {
										Type:     schema.TypeInt,
										Required: true,
									},
									"stat": {
										Type:     schema.TypeString,
										Required: true,
									},
									"unit": {
										Type:     schema.TypeString,
										Optional: true,
									},
								},
							},
						},
						"label": {
							Type:     schema.TypeString,
							Optional: true,
						},
						"return_data": {
							Type:     schema.TypeBool,
							Optional: true,
							Default:  false,
						},
					},
				},
			},
			"namespace": {
				Type:     schema.TypeString,
				Optional: true,
				// ConflictsWith: []string{"metric_query"},
			},
			"period": {
				Type:     schema.TypeInt,
				Optional: true,
				// ConflictsWith: []string{"metric_query"},
			},
			"statistic": {
				Type:     schema.TypeString,
				Optional: true,
				// ConflictsWith: []string{"extended_statistic", "metric_query"},
			},
			"threshold": {
				Type:     schema.TypeFloat,
				Optional: true,
				// ConflictsWith: []string{"threshold_metric_id"},
			},
			"threshold_metric_id": {
				Type:     schema.TypeString,
				Optional: true,
				// ConflictsWith: []string{"threshold"},
				ValidateFunc: validation.StringLenBetween(1, 255),
			},
			"actions_enabled": {
				Type:     schema.TypeBool,
				Optional: true,
				Default:  true,
			},
			"alarm_actions": {
				Type:     schema.TypeSet,
				Optional: true,
				Elem: &schema.Schema{
					Type: schema.TypeString,
					ValidateFunc: validation.Any(
						validateArn,
						validateEC2AutomateARN,
					),
				},
				Set: schema.HashString,
			},
			"alarm_description": {
				Type:     schema.TypeString,
				Optional: true,
			},
			"datapoints_to_alarm": {
				Type:         schema.TypeInt,
				Optional:     true,
				ValidateFunc: validation.IntAtLeast(1),
			},
			"dimensions": {
<<<<<<< HEAD
				Type:     schema.TypeMap,
				Optional: true,
				// ConflictsWith: []string{"metric_query"},
=======
				Type:          schema.TypeMap,
				Optional:      true,
				ConflictsWith: []string{"metric_query"},
				Elem:          &schema.Schema{Type: schema.TypeString},
>>>>>>> 2f23a596
			},
			"insufficient_data_actions": {
				Type:     schema.TypeSet,
				Optional: true,
				Elem:     &schema.Schema{Type: schema.TypeString},
				Set:      schema.HashString,
			},
			"ok_actions": {
				Type:     schema.TypeSet,
				Optional: true,
				Elem:     &schema.Schema{Type: schema.TypeString},
				Set:      schema.HashString,
			},
			"unit": {
				Type:     schema.TypeString,
				Optional: true,
			},
			"extended_statistic": {
				Type:     schema.TypeString,
				Optional: true,
				// ConflictsWith: []string{"statistic", "metric_query"},
			},
			"treat_missing_data": {
				Type:         schema.TypeString,
				Optional:     true,
				Default:      "missing",
				ValidateFunc: validation.StringInSlice([]string{"breaching", "notBreaching", "ignore", "missing"}, true),
			},
			"evaluate_low_sample_count_percentiles": {
				Type:         schema.TypeString,
				Optional:     true,
				Computed:     true,
				ValidateFunc: validation.StringInSlice([]string{"evaluate", "ignore"}, true),
			},

			"tags": tagsSchema(),
		},
	}
}

func validateResourceAwsCloudWatchMetricAlarm(d *schema.ResourceData) error {
	_, metricNameOk := d.GetOk("metric_name")
	_, statisticOk := d.GetOk("statistic")
	_, extendedStatisticOk := d.GetOk("extended_statistic")

	if metricNameOk && ((!statisticOk && !extendedStatisticOk) || (statisticOk && extendedStatisticOk)) {
		return fmt.Errorf("One of `statistic` or `extended_statistic` must be set for a cloudwatch metric alarm")
	}

	if v := d.Get("metric_query"); v != nil {
		for _, v := range v.(*schema.Set).List() {
			metricQueryResource := v.(map[string]interface{})
			if v, ok := metricQueryResource["expression"]; ok && v.(string) != "" {
				if v := metricQueryResource["metric"]; v != nil {
					if len(v.([]interface{})) > 0 {
						return fmt.Errorf("No metric_query may have both `expression` and a `metric` specified")
					}
				}
			}
		}
	}

	return nil
}

func resourceAwsCloudWatchMetricAlarmCreate(d *schema.ResourceData, meta interface{}) error {
	conn := meta.(*AWSClient).cloudwatchconn

	err := validateResourceAwsCloudWatchMetricAlarm(d)
	if err != nil {
		return err
	}
	params := getAwsCloudWatchPutMetricAlarmInput(d)

	log.Printf("[DEBUG] Creating CloudWatch Metric Alarm: %#v", params)
	_, err = conn.PutMetricAlarm(&params)
	if err != nil {
		return fmt.Errorf("Creating metric alarm failed: %s", err)
	}
	d.SetId(d.Get("alarm_name").(string))
	log.Println("[INFO] CloudWatch Metric Alarm created")

	return resourceAwsCloudWatchMetricAlarmRead(d, meta)
}

func resourceAwsCloudWatchMetricAlarmRead(d *schema.ResourceData, meta interface{}) error {
	conn := meta.(*AWSClient).cloudwatchconn
	ignoreTagsConfig := meta.(*AWSClient).IgnoreTagsConfig

	resp, err := getAwsCloudWatchMetricAlarm(d, meta)
	if err != nil {
		return err
	}
	if resp == nil {
		d.SetId("")
		return nil
	}

	log.Printf("[DEBUG] Reading CloudWatch Metric Alarm: %s", d.Get("alarm_name"))

	d.Set("actions_enabled", resp.ActionsEnabled)

	if err := d.Set("alarm_actions", _strArrPtrToList(resp.AlarmActions)); err != nil {
		log.Printf("[WARN] Error setting Alarm Actions: %s", err)
	}
	arn := *resp.AlarmArn
	d.Set("alarm_description", resp.AlarmDescription)
	d.Set("alarm_name", resp.AlarmName)
	d.Set("arn", arn)
	d.Set("comparison_operator", resp.ComparisonOperator)
	d.Set("datapoints_to_alarm", resp.DatapointsToAlarm)
	if err := d.Set("dimensions", flattenDimensions(resp.Dimensions)); err != nil {
		return err
	}
	d.Set("evaluation_periods", resp.EvaluationPeriods)

	if err := d.Set("insufficient_data_actions", _strArrPtrToList(resp.InsufficientDataActions)); err != nil {
		log.Printf("[WARN] Error setting Insufficient Data Actions: %s", err)
	}
	d.Set("metric_name", resp.MetricName)
	d.Set("namespace", resp.Namespace)

	if resp.Metrics != nil && len(resp.Metrics) > 0 {
		metricQueries := make([]interface{}, len(resp.Metrics))
		for i, mq := range resp.Metrics {
			metricQuery := map[string]interface{}{
				"expression":  aws.StringValue(mq.Expression),
				"id":          aws.StringValue(mq.Id),
				"label":       aws.StringValue(mq.Label),
				"return_data": aws.BoolValue(mq.ReturnData),
			}
			if mq.MetricStat != nil {
				metric := map[string]interface{}{
					"metric_name": aws.StringValue(mq.MetricStat.Metric.MetricName),
					"namespace":   aws.StringValue(mq.MetricStat.Metric.Namespace),
					"period":      int(aws.Int64Value(mq.MetricStat.Period)),
					"stat":        aws.StringValue(mq.MetricStat.Stat),
					"unit":        aws.StringValue(mq.MetricStat.Unit),
					"dimensions":  flattenDimensions(mq.MetricStat.Metric.Dimensions),
				}
				metricQuery["metric"] = []interface{}{metric}
			}
			metricQueries[i] = metricQuery
		}
		if err := d.Set("metric_query", metricQueries); err != nil {
			return fmt.Errorf("error setting metric_query: %s", err)
		}
	}

	if err := d.Set("ok_actions", _strArrPtrToList(resp.OKActions)); err != nil {
		log.Printf("[WARN] Error setting OK Actions: %s", err)
	}
	d.Set("period", resp.Period)
	d.Set("statistic", resp.Statistic)
	d.Set("threshold", resp.Threshold)
	d.Set("threshold_metric_id", resp.ThresholdMetricId)
	d.Set("unit", resp.Unit)
	d.Set("extended_statistic", resp.ExtendedStatistic)
	d.Set("treat_missing_data", resp.TreatMissingData)
	d.Set("evaluate_low_sample_count_percentiles", resp.EvaluateLowSampleCountPercentile)

	tags, err := keyvaluetags.CloudwatchListTags(conn, arn)

	if err != nil {
		// ignore tag permissions errors for now
		// return fmt.Errorf("error listing tags for CloudWatch Metric Alarm (%s): %s", arn, err)
	}

<<<<<<< HEAD
	if err := d.Set("tags", tags.IgnoreAws().Map()); err != nil {
		// return fmt.Errorf("error setting tags: %s", err)
=======
	if err := d.Set("tags", tags.IgnoreAws().IgnoreConfig(ignoreTagsConfig).Map()); err != nil {
		return fmt.Errorf("error setting tags: %s", err)
>>>>>>> 2f23a596
	}

	return nil
}

func resourceAwsCloudWatchMetricAlarmUpdate(d *schema.ResourceData, meta interface{}) error {
	conn := meta.(*AWSClient).cloudwatchconn
	params := getAwsCloudWatchPutMetricAlarmInput(d)

	log.Printf("[DEBUG] Updating CloudWatch Metric Alarm: %#v", params)
	_, err := conn.PutMetricAlarm(&params)
	if err != nil {
		return fmt.Errorf("Updating metric alarm failed: %s", err)
	}
	log.Println("[INFO] CloudWatch Metric Alarm updated")

	arn := d.Get("arn").(string)
	if d.HasChange("tags") {
		o, n := d.GetChange("tags")

		if err := keyvaluetags.CloudwatchUpdateTags(conn, arn, o, n); err != nil {
			return fmt.Errorf("error updating CloudWatch Metric Alarm (%s) tags: %s", arn, err)
		}
	}

	return resourceAwsCloudWatchMetricAlarmRead(d, meta)
}

func resourceAwsCloudWatchMetricAlarmDelete(d *schema.ResourceData, meta interface{}) error {
	resp, err := getAwsCloudWatchMetricAlarm(d, meta)
	if err != nil {
		return err
	}
	if resp == nil {
		log.Printf("[DEBUG] CloudWatch Metric Alarm %s is already gone", d.Id())
		return nil
	}

	log.Printf("[INFO] Deleting CloudWatch Metric Alarm: %s", d.Id())

	conn := meta.(*AWSClient).cloudwatchconn
	params := cloudwatch.DeleteAlarmsInput{
		AlarmNames: []*string{aws.String(d.Id())},
	}

	if _, err := conn.DeleteAlarms(&params); err != nil {
		return fmt.Errorf("Error deleting CloudWatch Metric Alarm: %s", err)
	}
	log.Println("[INFO] CloudWatch Metric Alarm deleted")

	return nil
}

func getAwsCloudWatchPutMetricAlarmInput(d *schema.ResourceData) cloudwatch.PutMetricAlarmInput {
	params := cloudwatch.PutMetricAlarmInput{
		AlarmName:          aws.String(d.Get("alarm_name").(string)),
		ComparisonOperator: aws.String(d.Get("comparison_operator").(string)),
		EvaluationPeriods:  aws.Int64(int64(d.Get("evaluation_periods").(int))),
		TreatMissingData:   aws.String(d.Get("treat_missing_data").(string)),
		Tags:               keyvaluetags.New(d.Get("tags").(map[string]interface{})).IgnoreAws().CloudwatchTags(),
	}

	if v := d.Get("actions_enabled"); v != nil {
		params.ActionsEnabled = aws.Bool(v.(bool))
	}

	if v, ok := d.GetOk("alarm_description"); ok {
		params.AlarmDescription = aws.String(v.(string))
	}

	if v, ok := d.GetOk("datapoints_to_alarm"); ok {
		params.DatapointsToAlarm = aws.Int64(int64(v.(int)))
	}

	if v, ok := d.GetOk("metric_name"); ok {
		params.MetricName = aws.String(v.(string))
	}

	if v, ok := d.GetOk("namespace"); ok {
		params.Namespace = aws.String(v.(string))
	}
	if v, ok := d.GetOk("period"); ok {
		params.Period = aws.Int64(int64(v.(int)))
	}

	if v, ok := d.GetOk("unit"); ok {
		params.Unit = aws.String(v.(string))
	}

	if v, ok := d.GetOk("statistic"); ok {
		params.Statistic = aws.String(v.(string))
	}

	if v, ok := d.GetOk("extended_statistic"); ok {
		params.ExtendedStatistic = aws.String(v.(string))
	}

	if v, ok := d.GetOk("evaluate_low_sample_count_percentiles"); ok {
		params.EvaluateLowSampleCountPercentile = aws.String(v.(string))
	}

	if v, ok := d.GetOk("threshold_metric_id"); ok {
		params.ThresholdMetricId = aws.String(v.(string))
	} else {
		params.Threshold = aws.Float64(d.Get("threshold").(float64))
	}

	var alarmActions []*string
	if v := d.Get("alarm_actions"); v != nil {
		for _, v := range v.(*schema.Set).List() {
			str := v.(string)
			alarmActions = append(alarmActions, aws.String(str))
		}
		params.AlarmActions = alarmActions
	}

	var insufficientDataActions []*string
	if v := d.Get("insufficient_data_actions"); v != nil {
		for _, v := range v.(*schema.Set).List() {
			str := v.(string)
			insufficientDataActions = append(insufficientDataActions, aws.String(str))
		}
		params.InsufficientDataActions = insufficientDataActions
	}

	var metrics []*cloudwatch.MetricDataQuery
	if v := d.Get("metric_query"); v != nil {
		for _, v := range v.(*schema.Set).List() {
			metricQueryResource := v.(map[string]interface{})
			id := metricQueryResource["id"].(string)
			if id == "" {
				continue
			}
			metricQuery := cloudwatch.MetricDataQuery{
				Id: aws.String(id),
			}
			if v, ok := metricQueryResource["expression"]; ok && v.(string) != "" {
				metricQuery.Expression = aws.String(v.(string))
			}
			if v, ok := metricQueryResource["label"]; ok && v.(string) != "" {
				metricQuery.Label = aws.String(v.(string))
			}
			if v, ok := metricQueryResource["return_data"]; ok {
				metricQuery.ReturnData = aws.Bool(v.(bool))
			}
			if v := metricQueryResource["metric"]; v != nil {
				for _, v := range v.([]interface{}) {
					metricResource := v.(map[string]interface{})
					metric := cloudwatch.Metric{
						MetricName: aws.String(metricResource["metric_name"].(string)),
					}
					metricStat := cloudwatch.MetricStat{
						Metric: &metric,
						Stat:   aws.String(metricResource["stat"].(string)),
					}
					if v, ok := metricResource["namespace"]; ok && v.(string) != "" {
						metric.Namespace = aws.String(v.(string))
					}
					if v, ok := metricResource["period"]; ok {
						metricStat.Period = aws.Int64(int64(v.(int)))
					}
					if v, ok := metricResource["unit"]; ok && v.(string) != "" {
						metricStat.Unit = aws.String(v.(string))
					}
					a := metricResource["dimensions"].(map[string]interface{})
					dimensions := make([]*cloudwatch.Dimension, 0, len(a))
					for k, v := range a {
						dimensions = append(dimensions, &cloudwatch.Dimension{
							Name:  aws.String(k),
							Value: aws.String(v.(string)),
						})
					}
					metric.Dimensions = dimensions
					metricQuery.MetricStat = &metricStat
				}
			}
			metrics = append(metrics, &metricQuery)
		}
		params.Metrics = metrics
	}

	var okActions []*string
	if v := d.Get("ok_actions"); v != nil {
		for _, v := range v.(*schema.Set).List() {
			str := v.(string)
			okActions = append(okActions, aws.String(str))
		}
		params.OKActions = okActions
	}

	a := d.Get("dimensions").(map[string]interface{})
	var dimensions []*cloudwatch.Dimension
	for k, v := range a {
		dimensions = append(dimensions, &cloudwatch.Dimension{
			Name:  aws.String(k),
			Value: aws.String(v.(string)),
		})
	}
	params.Dimensions = dimensions

	return params
}

func getAwsCloudWatchMetricAlarm(d *schema.ResourceData, meta interface{}) (*cloudwatch.MetricAlarm, error) {
	conn := meta.(*AWSClient).cloudwatchconn

	params := cloudwatch.DescribeAlarmsInput{
		AlarmNames: []*string{aws.String(d.Id())},
	}

	resp, err := conn.DescribeAlarms(&params)
	if err != nil {
		return nil, err
	}

	// Find it and return it
	for idx, ma := range resp.MetricAlarms {
		if aws.StringValue(ma.AlarmName) == d.Id() {
			return resp.MetricAlarms[idx], nil
		}
	}

	return nil, nil
}

func _strArrPtrToList(strArrPtr []*string) []string {
	var result []string
	for _, elem := range strArrPtr {
		result = append(result, aws.StringValue(elem))
	}
	return result
}

func flattenDimensions(dims []*cloudwatch.Dimension) map[string]interface{} {
	flatDims := make(map[string]interface{})
	for _, d := range dims {
		flatDims[*d.Name] = *d.Value
	}
	return flatDims
}<|MERGE_RESOLUTION|>--- conflicted
+++ resolved
@@ -162,16 +162,10 @@
 				ValidateFunc: validation.IntAtLeast(1),
 			},
 			"dimensions": {
-<<<<<<< HEAD
 				Type:     schema.TypeMap,
 				Optional: true,
 				// ConflictsWith: []string{"metric_query"},
-=======
-				Type:          schema.TypeMap,
-				Optional:      true,
-				ConflictsWith: []string{"metric_query"},
-				Elem:          &schema.Schema{Type: schema.TypeString},
->>>>>>> 2f23a596
+				Elem: &schema.Schema{Type: schema.TypeString},
 			},
 			"insufficient_data_actions": {
 				Type:     schema.TypeSet,
@@ -340,13 +334,8 @@
 		// return fmt.Errorf("error listing tags for CloudWatch Metric Alarm (%s): %s", arn, err)
 	}
 
-<<<<<<< HEAD
-	if err := d.Set("tags", tags.IgnoreAws().Map()); err != nil {
+	if err := d.Set("tags", tags.IgnoreAws().IgnoreConfig(ignoreTagsConfig).Map()); err != nil {
 		// return fmt.Errorf("error setting tags: %s", err)
-=======
-	if err := d.Set("tags", tags.IgnoreAws().IgnoreConfig(ignoreTagsConfig).Map()); err != nil {
-		return fmt.Errorf("error setting tags: %s", err)
->>>>>>> 2f23a596
 	}
 
 	return nil
