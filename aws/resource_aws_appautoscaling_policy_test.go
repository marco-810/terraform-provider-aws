--- conflicted
+++ resolved
@@ -590,17 +590,10 @@
 }
 
 resource "aws_appautoscaling_policy" "dynamo_test" {
-<<<<<<< HEAD
   name = "DynamoDBWriteCapacityUtilization:${aws_appautoscaling_target.dynamo_test.resource_id}"
   policy_type = "TargetTrackingScaling"
   service_namespace = "dynamodb"
   resource_id = "table/${aws_dynamodb_table.dynamodb_table_test.name}"
-=======
-  name               = "%s"
-  policy_type        = "TargetTrackingScaling"
-  service_namespace  = "dynamodb"
-  resource_id        = "table/${aws_dynamodb_table.dynamodb_table_test.name}"
->>>>>>> f5e2d3c9
   scalable_dimension = "dynamodb:table:WriteCapacityUnits"
 
   target_tracking_scaling_policy_configuration {
