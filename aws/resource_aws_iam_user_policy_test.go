package aws

import (
	"fmt"
	"regexp"
	"strconv"
	"testing"

	"github.com/aws/aws-sdk-go/aws"
	"github.com/aws/aws-sdk-go/aws/awserr"
	"github.com/aws/aws-sdk-go/service/iam"
	"github.com/hashicorp/terraform/helper/acctest"
	"github.com/hashicorp/terraform/helper/resource"
	"github.com/hashicorp/terraform/terraform"
)

func TestAccAWSIAMUserPolicy_basic(t *testing.T) {
	rInt := acctest.RandInt()
	policy1 := `{"Version":"2012-10-17","Statement":{"Effect":"Allow","Action":"*","Resource":"*"}}`
	policy2 := `{"Version":"2012-10-17","Statement":{"Effect":"Allow","Action":"iam:*","Resource":"*"}}`
	policyName := fmt.Sprintf("foo_policy_%d", rInt)
	policyResourceName := "aws_iam_user_policy.foo"
	userResourceName := "aws_iam_user.user"
	userName := fmt.Sprintf("test_user_%d", rInt)

	resource.Test(t, resource.TestCase{
		PreCheck:     func() { testAccPreCheck(t) },
		Providers:    testAccProviders,
		CheckDestroy: testAccCheckIAMUserPolicyDestroy,
		Steps: []resource.TestStep{
			{
				Config:      testAccIAMUserPolicyConfig_name(rInt, strconv.Quote("NonJSONString")),
				ExpectError: regexp.MustCompile("invalid JSON"),
			},
			{
				Config: testAccIAMUserPolicyConfig_name(rInt, strconv.Quote(policy1)),
				Check: resource.ComposeTestCheckFunc(
					testAccCheckIAMUserPolicy(userResourceName, policyResourceName),
					testAccCheckIAMUserPolicyExpectedPolicies(userResourceName, 1),
					resource.TestMatchResourceAttr(policyResourceName, "id", regexp.MustCompile(fmt.Sprintf("^%s:%s$", userName, policyName))),
					resource.TestCheckResourceAttr(policyResourceName, "name", policyName),
					resource.TestCheckResourceAttr(policyResourceName, "policy", policy1),
					resource.TestCheckResourceAttr(policyResourceName, "user", userName),
				),
			},
			{
				Config: testAccIAMUserPolicyConfig_name(rInt, strconv.Quote(policy2)),
				Check: resource.ComposeTestCheckFunc(
					testAccCheckIAMUserPolicy(userResourceName, policyResourceName),
					testAccCheckIAMUserPolicyExpectedPolicies(userResourceName, 1),
					resource.TestCheckResourceAttr(policyResourceName, "policy", policy2),
				),
			},
		},
	})
}

func TestAccAWSIAMUserPolicy_namePrefix(t *testing.T) {
	rInt := acctest.RandInt()
	policy1 := `{"Version":"2012-10-17","Statement":{"Effect":"Allow","Action":"*","Resource":"*"}}`
	policy2 := `{"Version":"2012-10-17","Statement":{"Effect":"Allow","Action":"iam:*","Resource":"*"}}`
	policyNamePrefix := "foo_policy_"
	policyResourceName := "aws_iam_user_policy.foo"
	userResourceName := "aws_iam_user.user"
	userName := fmt.Sprintf("test_user_%d", rInt)

	resource.Test(t, resource.TestCase{
		PreCheck:      func() { testAccPreCheck(t) },
		IDRefreshName: policyResourceName,
		Providers:     testAccProviders,
		CheckDestroy:  testAccCheckIAMUserPolicyDestroy,
		Steps: []resource.TestStep{
			{
				Config: testAccIAMUserPolicyConfig_namePrefix(rInt, strconv.Quote(policy1)),
				Check: resource.ComposeTestCheckFunc(
					testAccCheckIAMUserPolicy(userResourceName, policyResourceName),
					testAccCheckIAMUserPolicyExpectedPolicies(userResourceName, 1),
					resource.TestMatchResourceAttr(policyResourceName, "id", regexp.MustCompile(fmt.Sprintf("^%s:%s.+$", userName, policyNamePrefix))),
					resource.TestCheckResourceAttr(policyResourceName, "name_prefix", policyNamePrefix),
					resource.TestCheckResourceAttr(policyResourceName, "policy", policy1),
				),
			},
			{
				Config: testAccIAMUserPolicyConfig_namePrefix(rInt, strconv.Quote(policy2)),
				Check: resource.ComposeTestCheckFunc(
					testAccCheckIAMUserPolicy(userResourceName, policyResourceName),
					testAccCheckIAMUserPolicyExpectedPolicies(userResourceName, 1),
					resource.TestCheckResourceAttr(policyResourceName, "policy", policy2),
				),
			},
		},
	})
}

func TestAccAWSIAMUserPolicy_generatedName(t *testing.T) {
	rInt := acctest.RandInt()
	policy1 := `{"Version":"2012-10-17","Statement":{"Effect":"Allow","Action":"*","Resource":"*"}}`
	policy2 := `{"Version":"2012-10-17","Statement":{"Effect":"Allow","Action":"iam:*","Resource":"*"}}`
	policyResourceName := "aws_iam_user_policy.foo"
	userResourceName := "aws_iam_user.user"
	userName := fmt.Sprintf("test_user_%d", rInt)

	resource.Test(t, resource.TestCase{
		PreCheck:      func() { testAccPreCheck(t) },
		IDRefreshName: policyResourceName,
		Providers:     testAccProviders,
		CheckDestroy:  testAccCheckIAMUserPolicyDestroy,
		Steps: []resource.TestStep{
			{
				Config: testAccIAMUserPolicyConfig_generatedName(rInt, strconv.Quote(policy1)),
				Check: resource.ComposeTestCheckFunc(
					testAccCheckIAMUserPolicy(userResourceName, policyResourceName),
					testAccCheckIAMUserPolicyExpectedPolicies(userResourceName, 1),
					resource.TestMatchResourceAttr(policyResourceName, "id", regexp.MustCompile(fmt.Sprintf("^%s:.+$", userName))),
					resource.TestCheckResourceAttr(policyResourceName, "policy", policy1),
				),
			},
			{
				Config: testAccIAMUserPolicyConfig_generatedName(rInt, strconv.Quote(policy2)),
				Check: resource.ComposeTestCheckFunc(
					testAccCheckIAMUserPolicy(userResourceName, policyResourceName),
					testAccCheckIAMUserPolicyExpectedPolicies(userResourceName, 1),
					resource.TestCheckResourceAttr(policyResourceName, "policy", policy2),
				),
			},
		},
	})
}

func TestAccAWSIAMUserPolicy_multiplePolicies(t *testing.T) {
	rInt := acctest.RandInt()
	policy1 := `{"Version":"2012-10-17","Statement":{"Effect":"Allow","Action":"*","Resource":"*"}}`
	policy2 := `{"Version":"2012-10-17","Statement":{"Effect":"Allow","Action":"iam:*","Resource":"*"}}`
	policyName1 := fmt.Sprintf("foo_policy_%d", rInt)
	policyName2 := fmt.Sprintf("bar_policy_%d", rInt)
	policyResourceName1 := "aws_iam_user_policy.foo"
	policyResourceName2 := "aws_iam_user_policy.bar"
	userResourceName := "aws_iam_user.user"

	resource.Test(t, resource.TestCase{
		PreCheck:     func() { testAccPreCheck(t) },
		Providers:    testAccProviders,
		CheckDestroy: testAccCheckIAMUserPolicyDestroy,
		Steps: []resource.TestStep{
			{
				Config: testAccIAMUserPolicyConfig_name(rInt, strconv.Quote(policy1)),
				Check: resource.ComposeTestCheckFunc(
					testAccCheckIAMUserPolicy(userResourceName, policyResourceName1),
					testAccCheckIAMUserPolicyExpectedPolicies(userResourceName, 1),
					resource.TestCheckResourceAttr(policyResourceName1, "name", policyName1),
					resource.TestCheckResourceAttr(policyResourceName1, "policy", policy1),
				),
			},
			{
				Config: testAccIAMUserPolicyConfig_multiplePolicies(rInt, strconv.Quote(policy1), strconv.Quote(policy2)),
				Check: resource.ComposeTestCheckFunc(
					testAccCheckIAMUserPolicy(userResourceName, policyResourceName1),
					testAccCheckIAMUserPolicy(userResourceName, policyResourceName2),
					testAccCheckIAMUserPolicyExpectedPolicies(userResourceName, 2),
					resource.TestCheckResourceAttr(policyResourceName1, "policy", policy1),
					resource.TestCheckResourceAttr(policyResourceName2, "name", policyName2),
					resource.TestCheckResourceAttr(policyResourceName2, "policy", policy2),
				),
			},
			{
				Config: testAccIAMUserPolicyConfig_multiplePolicies(rInt, strconv.Quote(policy2), strconv.Quote(policy2)),
				Check: resource.ComposeTestCheckFunc(
					testAccCheckIAMUserPolicy(userResourceName, policyResourceName1),
					testAccCheckIAMUserPolicy(userResourceName, policyResourceName2),
					testAccCheckIAMUserPolicyExpectedPolicies(userResourceName, 2),
					resource.TestCheckResourceAttr(policyResourceName1, "policy", policy2),
				),
			},
			{
				Config: testAccIAMUserPolicyConfig_name(rInt, strconv.Quote(policy2)),
				Check: resource.ComposeTestCheckFunc(
					testAccCheckIAMUserPolicy(userResourceName, policyResourceName1),
					testAccCheckIAMUserPolicyExpectedPolicies(userResourceName, 1),
				),
			},
		},
	})
}

func testAccCheckIAMUserPolicyDestroy(s *terraform.State) error {
	iamconn := testAccProvider.Meta().(*AWSClient).iamconn

	for _, rs := range s.RootModule().Resources {
		if rs.Type != "aws_iam_user_policy" {
			continue
		}

<<<<<<< HEAD
		user, name, err := resourceAwsIamUserPolicyParseId(rs.Primary.ID)
		if err != nil {
			return err
		}
=======
		user, name := resourceAwsIamUserPolicyParseId(rs.Primary.ID)
>>>>>>> a71b355c

		request := &iam.GetUserPolicyInput{
			PolicyName: aws.String(name),
			UserName:   aws.String(user),
		}

<<<<<<< HEAD
=======
		var err error
>>>>>>> a71b355c
		getResp, err := iamconn.GetUserPolicy(request)
		if err != nil {
			if iamerr, ok := err.(awserr.Error); ok && iamerr.Code() == "NoSuchEntity" {
				// none found, that's good
				return nil
			}
			return fmt.Errorf("Error reading IAM policy %s from user %s: %s", name, user, err)
		}

		if getResp != nil {
<<<<<<< HEAD
			return fmt.Errorf("Found IAM User, expected none: %s", getResp)
=======
			return fmt.Errorf("Found IAM user policy, expected none: %s", getResp)
>>>>>>> a71b355c
		}
	}

	return nil
}

func testAccCheckIAMUserPolicy(
	iamUserResource string,
	iamUserPolicyResource string) resource.TestCheckFunc {
	return func(s *terraform.State) error {
		rs, ok := s.RootModule().Resources[iamUserResource]
		if !ok {
			return fmt.Errorf("Not Found: %s", iamUserResource)
		}

		if rs.Primary.ID == "" {
			return fmt.Errorf("No ID is set")
		}

		policy, ok := s.RootModule().Resources[iamUserPolicyResource]
		if !ok {
			return fmt.Errorf("Not Found: %s", iamUserPolicyResource)
		}

		iamconn := testAccProvider.Meta().(*AWSClient).iamconn
		username, name, err := resourceAwsIamUserPolicyParseId(policy.Primary.ID)
		if err != nil {
			return err
		}

		_, err = iamconn.GetUserPolicy(&iam.GetUserPolicyInput{
			UserName:   aws.String(username),
			PolicyName: aws.String(name),
		})

		if err != nil {
			return err
		}

		return nil
	}
}

func testAccCheckIAMUserPolicyExpectedPolicies(iamUserResource string, expected int) resource.TestCheckFunc {
	return func(s *terraform.State) error {
		rs, ok := s.RootModule().Resources[iamUserResource]
		if !ok {
			return fmt.Errorf("Not Found: %s", iamUserResource)
		}

		if rs.Primary.ID == "" {
			return fmt.Errorf("No ID is set")
		}

		iamconn := testAccProvider.Meta().(*AWSClient).iamconn
		userPolicies, err := iamconn.ListUserPolicies(&iam.ListUserPoliciesInput{
			UserName: aws.String(rs.Primary.ID),
		})

		if err != nil {
			return err
		}

		if len(userPolicies.PolicyNames) != expected {
			return fmt.Errorf("Expected (%d) IAM user policies for user (%s), found: %d", expected, rs.Primary.ID, len(userPolicies.PolicyNames))
		}

		return nil
	}
}

func testAccIAMUserPolicyConfig_name(rInt int, policy string) string {
	return fmt.Sprintf(`
%s

resource "aws_iam_user_policy" "foo" {
  name = "foo_policy_%d"
  user = "${aws_iam_user.user.name}"
  policy = %v
}`, testAccAWSUserConfig(fmt.Sprintf("test_user_%d", rInt), "/"), rInt, policy)
}

func testAccIAMUserPolicyConfig_namePrefix(rInt int, policy string) string {
	return fmt.Sprintf(`
%s

resource "aws_iam_user_policy" "foo" {
  name_prefix = "foo_policy_"
  user = "${aws_iam_user.user.name}"
  policy = %v
}`, testAccAWSUserConfig(fmt.Sprintf("test_user_%d", rInt), "/"), policy)
}

func testAccIAMUserPolicyConfig_generatedName(rInt int, policy string) string {
	return fmt.Sprintf(`
%s

resource "aws_iam_user_policy" "foo" {
  user = "${aws_iam_user.user.name}"
  policy = %v
}`, testAccAWSUserConfig(fmt.Sprintf("test_user_%d", rInt), "/"), policy)
}

func testAccIAMUserPolicyConfig_multiplePolicies(rInt int, policy1, policy2 string) string {
	return fmt.Sprintf(`
%[1]s

resource "aws_iam_user_policy" "foo" {
  name = "foo_policy_%[2]d"
  user = "${aws_iam_user.user.name}"
  policy = %[3]v
}

resource "aws_iam_user_policy" "bar" {
  name = "bar_policy_%[2]d"
  user = "${aws_iam_user.user.name}"
  policy = %[4]v
}`, testAccAWSUserConfig(fmt.Sprintf("test_user_%d", rInt), "/"), rInt, policy1, policy2)
}<|MERGE_RESOLUTION|>--- conflicted
+++ resolved
@@ -190,24 +190,16 @@
 			continue
 		}
 
-<<<<<<< HEAD
 		user, name, err := resourceAwsIamUserPolicyParseId(rs.Primary.ID)
 		if err != nil {
 			return err
 		}
-=======
-		user, name := resourceAwsIamUserPolicyParseId(rs.Primary.ID)
->>>>>>> a71b355c
 
 		request := &iam.GetUserPolicyInput{
 			PolicyName: aws.String(name),
 			UserName:   aws.String(user),
 		}
 
-<<<<<<< HEAD
-=======
-		var err error
->>>>>>> a71b355c
 		getResp, err := iamconn.GetUserPolicy(request)
 		if err != nil {
 			if iamerr, ok := err.(awserr.Error); ok && iamerr.Code() == "NoSuchEntity" {
@@ -218,11 +210,7 @@
 		}
 
 		if getResp != nil {
-<<<<<<< HEAD
 			return fmt.Errorf("Found IAM User, expected none: %s", getResp)
-=======
-			return fmt.Errorf("Found IAM user policy, expected none: %s", getResp)
->>>>>>> a71b355c
 		}
 	}
 
