package aws

import (
	"context"
	"errors"
	"fmt"
	"io/ioutil"
	"log"
	"regexp"
	"time"

	"github.com/aws/aws-sdk-go/aws"
	"github.com/aws/aws-sdk-go/aws/arn"
	"github.com/aws/aws-sdk-go/aws/awserr"
	"github.com/aws/aws-sdk-go/aws/endpoints"
	"github.com/aws/aws-sdk-go/service/lambda"
	"github.com/hashicorp/aws-sdk-go-base/tfawserr"
	"github.com/hashicorp/terraform-plugin-sdk/v2/helper/customdiff"
	"github.com/hashicorp/terraform-plugin-sdk/v2/helper/resource"
	"github.com/hashicorp/terraform-plugin-sdk/v2/helper/schema"
	"github.com/hashicorp/terraform-plugin-sdk/v2/helper/validation"
	homedir "github.com/mitchellh/go-homedir"
	"github.com/terraform-providers/terraform-provider-aws/aws/internal/keyvaluetags"
	"github.com/terraform-providers/terraform-provider-aws/aws/internal/service/lambda/waiter"
	"github.com/terraform-providers/terraform-provider-aws/aws/internal/tfresource"
)

const awsMutexLambdaKey = `aws_lambda_function`

const LambdaFunctionVersionLatest = "$LATEST"

func resourceAwsLambdaFunction() *schema.Resource {
	return &schema.Resource{
		Create: resourceAwsLambdaFunctionCreate,
		Read:   resourceAwsLambdaFunctionRead,
		Update: resourceAwsLambdaFunctionUpdate,
		Delete: resourceAwsLambdaFunctionDelete,
		Timeouts: &schema.ResourceTimeout{
			Create: schema.DefaultTimeout(10 * time.Minute),
		},

		Importer: &schema.ResourceImporter{
			State: func(d *schema.ResourceData, meta interface{}) ([]*schema.ResourceData, error) {
				d.Set("function_name", d.Id())
				return []*schema.ResourceData{d}, nil
			},
		},

		Schema: map[string]*schema.Schema{
			"filename": {
				Type:          schema.TypeString,
				Optional:      true,
				ConflictsWith: []string{"s3_bucket", "s3_key", "s3_object_version", "image_uri"},
			},
			"s3_bucket": {
				Type:          schema.TypeString,
				Optional:      true,
				ConflictsWith: []string{"filename", "image_uri"},
			},
			"s3_key": {
				Type:          schema.TypeString,
				Optional:      true,
				ConflictsWith: []string{"filename", "image_uri"},
			},
			"s3_object_version": {
				Type:          schema.TypeString,
				Optional:      true,
				ConflictsWith: []string{"filename", "image_uri"},
			},
			"image_uri": {
				Type:          schema.TypeString,
				Optional:      true,
				ConflictsWith: []string{"filename", "s3_bucket", "s3_key", "s3_object_version"},
			},
			"package_type": {
				Type:         schema.TypeString,
				Optional:     true,
				ForceNew:     true,
				Default:      lambda.PackageTypeZip,
				ValidateFunc: validation.StringInSlice(lambda.PackageType_Values(), false),
			},
			"image_config": {
				Type:     schema.TypeList,
				Optional: true,
				MaxItems: 1,
				Elem: &schema.Resource{
					Schema: map[string]*schema.Schema{
						"entry_point": {
							Type:     schema.TypeList,
							Optional: true,
							Elem:     &schema.Schema{Type: schema.TypeString},
						},
						"command": {
							Type:     schema.TypeList,
							Optional: true,
							Elem:     &schema.Schema{Type: schema.TypeString},
						},
						"working_directory": {
							Type:     schema.TypeString,
							Optional: true,
						},
					},
				},
			},
			"code_signing_config_arn": {
				Type:         schema.TypeString,
				Optional:     true,
				ValidateFunc: validateArn,
			},
			"signing_profile_version_arn": {
				Type:     schema.TypeString,
				Computed: true,
			},
			"signing_job_arn": {
				Type:     schema.TypeString,
				Computed: true,
			},
			"description": {
				Type:     schema.TypeString,
				Optional: true,
			},
			"dead_letter_config": {
				Type:     schema.TypeList,
				Optional: true,
				MinItems: 0,
				MaxItems: 1,
				Elem: &schema.Resource{
					Schema: map[string]*schema.Schema{
						"target_arn": {
							Type:         schema.TypeString,
							Required:     true,
							ValidateFunc: validateArn,
						},
					},
				},
			},
			"file_system_config": {
				Type:     schema.TypeList,
				Optional: true,
				MinItems: 0,
				// Lambda file system supports 1 EFS file system per lambda function. This might increase in future.
				MaxItems: 1,
				Elem: &schema.Resource{
					Schema: map[string]*schema.Schema{
						// EFS access point arn
						"arn": {
							Type:         schema.TypeString,
							Required:     true,
							ValidateFunc: validateArn,
						},
						// Local mount path inside a lambda function. Must start with "/mnt/".
						"local_mount_path": {
							Type:         schema.TypeString,
							Required:     true,
							ValidateFunc: validation.StringMatch(regexp.MustCompile(`^/mnt/[a-zA-Z0-9-_.]+$`), "must start with '/mnt/'"),
						},
					},
				},
			},
			"function_name": {
				Type:     schema.TypeString,
				Required: true,
				ForceNew: true,
			},
			"handler": {
				Type:         schema.TypeString,
				Optional:     true,
				ValidateFunc: validation.StringLenBetween(1, 128),
			},
			"layers": {
				Type:     schema.TypeList,
				Optional: true,
				MaxItems: 5,
				Elem: &schema.Schema{
					Type:         schema.TypeString,
					ValidateFunc: validateArn,
				},
			},
			"memory_size": {
				Type:     schema.TypeInt,
				Optional: true,
				Default:  128,
			},
			"reserved_concurrent_executions": {
				Type:         schema.TypeInt,
				Optional:     true,
				Default:      -1,
				ValidateFunc: validation.IntAtLeast(-1),
			},
			"role": {
				Type:     schema.TypeString,
				Required: true,
			},
			"runtime": {
				Type:         schema.TypeString,
				Optional:     true,
				ValidateFunc: validation.StringInSlice(lambda.Runtime_Values(), false),
			},
			"timeout": {
				Type:     schema.TypeInt,
				Optional: true,
				Default:  3,
			},
			"publish": {
				Type:     schema.TypeBool,
				Optional: true,
				Default:  false,
			},
			"version": {
				Type:     schema.TypeString,
				Computed: true,
			},
			"vpc_config": {
				Type:     schema.TypeList,
				Optional: true,
				MaxItems: 1,
				Elem: &schema.Resource{
					Schema: map[string]*schema.Schema{
						"subnet_ids": {
							Type:     schema.TypeSet,
							Required: true,
							Elem:     &schema.Schema{Type: schema.TypeString},
							Set:      schema.HashString,
						},
						"security_group_ids": {
							Type:     schema.TypeSet,
							Required: true,
							Elem:     &schema.Schema{Type: schema.TypeString},
							Set:      schema.HashString,
						},
						"vpc_id": {
							Type:     schema.TypeString,
							Computed: true,
						},
					},
				},

				// Suppress diffs if the VPC configuration is provided, but empty
				// which is a valid Lambda function configuration. e.g.
				//   vpc_config {
				//     security_group_ids = []
				//     subnet_ids         = []
				//   }
				DiffSuppressFunc: func(k, old, new string, d *schema.ResourceData) bool {
					if d.Id() == "" || old == "1" || new == "0" {
						return false
					}

					if d.HasChanges("vpc_config.0.security_group_ids", "vpc_config.0.subnet_ids") {
						return false
					}

					return true
				},
			},
			"arn": {
				Type:     schema.TypeString,
				Computed: true,
			},
			"qualified_arn": {
				Type:     schema.TypeString,
				Computed: true,
			},
			"invoke_arn": {
				Type:     schema.TypeString,
				Computed: true,
			},
			"last_modified": {
				Type:     schema.TypeString,
				Computed: true,
			},
			"source_code_hash": {
				Type:     schema.TypeString,
				Optional: true,
				Computed: true,
			},
			"source_code_size": {
				Type:     schema.TypeInt,
				Computed: true,
			},
			"environment": {
				Type:     schema.TypeList,
				Optional: true,
				MaxItems: 1,
				Elem: &schema.Resource{
					Schema: map[string]*schema.Schema{
						"variables": {
							Type:     schema.TypeMap,
							Optional: true,
							Elem:     &schema.Schema{Type: schema.TypeString},
						},
					},
				},
			},
			"tracing_config": {
				Type:     schema.TypeList,
				MaxItems: 1,
				Optional: true,
				Computed: true,
				Elem: &schema.Resource{
					Schema: map[string]*schema.Schema{
						"mode": {
							Type:     schema.TypeString,
							Required: true,
							ValidateFunc: validation.StringInSlice([]string{
								lambda.TracingModeActive,
								lambda.TracingModePassThrough},
								true),
						},
					},
				},
			},
			"kms_key_arn": {
				Type:         schema.TypeString,
				Optional:     true,
				ValidateFunc: validateArn,
			},
			"tags": tagsSchema(),
		},

		CustomizeDiff: customdiff.Sequence(
			checkHandlerRuntimeForZipFunction,
			updateComputedAttributesOnPublish,
		),
	}
}

func checkHandlerRuntimeForZipFunction(_ context.Context, d *schema.ResourceDiff, meta interface{}) error {
	packageType := d.Get("package_type")
	_, handlerOk := d.GetOk("handler")
	_, runtimeOk := d.GetOk("runtime")

	if packageType == lambda.PackageTypeZip && !handlerOk && !runtimeOk {
		return fmt.Errorf("handler and runtime must be set when PackageType is Zip")
	}
	return nil
}

func updateComputedAttributesOnPublish(_ context.Context, d *schema.ResourceDiff, meta interface{}) error {
	configChanged := hasConfigChanges(d)
	functionCodeUpdated := needsFunctionCodeUpdate(d)
	if functionCodeUpdated {
		d.SetNewComputed("last_modified")
	}

	publish := d.Get("publish").(bool)
	publishChanged := d.HasChange("publish")
	if publish && (configChanged || functionCodeUpdated || publishChanged) {
		d.SetNewComputed("version")
		d.SetNewComputed("qualified_arn")
	}
	return nil
}

func hasConfigChanges(d resourceDiffer) bool {
	return d.HasChange("description") ||
		d.HasChange("handler") ||
		d.HasChange("file_system_config") ||
		d.HasChange("image_config") ||
		d.HasChange("memory_size") ||
		d.HasChange("role") ||
		d.HasChange("timeout") ||
		d.HasChange("kms_key_arn") ||
		d.HasChange("layers") ||
		d.HasChange("dead_letter_config") ||
		d.HasChange("tracing_config") ||
		d.HasChange("vpc_config") ||
		d.HasChange("runtime") ||
		d.HasChange("environment")
}

// resourceAwsLambdaFunction maps to:
// CreateFunction in the API / SDK
func resourceAwsLambdaFunctionCreate(d *schema.ResourceData, meta interface{}) error {
	conn := meta.(*AWSClient).lambdaconn

	functionName := d.Get("function_name").(string)
	reservedConcurrentExecutions := d.Get("reserved_concurrent_executions").(int)
	iamRole := d.Get("role").(string)

	log.Printf("[DEBUG] Creating Lambda Function %s with role %s", functionName, iamRole)

	filename, hasFilename := d.GetOk("filename")
	s3Bucket, bucketOk := d.GetOk("s3_bucket")
	s3Key, keyOk := d.GetOk("s3_key")
	s3ObjectVersion, versionOk := d.GetOk("s3_object_version")
	imageUri, hasImageUri := d.GetOk("image_uri")

	if !hasFilename && !bucketOk && !keyOk && !versionOk && !hasImageUri {
		return errors.New("filename, s3_* or image_uri attributes must be set")
	}

	var functionCode *lambda.FunctionCode
	if hasFilename {
		// Grab an exclusive lock so that we're only reading one function into
		// memory at a time.
		// See https://github.com/hashicorp/terraform/issues/9364
		awsMutexKV.Lock(awsMutexLambdaKey)
		defer awsMutexKV.Unlock(awsMutexLambdaKey)
		file, err := loadFileContent(filename.(string))
		if err != nil {
			return fmt.Errorf("unable to load %q: %w", filename.(string), err)
		}
		functionCode = &lambda.FunctionCode{
			ZipFile: file,
		}
	} else if hasImageUri {
		functionCode = &lambda.FunctionCode{
			ImageUri: aws.String(imageUri.(string)),
		}
	} else {
		if !bucketOk || !keyOk {
			return errors.New("s3_bucket and s3_key must all be set while using S3 code source")
		}
		functionCode = &lambda.FunctionCode{
			S3Bucket: aws.String(s3Bucket.(string)),
			S3Key:    aws.String(s3Key.(string)),
		}
		if versionOk {
			functionCode.S3ObjectVersion = aws.String(s3ObjectVersion.(string))
		}
	}

	packageType := d.Get("package_type")
	handler, handlerOk := d.GetOk("handler")
	runtime, runtimeOk := d.GetOk("runtime")

	if packageType == lambda.PackageTypeZip && !handlerOk && !runtimeOk {
		return errors.New("handler and runtime must be set when PackageType is Zip")
	}

	params := &lambda.CreateFunctionInput{
		Code:         functionCode,
		Description:  aws.String(d.Get("description").(string)),
		FunctionName: aws.String(functionName),
		MemorySize:   aws.Int64(int64(d.Get("memory_size").(int))),
		Role:         aws.String(iamRole),
		Timeout:      aws.Int64(int64(d.Get("timeout").(int))),
		Publish:      aws.Bool(d.Get("publish").(bool)),
		PackageType:  aws.String(d.Get("package_type").(string)),
	}

	if packageType == lambda.PackageTypeZip {
		params.Handler = aws.String(handler.(string))
		params.Runtime = aws.String(runtime.(string))
	}

	if v, ok := d.GetOk("code_signing_config_arn"); ok {
		params.CodeSigningConfigArn = aws.String(v.(string))
	}

	if v, ok := d.GetOk("layers"); ok && len(v.([]interface{})) > 0 {
		params.Layers = expandStringList(v.([]interface{}))
	}

	if v, ok := d.GetOk("dead_letter_config"); ok {
		dlcMaps := v.([]interface{})
		if len(dlcMaps) == 1 { // Schema guarantees either 0 or 1
			// Prevent panic on nil dead_letter_config. See GH-14961
			if dlcMaps[0] == nil {
				return fmt.Errorf("nil dead_letter_config supplied for function: %s", functionName)
			}
			dlcMap := dlcMaps[0].(map[string]interface{})
			params.DeadLetterConfig = &lambda.DeadLetterConfig{
				TargetArn: aws.String(dlcMap["target_arn"].(string)),
			}
		}
	}

	if v, ok := d.GetOk("file_system_config"); ok && len(v.([]interface{})) > 0 {
		params.FileSystemConfigs = expandLambdaFileSystemConfigs(v.([]interface{}))
	}

	if v, ok := d.GetOk("image_config"); ok && len(v.([]interface{})) > 0 {
		params.ImageConfig = expandLambdaImageConfigs(v.([]interface{}))
	}

	if v, ok := d.GetOk("vpc_config"); ok && len(v.([]interface{})) > 0 {
		config := v.([]interface{})[0].(map[string]interface{})

		params.VpcConfig = &lambda.VpcConfig{
			SecurityGroupIds: expandStringSet(config["security_group_ids"].(*schema.Set)),
			SubnetIds:        expandStringSet(config["subnet_ids"].(*schema.Set)),
		}
	}

	if v, ok := d.GetOk("tracing_config"); ok {
		tracingConfig := v.([]interface{})
		tracing := tracingConfig[0].(map[string]interface{})
		params.TracingConfig = &lambda.TracingConfig{
			Mode: aws.String(tracing["mode"].(string)),
		}
	}

	if v, ok := d.GetOk("environment"); ok {
		environments := v.([]interface{})
		environment, ok := environments[0].(map[string]interface{})
		if !ok {
			return errors.New("At least one field is expected inside environment")
		}

		if environmentVariables, ok := environment["variables"]; ok {
			variables := readEnvironmentVariables(environmentVariables.(map[string]interface{}))

			params.Environment = &lambda.Environment{
				Variables: aws.StringMap(variables),
			}
		}
	}

	if v, ok := d.GetOk("kms_key_arn"); ok {
		params.KMSKeyArn = aws.String(v.(string))
	}

	if v, exists := d.GetOk("tags"); exists {
		params.Tags = keyvaluetags.New(v.(map[string]interface{})).IgnoreAws().LambdaTags()
	}

	err := resource.Retry(waiter.LambdaFunctionCreateTimeout, func() *resource.RetryError { // nosem: helper-schema-resource-Retry-without-TimeoutError-check
		_, err := conn.CreateFunction(params)

<<<<<<< HEAD
			if isAWSErr(err, lambda.ErrCodeInvalidParameterValueException, "The role defined for the function cannot be assumed by Lambda") {
				log.Printf("[DEBUG] Received %s, retrying CreateFunction", err)
				return resource.RetryableError(err)
			}
			if isAWSErr(err, lambda.ErrCodeInvalidParameterValueException, "The provided execution role does not have permissions") {
				log.Printf("[DEBUG] Received %s, retrying CreateFunction", err)
				return resource.RetryableError(err)
			}
			if isAWSErr(err, lambda.ErrCodeInvalidParameterValueException, "Your request has been throttled by EC2") {
				log.Printf("[DEBUG] Received %s, retrying CreateFunction", err)
				return resource.RetryableError(err)
			}
			if isAWSErr(err, lambda.ErrCodeInvalidParameterValueException, "Lambda was unable to configure access to your environment variables because the KMS key is invalid for CreateGrant") {
				log.Printf("[DEBUG] Received %s, retrying CreateFunction", err)
				return resource.RetryableError(err)
			}
			if isAWSErr(err, lambda.ErrCodeResourceConflictException, "") {
				log.Printf("[DEBUG] Received %s, retrying CreateFunction", err)
				return resource.RetryableError(err)
			}
=======
		if tfawserr.ErrMessageContains(err, lambda.ErrCodeInvalidParameterValueException, "The role defined for the function cannot be assumed by Lambda") {
			log.Printf("[DEBUG] Received %s, retrying CreateFunction", err)
			return resource.RetryableError(err)
		}

		if tfawserr.ErrMessageContains(err, lambda.ErrCodeInvalidParameterValueException, "The provided execution role does not have permissions") {
			log.Printf("[DEBUG] Received %s, retrying CreateFunction", err)
			return resource.RetryableError(err)
		}

		if tfawserr.ErrMessageContains(err, lambda.ErrCodeInvalidParameterValueException, "throttled by EC2") {
			log.Printf("[DEBUG] Received %s, retrying CreateFunction", err)
			return resource.RetryableError(err)
		}

		if tfawserr.ErrMessageContains(err, lambda.ErrCodeInvalidParameterValueException, "Lambda was unable to configure access to your environment variables because the KMS key is invalid for CreateGrant") {
			log.Printf("[DEBUG] Received %s, retrying CreateFunction", err)
			return resource.RetryableError(err)
		}
>>>>>>> 81a46632

		if err != nil {
			return resource.NonRetryableError(err)
		}

		return nil
	})

	if tfresource.TimedOut(err) {
		_, err = conn.CreateFunction(params)
	}

	if err != nil {
		if !tfawserr.ErrMessageContains(err, lambda.ErrCodeInvalidParameterValueException, "throttled by EC2") {
			return fmt.Errorf("error creating Lambda Function (1): %w", err)
		}

		err := resource.Retry(waiter.LambdaFunctionExtraThrottlingTimeout, func() *resource.RetryError {
			_, err := conn.CreateFunction(params)

<<<<<<< HEAD
				if isAWSErr(err, lambda.ErrCodeInvalidParameterValueException, "Your request has been throttled by EC2") {
					log.Printf("[DEBUG] Received %s, retrying CreateFunction", err)
					return resource.RetryableError(err)
				}
=======
			if tfawserr.ErrMessageContains(err, lambda.ErrCodeInvalidParameterValueException, "throttled by EC2") {
				log.Printf("[DEBUG] Received %s, retrying CreateFunction", err)
				return resource.RetryableError(err)
			}
>>>>>>> 81a46632

			if err != nil {
				return resource.NonRetryableError(err)
			}

			return nil
		})

		if tfresource.TimedOut(err) {
			_, err = conn.CreateFunction(params)
		}

		if err != nil {
			return fmt.Errorf("error creating Lambda Function (2): %w", err)
		}
	}

	d.SetId(d.Get("function_name").(string))

	if err := waitForLambdaFunctionCreation(conn, d.Id(), d.Timeout(schema.TimeoutCreate)); err != nil {
		return fmt.Errorf("error waiting for Lambda Function (%s) creation: %w", d.Id(), err)
	}

	if reservedConcurrentExecutions >= 0 {

		log.Printf("[DEBUG] Setting Concurrency to %d for the Lambda Function %s", reservedConcurrentExecutions, functionName)

		concurrencyParams := &lambda.PutFunctionConcurrencyInput{
			FunctionName:                 aws.String(functionName),
			ReservedConcurrentExecutions: aws.Int64(int64(reservedConcurrentExecutions)),
		}

		err := resource.Retry(waiter.LambdaFunctionPutConcurrencyTimeout, func() *resource.RetryError {
			_, err := conn.PutFunctionConcurrency(concurrencyParams)

			if tfawserr.ErrCodeEquals(err, lambda.ErrCodeResourceNotFoundException) {
				return resource.RetryableError(err)
			}

			if err != nil {
				return resource.NonRetryableError(err)
			}

			return nil
		})

		if tfresource.TimedOut(err) {
			_, err = conn.PutFunctionConcurrency(concurrencyParams)
		}

		if err != nil {
			return fmt.Errorf("error setting Lambda Function (%s) concurrency: %w", functionName, err)
		}
	}

	return resourceAwsLambdaFunctionRead(d, meta)
}

// resourceAwsLambdaFunctionRead maps to:
// GetFunction in the API / SDK
func resourceAwsLambdaFunctionRead(d *schema.ResourceData, meta interface{}) error {
	conn := meta.(*AWSClient).lambdaconn
	ignoreTagsConfig := meta.(*AWSClient).IgnoreTagsConfig

	params := &lambda.GetFunctionInput{
		FunctionName: aws.String(d.Get("function_name").(string)),
	}

	// qualifier for lambda function data source
	qualifier, qualifierExistance := d.GetOk("qualifier")
	if qualifierExistance {
		params.Qualifier = aws.String(qualifier.(string))
		log.Printf("[DEBUG] Fetching Lambda Function: %s:%s", d.Id(), qualifier.(string))
	} else {
		log.Printf("[DEBUG] Fetching Lambda Function: %s", d.Id())
	}

	getFunctionOutput, err := conn.GetFunction(params)
	if err != nil {
		if awsErr, ok := err.(awserr.Error); ok && awsErr.Code() == lambda.ErrCodeResourceNotFoundException && !d.IsNewResource() {
			d.SetId("")
			return nil
		}
		return err
	}

	if getFunctionOutput.Concurrency != nil {
		d.Set("reserved_concurrent_executions", getFunctionOutput.Concurrency.ReservedConcurrentExecutions)
	} else {
		d.Set("reserved_concurrent_executions", -1)
	}

	// Tagging operations are permitted on Lambda functions only.
	// Tags on aliases and versions are not supported.
	if !qualifierExistance {
		if err := d.Set("tags", keyvaluetags.LambdaKeyValueTags(getFunctionOutput.Tags).IgnoreAws().IgnoreConfig(ignoreTagsConfig).Map()); err != nil {
			return fmt.Errorf("error setting tags: %w", err)
		}
	}

	// getFunctionOutput.Code.Location is a pre-signed URL pointing at the zip
	// file that we uploaded when we created the resource. You can use it to
	// download the code from AWS. The other part is
	// getFunctionOutput.Configuration which holds metadata.

	function := getFunctionOutput.Configuration

	if err := d.Set("arn", function.FunctionArn); err != nil {
		return fmt.Errorf("error setting function arn for Lambda Function: %w", err)
	}

	if err := d.Set("description", function.Description); err != nil {
		return fmt.Errorf("error setting function description for Lambda Function: %w", err)
	}

	if err := d.Set("handler", function.Handler); err != nil {
		return fmt.Errorf("error setting handler for Lambda Function: %w", err)
	}

	if err := d.Set("memory_size", function.MemorySize); err != nil {
		return fmt.Errorf("error setting memory size for Lambda Function: %w", err)
	}

	if err := d.Set("last_modified", function.LastModified); err != nil {
		return fmt.Errorf("error setting last modified time for Lambda Function: %w", err)
	}

	if err := d.Set("role", function.Role); err != nil {
		return fmt.Errorf("error setting role for Lambda Function: %w", err)
	}

	if err := d.Set("runtime", function.Runtime); err != nil {
		return fmt.Errorf("error setting runtime for Lambda Function: %w", err)
	}

	if err := d.Set("timeout", function.Timeout); err != nil {
		return fmt.Errorf("error setting timeout for Lambda Function: %w", err)
	}

	if err := d.Set("kms_key_arn", function.KMSKeyArn); err != nil {
		return fmt.Errorf("error setting KMS key arn for Lambda Function: %w", err)
	}

	if err := d.Set("source_code_hash", function.CodeSha256); err != nil {
		return fmt.Errorf("error setting CodeSha256 for Lambda Function: %w", err)
	}

	if err := d.Set("source_code_size", function.CodeSize); err != nil {
		return fmt.Errorf("error setting code size for Lambda Function: %w", err)
	}

	// Add Signing Profile Version ARN
	if err := d.Set("signing_profile_version_arn", function.SigningProfileVersionArn); err != nil {
		return fmt.Errorf("error setting signing profile version arn for Lambda Function: %w", err)
	}

	// Add Signing Job ARN
	if err := d.Set("signing_job_arn", function.SigningJobArn); err != nil {
		return fmt.Errorf("error setting signing job arn for Lambda Function: %w", err)
	}

	fileSystemConfigs := flattenLambdaFileSystemConfigs(function.FileSystemConfigs)
	log.Printf("[INFO] Setting Lambda %s file system configs %#v from API", d.Id(), fileSystemConfigs)
	if err := d.Set("file_system_config", fileSystemConfigs); err != nil {
		return fmt.Errorf("error setting file system config for Lambda Function (%s): %w", d.Id(), err)
	}

	// Add Package Type
	log.Printf("[INFO] Setting Lambda %s package type %#v from API", d.Id(), function.PackageType)
	if err := d.Set("package_type", function.PackageType); err != nil {
		return fmt.Errorf("error setting package type for Lambda Function: %w", err)
	}

	// Add Image Configuration
	imageConfig := flattenLambdaImageConfig(function.ImageConfigResponse)
	log.Printf("[INFO] Setting Lambda %s Image config %#v from API", d.Id(), imageConfig)
	if err := d.Set("image_config", imageConfig); err != nil {
		return fmt.Errorf("error setting image config for Lambda Function: %w", err)
	}

	if err := d.Set("image_uri", getFunctionOutput.Code.ImageUri); err != nil {
		return fmt.Errorf("error setting image uri for Lambda Function: %w", err)
	}

	layers := flattenLambdaLayers(function.Layers)
	log.Printf("[INFO] Setting Lambda %s Layers %#v from API", d.Id(), layers)
	if err := d.Set("layers", layers); err != nil {
		return fmt.Errorf("error setting layers for Lambda Function (%s): %w", d.Id(), err)
	}

	config := flattenLambdaVpcConfigResponse(function.VpcConfig)
	log.Printf("[INFO] Setting Lambda %s VPC config %#v from API", d.Id(), config)
	if err := d.Set("vpc_config", config); err != nil {
		return fmt.Errorf("error setting vpc_config for Lambda Function (%s): %w", d.Id(), err)
	}

	environment := flattenLambdaEnvironment(function.Environment)
	log.Printf("[INFO] Setting Lambda %s environment %#v from API", d.Id(), environment)
	if err := d.Set("environment", environment); err != nil {
		log.Printf("[ERR] Error setting environment for Lambda Function (%s): %s", d.Id(), err)
	}

	if function.DeadLetterConfig != nil && function.DeadLetterConfig.TargetArn != nil {
		d.Set("dead_letter_config", []interface{}{
			map[string]interface{}{
				"target_arn": *function.DeadLetterConfig.TargetArn,
			},
		})
	} else {
		d.Set("dead_letter_config", []interface{}{})
	}

	// Assume `PassThrough` on partitions that don't support tracing config
	tracingConfigMode := "PassThrough"
	if function.TracingConfig != nil {
		tracingConfigMode = *function.TracingConfig.Mode
	}
	d.Set("tracing_config", []interface{}{
		map[string]interface{}{
			"mode": tracingConfigMode,
		},
	})

	// Get latest version and ARN unless qualifier is specified via data source
	if qualifierExistance {
		d.Set("version", function.Version)
		d.Set("qualified_arn", function.FunctionArn)
	} else {

		// List is sorted from oldest to latest
		// so this may get costly over time :'(
		var lastVersion, lastQualifiedArn string
		err = listVersionsByFunctionPages(conn, &lambda.ListVersionsByFunctionInput{
			FunctionName: function.FunctionName,
			MaxItems:     aws.Int64(10000),
		}, func(p *lambda.ListVersionsByFunctionOutput, lastPage bool) bool {
			if lastPage {
				last := p.Versions[len(p.Versions)-1]
				lastVersion = *last.Version
				lastQualifiedArn = *last.FunctionArn
				return false
			}
			return true
		})
		if err != nil {
			return err
		}

		d.Set("version", lastVersion)
		d.Set("qualified_arn", lastQualifiedArn)
	}

	invokeArn := lambdaFunctionInvokeArn(*function.FunctionArn, meta)
	d.Set("invoke_arn", invokeArn)

	// Currently, this functionality is only enabled in AWS Commercial partition
	// and other partitions return ambiguous error codes (e.g. AccessDeniedException
	// in AWS GovCloud (US)) so we cannot just ignore the error as would typically.
	if meta.(*AWSClient).partition != endpoints.AwsPartitionID {
		return nil
	}

	// Code Signing is only supported on zip packaged lambda functions.
	var codeSigningConfigArn string

	if aws.StringValue(function.PackageType) == lambda.PackageTypeZip {
		codeSigningConfigInput := &lambda.GetFunctionCodeSigningConfigInput{
			FunctionName: aws.String(d.Id()),
		}
		getCodeSigningConfigOutput, err := conn.GetFunctionCodeSigningConfig(codeSigningConfigInput)
		if err != nil {
			return fmt.Errorf("error getting Lambda Function (%s) code signing config %w", d.Id(), err)
		}

		if getCodeSigningConfigOutput != nil {
			codeSigningConfigArn = aws.StringValue(getCodeSigningConfigOutput.CodeSigningConfigArn)
		}
	}

	d.Set("code_signing_config_arn", codeSigningConfigArn)

	return nil
}

func listVersionsByFunctionPages(c *lambda.Lambda, input *lambda.ListVersionsByFunctionInput,
	fn func(p *lambda.ListVersionsByFunctionOutput, lastPage bool) bool) error {
	for {
		page, err := c.ListVersionsByFunction(input)
		if err != nil {
			return err
		}
		lastPage := page.NextMarker == nil

		shouldContinue := fn(page, lastPage)
		if !shouldContinue || lastPage {
			break
		}
		input.Marker = page.NextMarker
	}
	return nil
}

// resourceAwsLambdaFunction maps to:
// DeleteFunction in the API / SDK
func resourceAwsLambdaFunctionDelete(d *schema.ResourceData, meta interface{}) error {
	conn := meta.(*AWSClient).lambdaconn

	log.Printf("[INFO] Deleting Lambda Function: %s", d.Id())

	params := &lambda.DeleteFunctionInput{
		FunctionName: aws.String(d.Get("function_name").(string)),
	}

	_, err := conn.DeleteFunction(params)

	if tfawserr.ErrCodeEquals(err, lambda.ErrCodeResourceNotFoundException) {
		return nil
	}

	if err != nil {
		return fmt.Errorf("error deleting Lambda Function (%s): %w", d.Id(), err)
	}

	return nil
}

func needsFunctionCodeUpdate(d resourceDiffer) bool {
	return d.HasChange("filename") ||
		d.HasChange("source_code_hash") ||
		d.HasChange("s3_bucket") ||
		d.HasChange("s3_key") ||
		d.HasChange("s3_object_version") ||
		d.HasChange("image_uri")

}

// resourceAwsLambdaFunctionUpdate maps to:
// UpdateFunctionCode in the API / SDK
func resourceAwsLambdaFunctionUpdate(d *schema.ResourceData, meta interface{}) error {
	conn := meta.(*AWSClient).lambdaconn

	// If Code Signing Config is updated, calls PutFunctionCodeSigningConfig
	// If removed, calls DeleteFunctionCodeSigningConfig
	if d.HasChange("code_signing_config_arn") {
		if v, ok := d.GetOk("code_signing_config_arn"); ok {
			configUpdateInput := &lambda.PutFunctionCodeSigningConfigInput{
				CodeSigningConfigArn: aws.String(v.(string)),
				FunctionName:         aws.String(d.Id()),
			}

			_, err := conn.PutFunctionCodeSigningConfig(configUpdateInput)

			if err != nil {
				return fmt.Errorf("error updating code signing config arn (Function: %s): %w", d.Id(), err)
			}
		} else {
			configDeleteInput := &lambda.DeleteFunctionCodeSigningConfigInput{
				FunctionName: aws.String(d.Id()),
			}

			_, err := conn.DeleteFunctionCodeSigningConfig(configDeleteInput)

			if err != nil {
				return fmt.Errorf("error deleting code signing config arn (Function: %s): %w", d.Id(), err)
			}
		}
	}

	arn := d.Get("arn").(string)
	if d.HasChange("tags") {
		o, n := d.GetChange("tags")

		if err := keyvaluetags.LambdaUpdateTags(conn, arn, o, n); err != nil {
			return fmt.Errorf("error updating Lambda Function (%s) tags: %w", arn, err)
		}
	}

	configReq := &lambda.UpdateFunctionConfigurationInput{
		FunctionName: aws.String(d.Id()),
	}

	if d.HasChange("description") {
		configReq.Description = aws.String(d.Get("description").(string))
	}

	if d.HasChange("handler") {
		configReq.Handler = aws.String(d.Get("handler").(string))
	}
	if d.HasChange("file_system_config") {
		configReq.FileSystemConfigs = make([]*lambda.FileSystemConfig, 0)
		if v, ok := d.GetOk("file_system_config"); ok && len(v.([]interface{})) > 0 {
			configReq.FileSystemConfigs = expandLambdaFileSystemConfigs(v.([]interface{}))
		}
	}
	if d.HasChange("image_config") {
		configReq.ImageConfig = &lambda.ImageConfig{}
		if v, ok := d.GetOk("image_config"); ok && len(v.([]interface{})) > 0 {
			configReq.ImageConfig = expandLambdaImageConfigs(v.([]interface{}))
		}
	}
	if d.HasChange("memory_size") {
		configReq.MemorySize = aws.Int64(int64(d.Get("memory_size").(int)))
	}
	if d.HasChange("role") {
		configReq.Role = aws.String(d.Get("role").(string))
	}
	if d.HasChange("timeout") {
		configReq.Timeout = aws.Int64(int64(d.Get("timeout").(int)))
	}
	if d.HasChange("kms_key_arn") {
		configReq.KMSKeyArn = aws.String(d.Get("kms_key_arn").(string))
	}
	if d.HasChange("layers") {
		layers := d.Get("layers").([]interface{})
		configReq.Layers = expandStringList(layers)
	}
	if d.HasChange("dead_letter_config") {
		dlcMaps := d.Get("dead_letter_config").([]interface{})
		configReq.DeadLetterConfig = &lambda.DeadLetterConfig{
			TargetArn: aws.String(""),
		}
		if len(dlcMaps) == 1 { // Schema guarantees either 0 or 1
			dlcMap := dlcMaps[0].(map[string]interface{})
			configReq.DeadLetterConfig.TargetArn = aws.String(dlcMap["target_arn"].(string))
		}
	}
	if d.HasChange("tracing_config") {
		tracingConfig := d.Get("tracing_config").([]interface{})
		if len(tracingConfig) == 1 { // Schema guarantees either 0 or 1
			config := tracingConfig[0].(map[string]interface{})
			configReq.TracingConfig = &lambda.TracingConfig{
				Mode: aws.String(config["mode"].(string)),
			}
		}
	}
	if d.HasChange("vpc_config") {
		configReq.VpcConfig = &lambda.VpcConfig{
			SecurityGroupIds: []*string{},
			SubnetIds:        []*string{},
		}
		if v, ok := d.GetOk("vpc_config"); ok && len(v.([]interface{})) > 0 {
			vpcConfig := v.([]interface{})[0].(map[string]interface{})
			configReq.VpcConfig.SecurityGroupIds = expandStringSet(vpcConfig["security_group_ids"].(*schema.Set))
			configReq.VpcConfig.SubnetIds = expandStringSet(vpcConfig["subnet_ids"].(*schema.Set))
		}
	}

	if d.HasChange("runtime") {
		configReq.Runtime = aws.String(d.Get("runtime").(string))
	}
	if d.HasChange("environment") {
		if v, ok := d.GetOk("environment"); ok {
			environments := v.([]interface{})
			environment, ok := environments[0].(map[string]interface{})
			if !ok {
				return errors.New("At least one field is expected inside environment")
			}

			if environmentVariables, ok := environment["variables"]; ok {
				variables := readEnvironmentVariables(environmentVariables.(map[string]interface{}))

				configReq.Environment = &lambda.Environment{
					Variables: aws.StringMap(variables),
				}
			}
		} else {
			configReq.Environment = &lambda.Environment{
				Variables: aws.StringMap(map[string]string{}),
			}
		}
	}
	configUpdate := hasConfigChanges(d)
	if configUpdate {
		log.Printf("[DEBUG] Send Update Lambda Function Configuration request: %#v", configReq)

		err := resource.Retry(waiter.LambdaFunctionUpdateTimeout, func() *resource.RetryError { // nosem: helper-schema-resource-Retry-without-TimeoutError-check
			_, err := conn.UpdateFunctionConfiguration(configReq)

<<<<<<< HEAD
				if isAWSErr(err, lambda.ErrCodeInvalidParameterValueException, "The role defined for the function cannot be assumed by Lambda") {
					log.Printf("[DEBUG] Received %s, retrying UpdateFunctionConfiguration", err)
					return resource.RetryableError(err)
				}
				if isAWSErr(err, lambda.ErrCodeInvalidParameterValueException, "The provided execution role does not have permissions") {
					log.Printf("[DEBUG] Received %s, retrying UpdateFunctionConfiguration", err)
					return resource.RetryableError(err)
				}
				if isAWSErr(err, lambda.ErrCodeInvalidParameterValueException, "Your request has been throttled by EC2, please make sure you have enough API rate limit.") {
					log.Printf("[DEBUG] Received %s, retrying UpdateFunctionConfiguration", err)
					return resource.RetryableError(err)
				}
				if isAWSErr(err, lambda.ErrCodeInvalidParameterValueException, "Lambda was unable to configure access to your environment variables because the KMS key is invalid for CreateGrant") {
					log.Printf("[DEBUG] Received %s, retrying UpdateFunctionConfiguration", err)
					return resource.RetryableError(err)
				}
				if isAWSErr(err, lambda.ErrCodeResourceConflictException, "") {
					log.Printf("[DEBUG] Received %s, retrying UpdateFunctionConfiguration", err)
					return resource.RetryableError(err)
				}
=======
			if tfawserr.ErrMessageContains(err, lambda.ErrCodeInvalidParameterValueException, "The role defined for the function cannot be assumed by Lambda") {
				log.Printf("[DEBUG] Received %s, retrying UpdateFunctionConfiguration", err)
				return resource.RetryableError(err)
			}

			if tfawserr.ErrMessageContains(err, lambda.ErrCodeInvalidParameterValueException, "The provided execution role does not have permissions") {
				log.Printf("[DEBUG] Received %s, retrying UpdateFunctionConfiguration", err)
				return resource.RetryableError(err)
			}

			if tfawserr.ErrMessageContains(err, lambda.ErrCodeInvalidParameterValueException, "throttled by EC2") {
				log.Printf("[DEBUG] Received %s, retrying UpdateFunctionConfiguration", err)
				return resource.RetryableError(err)
			}

			if tfawserr.ErrMessageContains(err, lambda.ErrCodeInvalidParameterValueException, "Lambda was unable to configure access to your environment variables because the KMS key is invalid for CreateGrant") {
				log.Printf("[DEBUG] Received %s, retrying UpdateFunctionConfiguration", err)
				return resource.RetryableError(err)
			}
>>>>>>> 81a46632

			if err != nil {
				return resource.NonRetryableError(err)
			}

			return nil
		})

		if tfresource.TimedOut(err) {
			_, err = conn.UpdateFunctionConfiguration(configReq)
		}

		if err != nil {
			if !tfawserr.ErrMessageContains(err, lambda.ErrCodeInvalidParameterValueException, "throttled by EC2") {
				return fmt.Errorf("error modifying Lambda Function (%s) configuration : %w", d.Id(), err)
			}

<<<<<<< HEAD
					if isAWSErr(err, lambda.ErrCodeInvalidParameterValueException, "Your request has been throttled by EC2, please make sure you have enough API rate limit.") {
						log.Printf("[DEBUG] Received %s, retrying UpdateFunctionConfiguration", err)
						return resource.RetryableError(err)
					}
=======
			// Allow more time for EC2 throttling
			err := resource.Retry(waiter.LambdaFunctionExtraThrottlingTimeout, func() *resource.RetryError { // nosem: helper-schema-resource-Retry-without-TimeoutError-check
				_, err = conn.UpdateFunctionConfiguration(configReq)

				if tfawserr.ErrMessageContains(err, lambda.ErrCodeInvalidParameterValueException, "throttled by EC2") {
					log.Printf("[DEBUG] Received %s, retrying UpdateFunctionConfiguration", err)
					return resource.RetryableError(err)
				}

				if err != nil {
>>>>>>> 81a46632
					return resource.NonRetryableError(err)
				}

				return nil
			})

			if tfresource.TimedOut(err) {
				_, err = conn.UpdateFunctionConfiguration(configReq)
			}

			if err != nil {
				return fmt.Errorf("error modifying Lambda Function Configuration %s: %w", d.Id(), err)
			}
		}

		if err := waitForLambdaFunctionUpdate(conn, d.Id(), d.Timeout(schema.TimeoutUpdate)); err != nil {
			return fmt.Errorf("error waiting for Lambda Function (%s) update: %w", d.Id(), err)
		}
	}

	codeUpdate := needsFunctionCodeUpdate(d)
	if codeUpdate {
		codeReq := &lambda.UpdateFunctionCodeInput{
			FunctionName: aws.String(d.Id()),
		}

		if v, ok := d.GetOk("filename"); ok {
			// Grab an exclusive lock so that we're only reading one function into
			// memory at a time.
			// See https://github.com/hashicorp/terraform/issues/9364
			awsMutexKV.Lock(awsMutexLambdaKey)
			defer awsMutexKV.Unlock(awsMutexLambdaKey)
			file, err := loadFileContent(v.(string))
			if err != nil {
				return fmt.Errorf("unable to load %q: %w", v.(string), err)
			}
			codeReq.ZipFile = file
		} else if v, ok := d.GetOk("image_uri"); ok {
			codeReq.ImageUri = aws.String(v.(string))
		} else {
			s3Bucket, _ := d.GetOk("s3_bucket")
			s3Key, _ := d.GetOk("s3_key")
			s3ObjectVersion, versionOk := d.GetOk("s3_object_version")

			codeReq.S3Bucket = aws.String(s3Bucket.(string))
			codeReq.S3Key = aws.String(s3Key.(string))
			if versionOk {
				codeReq.S3ObjectVersion = aws.String(s3ObjectVersion.(string))
			}
		}

		log.Printf("[DEBUG] Send Update Lambda Function Code request: %#v", codeReq)

		_, err := conn.UpdateFunctionCode(codeReq)
		if err != nil {
			return fmt.Errorf("error modifying Lambda Function (%s) Code: %w", d.Id(), err)
		}
	}

	if d.HasChange("reserved_concurrent_executions") {
		nc := d.Get("reserved_concurrent_executions")

		if nc.(int) >= 0 {
			log.Printf("[DEBUG] Updating Concurrency to %d for the Lambda Function %s", nc.(int), d.Id())

			concurrencyParams := &lambda.PutFunctionConcurrencyInput{
				FunctionName:                 aws.String(d.Id()),
				ReservedConcurrentExecutions: aws.Int64(int64(d.Get("reserved_concurrent_executions").(int))),
			}

			_, err := conn.PutFunctionConcurrency(concurrencyParams)
			if err != nil {
				return fmt.Errorf("error setting Lambda Function (%s) concurrency: %w", d.Id(), err)
			}
		} else {
			log.Printf("[DEBUG] Removing Concurrency for the Lambda Function %s", d.Id())

			deleteConcurrencyParams := &lambda.DeleteFunctionConcurrencyInput{
				FunctionName: aws.String(d.Id()),
			}
			_, err := conn.DeleteFunctionConcurrency(deleteConcurrencyParams)
			if err != nil {
				return fmt.Errorf("error setting Lambda Function (%s) concurrency: %w", d.Id(), err)
			}
		}
	}

	publish := d.Get("publish").(bool)
	if publish && (codeUpdate || configUpdate || d.HasChange("publish")) {
		versionReq := &lambda.PublishVersionInput{
			FunctionName: aws.String(d.Id()),
		}

		var output *lambda.FunctionConfiguration
		err := resource.Retry(waiter.LambdaFunctionPublishTimeout, func() *resource.RetryError {
			var err error
			output, err = conn.PublishVersion(versionReq)

			if tfawserr.ErrMessageContains(err, lambda.ErrCodeResourceConflictException, "in progress") {
				log.Printf("[DEBUG] Retrying publish of Lambda function (%s) version after error: %s", d.Id(), err)
				return resource.RetryableError(err)
			}

			if err != nil {
				return resource.NonRetryableError(err)
			}

			return nil
		})

		if tfresource.TimedOut(err) {
			output, err = conn.PublishVersion(versionReq)
		}

		if err != nil {
			return fmt.Errorf("error publishing Lambda Function (%s) version: %w", d.Id(), err)
		}

		err = conn.WaitUntilFunctionUpdated(&lambda.GetFunctionConfigurationInput{
			FunctionName: output.FunctionArn,
			Qualifier:    output.Version,
		})

		if err != nil {
			return fmt.Errorf("while waiting for function (%s) update: %w", d.Id(), err)
		}
	}

	return resourceAwsLambdaFunctionRead(d, meta)
}

// loadFileContent returns contents of a file in a given path
func loadFileContent(v string) ([]byte, error) {
	filename, err := homedir.Expand(v)
	if err != nil {
		return nil, err
	}
	fileContent, err := ioutil.ReadFile(filename)
	if err != nil {
		return nil, err
	}
	return fileContent, nil
}

func readEnvironmentVariables(ev map[string]interface{}) map[string]string {
	variables := make(map[string]string)
	for k, v := range ev {
		variables[k] = v.(string)
	}

	return variables
}

func lambdaFunctionInvokeArn(functionArn string, meta interface{}) string {
	return arn.ARN{
		Partition: meta.(*AWSClient).partition,
		Service:   "apigateway",
		Region:    meta.(*AWSClient).region,
		AccountID: "lambda",
		Resource:  fmt.Sprintf("path/2015-03-31/functions/%s/invocations", functionArn),
	}.String()
}

func refreshLambdaFunctionLastUpdateStatus(conn *lambda.Lambda, functionName string) resource.StateRefreshFunc {
	return func() (interface{}, string, error) {
		input := &lambda.GetFunctionInput{
			FunctionName: aws.String(functionName),
		}

		output, err := conn.GetFunction(input)

		if err != nil {
			return nil, "", err
		}

		if output == nil || output.Configuration == nil {
			return nil, "", nil
		}

		lastUpdateStatus := aws.StringValue(output.Configuration.LastUpdateStatus)

		if lastUpdateStatus == lambda.LastUpdateStatusFailed {
			return output.Configuration, lastUpdateStatus, fmt.Errorf("%s: %s", aws.StringValue(output.Configuration.LastUpdateStatusReasonCode), aws.StringValue(output.Configuration.LastUpdateStatusReason))
		}

		return output.Configuration, lastUpdateStatus, nil
	}
}

func refreshLambdaFunctionState(conn *lambda.Lambda, functionName string) resource.StateRefreshFunc {
	return func() (interface{}, string, error) {
		input := &lambda.GetFunctionInput{
			FunctionName: aws.String(functionName),
		}

		output, err := conn.GetFunction(input)

		if err != nil {
			return nil, "", err
		}

		if output == nil || output.Configuration == nil {
			return nil, "", nil
		}

		state := aws.StringValue(output.Configuration.State)

		if state == lambda.StateFailed {
			return output.Configuration, state, fmt.Errorf("%s: %s", aws.StringValue(output.Configuration.StateReasonCode), aws.StringValue(output.Configuration.StateReason))
		}

		return output.Configuration, state, nil
	}
}

func waitForLambdaFunctionCreation(conn *lambda.Lambda, functionName string, timeout time.Duration) error {
	stateConf := &resource.StateChangeConf{
		Pending: []string{lambda.StatePending},
		Target:  []string{lambda.StateActive},
		Refresh: refreshLambdaFunctionState(conn, functionName),
		Timeout: timeout,
		Delay:   5 * time.Second,
	}

	_, err := stateConf.WaitForState()

	return err
}

func waitForLambdaFunctionUpdate(conn *lambda.Lambda, functionName string, timeout time.Duration) error {
	stateConf := &resource.StateChangeConf{
		Pending: []string{lambda.LastUpdateStatusInProgress},
		Target:  []string{lambda.LastUpdateStatusSuccessful},
		Refresh: refreshLambdaFunctionLastUpdateStatus(conn, functionName),
		Timeout: timeout,
		Delay:   5 * time.Second,
	}

	_, err := stateConf.WaitForState()

	return err
}

func flattenLambdaEnvironment(apiObject *lambda.EnvironmentResponse) []interface{} {
	if apiObject == nil {
		return nil
	}

	tfMap := map[string]interface{}{}

	if v := apiObject.Variables; v != nil {
		tfMap["variables"] = aws.StringValueMap(v)
	}

	return []interface{}{tfMap}
}

func flattenLambdaFileSystemConfigs(fscList []*lambda.FileSystemConfig) []map[string]interface{} {
	results := make([]map[string]interface{}, 0, len(fscList))
	for _, fsc := range fscList {
		f := make(map[string]interface{})
		f["arn"] = *fsc.Arn
		f["local_mount_path"] = *fsc.LocalMountPath

		results = append(results, f)
	}
	return results
}

func expandLambdaFileSystemConfigs(fscMaps []interface{}) []*lambda.FileSystemConfig {
	fileSystemConfigs := make([]*lambda.FileSystemConfig, 0, len(fscMaps))
	for _, fsc := range fscMaps {
		fscMap := fsc.(map[string]interface{})
		fileSystemConfigs = append(fileSystemConfigs, &lambda.FileSystemConfig{
			Arn:            aws.String(fscMap["arn"].(string)),
			LocalMountPath: aws.String(fscMap["local_mount_path"].(string)),
		})
	}
	return fileSystemConfigs
}

func flattenLambdaImageConfig(response *lambda.ImageConfigResponse) []map[string]interface{} {
	settings := make(map[string]interface{})

	if response == nil || response.Error != nil || response.ImageConfig == nil {
		return nil
	}

	settings["command"] = response.ImageConfig.Command
	settings["entry_point"] = response.ImageConfig.EntryPoint
	settings["working_directory"] = response.ImageConfig.WorkingDirectory

	return []map[string]interface{}{settings}
}

func expandLambdaImageConfigs(imageConfigMaps []interface{}) *lambda.ImageConfig {
	imageConfig := &lambda.ImageConfig{}
	// only one image_config block is allowed
	if len(imageConfigMaps) == 1 && imageConfigMaps[0] != nil {
		config := imageConfigMaps[0].(map[string]interface{})
		if len(config["entry_point"].([]interface{})) > 0 {
			imageConfig.EntryPoint = expandStringList(config["entry_point"].([]interface{}))
		}
		if len(config["command"].([]interface{})) > 0 {
			imageConfig.Command = expandStringList(config["command"].([]interface{}))
		}
		imageConfig.WorkingDirectory = aws.String(config["working_directory"].(string))
	}
	return imageConfig
}<|MERGE_RESOLUTION|>--- conflicted
+++ resolved
@@ -519,28 +519,6 @@
 	err := resource.Retry(waiter.LambdaFunctionCreateTimeout, func() *resource.RetryError { // nosem: helper-schema-resource-Retry-without-TimeoutError-check
 		_, err := conn.CreateFunction(params)
 
-<<<<<<< HEAD
-			if isAWSErr(err, lambda.ErrCodeInvalidParameterValueException, "The role defined for the function cannot be assumed by Lambda") {
-				log.Printf("[DEBUG] Received %s, retrying CreateFunction", err)
-				return resource.RetryableError(err)
-			}
-			if isAWSErr(err, lambda.ErrCodeInvalidParameterValueException, "The provided execution role does not have permissions") {
-				log.Printf("[DEBUG] Received %s, retrying CreateFunction", err)
-				return resource.RetryableError(err)
-			}
-			if isAWSErr(err, lambda.ErrCodeInvalidParameterValueException, "Your request has been throttled by EC2") {
-				log.Printf("[DEBUG] Received %s, retrying CreateFunction", err)
-				return resource.RetryableError(err)
-			}
-			if isAWSErr(err, lambda.ErrCodeInvalidParameterValueException, "Lambda was unable to configure access to your environment variables because the KMS key is invalid for CreateGrant") {
-				log.Printf("[DEBUG] Received %s, retrying CreateFunction", err)
-				return resource.RetryableError(err)
-			}
-			if isAWSErr(err, lambda.ErrCodeResourceConflictException, "") {
-				log.Printf("[DEBUG] Received %s, retrying CreateFunction", err)
-				return resource.RetryableError(err)
-			}
-=======
 		if tfawserr.ErrMessageContains(err, lambda.ErrCodeInvalidParameterValueException, "The role defined for the function cannot be assumed by Lambda") {
 			log.Printf("[DEBUG] Received %s, retrying CreateFunction", err)
 			return resource.RetryableError(err)
@@ -560,7 +538,6 @@
 			log.Printf("[DEBUG] Received %s, retrying CreateFunction", err)
 			return resource.RetryableError(err)
 		}
->>>>>>> 81a46632
 
 		if err != nil {
 			return resource.NonRetryableError(err)
@@ -581,17 +558,10 @@
 		err := resource.Retry(waiter.LambdaFunctionExtraThrottlingTimeout, func() *resource.RetryError {
 			_, err := conn.CreateFunction(params)
 
-<<<<<<< HEAD
-				if isAWSErr(err, lambda.ErrCodeInvalidParameterValueException, "Your request has been throttled by EC2") {
-					log.Printf("[DEBUG] Received %s, retrying CreateFunction", err)
-					return resource.RetryableError(err)
-				}
-=======
 			if tfawserr.ErrMessageContains(err, lambda.ErrCodeInvalidParameterValueException, "throttled by EC2") {
 				log.Printf("[DEBUG] Received %s, retrying CreateFunction", err)
 				return resource.RetryableError(err)
 			}
->>>>>>> 81a46632
 
 			if err != nil {
 				return resource.NonRetryableError(err)
@@ -1070,28 +1040,6 @@
 		err := resource.Retry(waiter.LambdaFunctionUpdateTimeout, func() *resource.RetryError { // nosem: helper-schema-resource-Retry-without-TimeoutError-check
 			_, err := conn.UpdateFunctionConfiguration(configReq)
 
-<<<<<<< HEAD
-				if isAWSErr(err, lambda.ErrCodeInvalidParameterValueException, "The role defined for the function cannot be assumed by Lambda") {
-					log.Printf("[DEBUG] Received %s, retrying UpdateFunctionConfiguration", err)
-					return resource.RetryableError(err)
-				}
-				if isAWSErr(err, lambda.ErrCodeInvalidParameterValueException, "The provided execution role does not have permissions") {
-					log.Printf("[DEBUG] Received %s, retrying UpdateFunctionConfiguration", err)
-					return resource.RetryableError(err)
-				}
-				if isAWSErr(err, lambda.ErrCodeInvalidParameterValueException, "Your request has been throttled by EC2, please make sure you have enough API rate limit.") {
-					log.Printf("[DEBUG] Received %s, retrying UpdateFunctionConfiguration", err)
-					return resource.RetryableError(err)
-				}
-				if isAWSErr(err, lambda.ErrCodeInvalidParameterValueException, "Lambda was unable to configure access to your environment variables because the KMS key is invalid for CreateGrant") {
-					log.Printf("[DEBUG] Received %s, retrying UpdateFunctionConfiguration", err)
-					return resource.RetryableError(err)
-				}
-				if isAWSErr(err, lambda.ErrCodeResourceConflictException, "") {
-					log.Printf("[DEBUG] Received %s, retrying UpdateFunctionConfiguration", err)
-					return resource.RetryableError(err)
-				}
-=======
 			if tfawserr.ErrMessageContains(err, lambda.ErrCodeInvalidParameterValueException, "The role defined for the function cannot be assumed by Lambda") {
 				log.Printf("[DEBUG] Received %s, retrying UpdateFunctionConfiguration", err)
 				return resource.RetryableError(err)
@@ -1111,7 +1059,6 @@
 				log.Printf("[DEBUG] Received %s, retrying UpdateFunctionConfiguration", err)
 				return resource.RetryableError(err)
 			}
->>>>>>> 81a46632
 
 			if err != nil {
 				return resource.NonRetryableError(err)
@@ -1129,12 +1076,6 @@
 				return fmt.Errorf("error modifying Lambda Function (%s) configuration : %w", d.Id(), err)
 			}
 
-<<<<<<< HEAD
-					if isAWSErr(err, lambda.ErrCodeInvalidParameterValueException, "Your request has been throttled by EC2, please make sure you have enough API rate limit.") {
-						log.Printf("[DEBUG] Received %s, retrying UpdateFunctionConfiguration", err)
-						return resource.RetryableError(err)
-					}
-=======
 			// Allow more time for EC2 throttling
 			err := resource.Retry(waiter.LambdaFunctionExtraThrottlingTimeout, func() *resource.RetryError { // nosem: helper-schema-resource-Retry-without-TimeoutError-check
 				_, err = conn.UpdateFunctionConfiguration(configReq)
@@ -1145,7 +1086,6 @@
 				}
 
 				if err != nil {
->>>>>>> 81a46632
 					return resource.NonRetryableError(err)
 				}
 
