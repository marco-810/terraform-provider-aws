package aws

import (
	"fmt"
	"github.com/aws/aws-sdk-go/service/cognitoidentity"
	"github.com/hashicorp/terraform-plugin-sdk/helper/acctest"
	"regexp"
	"strings"
	"testing"
)

func TestValidateTypeStringNullableBoolean(t *testing.T) {
	testCases := []struct {
		val         interface{}
		expectedErr *regexp.Regexp
	}{
		{
			val: "",
		},
		{
			val: "0",
		},
		{
			val: "1",
		},
		{
			val: "true",
		},
		{
			val: "false",
		},
		{
			val:         "invalid",
			expectedErr: regexp.MustCompile(`to be one of \["", false, true\]`),
		},
	}

	matchErr := func(errs []error, r *regexp.Regexp) bool {
		// err must match one provided
		for _, err := range errs {
			if r.MatchString(err.Error()) {
				return true
			}
		}

		return false
	}

	for i, tc := range testCases {
		_, errs := validateTypeStringNullableBoolean(tc.val, "test_property")

		if len(errs) == 0 && tc.expectedErr == nil {
			continue
		}

		if len(errs) != 0 && tc.expectedErr == nil {
			t.Fatalf("expected test case %d to produce no errors, got %v", i, errs)
		}

		if !matchErr(errs, tc.expectedErr) {
			t.Fatalf("expected test case %d to produce error matching \"%s\", got %v", i, tc.expectedErr, errs)
		}
	}
}

func TestValidateTypeStringNullableFloat(t *testing.T) {
	testCases := []struct {
		val         interface{}
		expectedErr *regexp.Regexp
	}{
		{
			val: "",
		},
		{
			val: "0",
		},
		{
			val: "1",
		},
		{
			val: "42.0",
		},
		{
			val:         "threeve",
			expectedErr: regexp.MustCompile(`cannot parse`),
		},
	}

	matchErr := func(errs []error, r *regexp.Regexp) bool {
		// err must match one provided
		for _, err := range errs {
			if r.MatchString(err.Error()) {
				return true
			}
		}

		return false
	}

	for i, tc := range testCases {
		_, errs := validateTypeStringNullableFloat(tc.val, "test_property")

		if len(errs) == 0 && tc.expectedErr == nil {
			continue
		}

		if len(errs) != 0 && tc.expectedErr == nil {
			t.Fatalf("expected test case %d to produce no errors, got %v", i, errs)
		}

		if !matchErr(errs, tc.expectedErr) {
			t.Fatalf("expected test case %d to produce error matching \"%s\", got %v", i, tc.expectedErr, errs)
		}
	}
}

func TestValidateCloudWatchDashboardName(t *testing.T) {
	validNames := []string{
		"HelloWorl_d",
		"hello-world",
		"hello-world-012345",
	}
	for _, v := range validNames {
		_, errors := validateCloudWatchDashboardName(v, "name")
		if len(errors) != 0 {
			t.Fatalf("%q should be a valid CloudWatch dashboard name: %q", v, errors)
		}
	}

	invalidNames := []string{
		"special@character",
		"slash/in-the-middle",
		"dot.in-the-middle",
		strings.Repeat("W", 256), // > 255
	}
	for _, v := range invalidNames {
		_, errors := validateCloudWatchDashboardName(v, "name")
		if len(errors) == 0 {
			t.Fatalf("%q should be an invalid CloudWatch dashboard name", v)
		}
	}
}

func TestValidateCloudWatchEventRuleName(t *testing.T) {
	validNames := []string{
		"HelloWorl_d",
		"hello-world",
		"hello.World0125",
	}
	for _, v := range validNames {
		_, errors := validateCloudWatchEventRuleName(v, "name")
		if len(errors) != 0 {
			t.Fatalf("%q should be a valid CW event rule name: %q", v, errors)
		}
	}

	invalidNames := []string{
		"special@character",
		"slash/in-the-middle",
		// Length > 64
		"TooLooooooooooooooooooooooooooooooooooooooooooooooooooooooongName",
	}
	for _, v := range invalidNames {
		_, errors := validateCloudWatchEventRuleName(v, "name")
		if len(errors) == 0 {
			t.Fatalf("%q should be an invalid CW event rule name", v)
		}
	}
}

func TestValidateLambdaFunctionName(t *testing.T) {
	validNames := []string{
		"arn:aws:lambda:us-west-2:123456789012:function:ThumbNail",
		"arn:aws-us-gov:lambda:us-west-2:123456789012:function:ThumbNail",
		"arn:aws-us-gov:lambda:us-gov-west-1:123456789012:function:ThumbNail",
		"FunctionName",
		"function-name",
	}
	for _, v := range validNames {
		_, errors := validateLambdaFunctionName(v, "name")
		if len(errors) != 0 {
			t.Fatalf("%q should be a valid Lambda function name: %q", v, errors)
		}
	}

	invalidNames := []string{
		"/FunctionNameWithSlash",
		"function.name.with.dots",
		// length > 140
		"arn:aws:lambda:us-west-2:123456789012:function:TooLoooooo" +
			"ooooooooooooooooooooooooooooooooooooooooooooooooooooooo" +
			"ooooooooooooooooongFunctionName",
	}
	for _, v := range invalidNames {
		_, errors := validateLambdaFunctionName(v, "name")
		if len(errors) == 0 {
			t.Fatalf("%q should be an invalid Lambda function name", v)
		}
	}
}

func TestValidateLambdaQualifier(t *testing.T) {
	validNames := []string{
		"123",
		"prod",
		"PROD",
		"MyTestEnv",
		"contains-dashes",
		"contains_underscores",
		"$LATEST",
	}
	for _, v := range validNames {
		_, errors := validateLambdaQualifier(v, "name")
		if len(errors) != 0 {
			t.Fatalf("%q should be a valid Lambda function qualifier: %q", v, errors)
		}
	}

	invalidNames := []string{
		// No ARNs allowed
		"arn:aws:lambda:us-west-2:123456789012:function:prod",
		// length > 128
		"TooLooooooooooooooooooooooooooooooooooooooooooooooooooo" +
			"ooooooooooooooooooooooooooooooooooooooooooooooooooo" +
			"oooooooooooongQualifier",
	}
	for _, v := range invalidNames {
		_, errors := validateLambdaQualifier(v, "name")
		if len(errors) == 0 {
			t.Fatalf("%q should be an invalid Lambda function qualifier", v)
		}
	}
}

func TestValidateLambdaPermissionAction(t *testing.T) {
	validNames := []string{
		"lambda:*",
		"lambda:InvokeFunction",
		"*",
	}
	for _, v := range validNames {
		_, errors := validateLambdaPermissionAction(v, "action")
		if len(errors) != 0 {
			t.Fatalf("%q should be a valid Lambda permission action: %q", v, errors)
		}
	}

	invalidNames := []string{
		"yada",
		"lambda:123",
		"*:*",
		"lambda:Invoke*",
	}
	for _, v := range invalidNames {
		_, errors := validateLambdaPermissionAction(v, "action")
		if len(errors) == 0 {
			t.Fatalf("%q should be an invalid Lambda permission action", v)
		}
	}
}

func TestValidateLambdaPermissionEventSourceToken(t *testing.T) {
	validTokens := []string{
		"amzn1.ask.skill.80c92c86-e6dd-4c4b-8d0d-000000000000",
		"test-event-source-token",
		strings.Repeat(".", 256),
	}
	for _, v := range validTokens {
		_, errors := validateLambdaPermissionEventSourceToken(v, "event_source_token")
		if len(errors) != 0 {
			t.Fatalf("%q should be a valid Lambda permission event source token", v)
		}
	}

	invalidTokens := []string{
		"!",
		"test event source token",
		strings.Repeat(".", 257),
	}
	for _, v := range invalidTokens {
		_, errors := validateLambdaPermissionEventSourceToken(v, "event_source_token")
		if len(errors) == 0 {
			t.Fatalf("%q should be an invalid Lambda permission event source token", v)
		}
	}
}

func TestValidateAwsAccountId(t *testing.T) {
	validNames := []string{
		"123456789012",
		"999999999999",
	}
	for _, v := range validNames {
		_, errors := validateAwsAccountId(v, "account_id")
		if len(errors) != 0 {
			t.Fatalf("%q should be a valid AWS Account ID: %q", v, errors)
		}
	}

	invalidNames := []string{
		"12345678901",   // too short
		"1234567890123", // too long
		"invalid",
		"x123456789012",
	}
	for _, v := range invalidNames {
		_, errors := validateAwsAccountId(v, "account_id")
		if len(errors) == 0 {
			t.Fatalf("%q should be an invalid AWS Account ID", v)
		}
	}
}

func TestValidateArn(t *testing.T) {
	v := ""
	_, errors := validateArn(v, "arn")
	if len(errors) != 0 {
		t.Fatalf("%q should not be validated as an ARN: %q", v, errors)
	}

	validNames := []string{
		"arn:aws:elasticbeanstalk:us-east-1:123456789012:environment/My App/MyEnvironment", // Beanstalk
		"arn:aws:iam::123456789012:user/David",                                             // IAM User
		"arn:aws:iam::aws:policy/CloudWatchReadOnlyAccess",                                 // Managed IAM policy
		"arn:aws:rds:eu-west-1:123456789012:db:mysql-db",                                   // RDS
		"arn:aws:s3:::my_corporate_bucket/exampleobject.png",                               // S3 object
		"arn:aws:events:us-east-1:319201112229:rule/rule_name",                             // CloudWatch Rule
		"arn:aws:lambda:eu-west-1:319201112229:function:myCustomFunction",                  // Lambda function
		"arn:aws:lambda:eu-west-1:319201112229:function:myCustomFunction:Qualifier",        // Lambda func qualifier
		"arn:aws-cn:ec2:cn-north-1:123456789012:instance/i-12345678",                       // China EC2 ARN
		"arn:aws-cn:s3:::bucket/object",                                                    // China S3 ARN
		"arn:aws-iso:ec2:us-iso-east-1:123456789012:instance/i-12345678",                   // C2S EC2 ARN
		"arn:aws-iso:s3:::bucket/object",                                                   // C2S S3 ARN
		"arn:aws-iso-b:ec2:us-isob-east-1:123456789012:instance/i-12345678",                // SC2S EC2 ARN
		"arn:aws-iso-b:s3:::bucket/object",                                                 // SC2S S3 ARN
		"arn:aws-us-gov:ec2:us-gov-west-1:123456789012:instance/i-12345678",                // GovCloud EC2 ARN
		"arn:aws-us-gov:s3:::bucket/object",                                                // GovCloud S3 ARN
	}
	for _, v := range validNames {
		_, errors := validateArn(v, "arn")
		if len(errors) != 0 {
			t.Fatalf("%q should be a valid ARN: %q", v, errors)
		}
	}

	invalidNames := []string{
		"arn",
		"123456789012",
		"arn:aws",
		"arn:aws:logs",
		"arn:aws:logs:region:*:*",
	}
	for _, v := range invalidNames {
		_, errors := validateArn(v, "arn")
		if len(errors) == 0 {
			t.Fatalf("%q should be an invalid ARN", v)
		}
	}
}

func TestValidateEC2AutomateARN(t *testing.T) {
	validNames := []string{
		"arn:aws:automate:us-east-1:ec2:reboot",
		"arn:aws:automate:us-east-1:ec2:recover",
		"arn:aws:automate:us-east-1:ec2:stop",
		"arn:aws:automate:us-east-1:ec2:terminate",
	}
	for _, v := range validNames {
		_, errors := validateEC2AutomateARN(v, "test_property")
		if len(errors) != 0 {
			t.Fatalf("%q should be a valid ARN: %q", v, errors)
		}
	}

	invalidNames := []string{
		"",
		"arn:aws:elasticbeanstalk:us-east-1:123456789012:environment/My App/MyEnvironment", // Beanstalk
		"arn:aws:iam::123456789012:user/David",                                             // IAM User
		"arn:aws:rds:eu-west-1:123456789012:db:mysql-db",                                   // RDS
		"arn:aws:s3:::my_corporate_bucket/exampleobject.png",                               // S3 object
		"arn:aws:events:us-east-1:319201112229:rule/rule_name",                             // CloudWatch Rule
		"arn:aws:lambda:eu-west-1:319201112229:function:myCustomFunction",                  // Lambda function
		"arn:aws:lambda:eu-west-1:319201112229:function:myCustomFunction:Qualifier",        // Lambda func qualifier
		"arn:aws-us-gov:s3:::corp_bucket/object.png",                                       // GovCloud ARN
		"arn:aws-us-gov:kms:us-gov-west-1:123456789012:key/some-uuid-abc123",               // GovCloud KMS ARN
	}
	for _, v := range invalidNames {
		_, errors := validateEC2AutomateARN(v, "test_property")
		if len(errors) == 0 {
			t.Fatalf("%q should be an invalid ARN", v)
		}
	}
}

func TestValidatePolicyStatementId(t *testing.T) {
	validNames := []string{
		"YadaHereAndThere",
		"Valid-5tatement_Id",
		"1234",
	}
	for _, v := range validNames {
		_, errors := validatePolicyStatementId(v, "statement_id")
		if len(errors) != 0 {
			t.Fatalf("%q should be a valid Statement ID: %q", v, errors)
		}
	}

	invalidNames := []string{
		"Invalid/StatementId/with/slashes",
		"InvalidStatementId.with.dots",
		// length > 100
		"TooooLoooooooooooooooooooooooooooooooooooooooooooo" +
			"ooooooooooooooooooooooooooooooooooooooooStatementId",
	}
	for _, v := range invalidNames {
		_, errors := validatePolicyStatementId(v, "statement_id")
		if len(errors) == 0 {
			t.Fatalf("%q should be an invalid Statement ID", v)
		}
	}
}

func TestValidateCIDRNetworkAddress(t *testing.T) {
	cases := []struct {
		CIDR              string
		ExpectedErrSubstr string
	}{
<<<<<<< HEAD
		{"notacidr", `must contain a valid CIDR`},
		// REMOVED: (eric-luminal) removed for being overly strict when validating
		// {"10.0.1.0/16", `must contain a valid network CIDR`},
=======
		{"notacidr", `is not a valid CIDR block`},
		{"10.0.1.0/16", `is not a valid CIDR block; did you mean`},
>>>>>>> 2f23a596
		{"10.0.1.0/24", ``},
		{"2001:db8::/122", ``},
		{"2001::/15", `is not a valid CIDR block; did you mean`},
	}

	for i, tc := range cases {
		_, errs := validateCIDRNetworkAddress(tc.CIDR, "foo")
		if tc.ExpectedErrSubstr == "" {
			if len(errs) != 0 {
				t.Fatalf("%d/%d: Expected no error, got errs: %#v",
					i+1, len(cases), errs)
			}
		} else {
			if len(errs) != 1 {
				t.Fatalf("%d/%d: Expected 1 err containing %q, got %d errs",
					i+1, len(cases), tc.ExpectedErrSubstr, len(errs))
			}
			if !strings.Contains(errs[0].Error(), tc.ExpectedErrSubstr) {
				t.Fatalf("%d/%d: Expected err: %q, to include %q",
					i+1, len(cases), errs[0], tc.ExpectedErrSubstr)
			}
		}
	}
}

func Test_validateCIDRBlock(t *testing.T) {
	for _, ts := range []struct {
		cidr  string
		valid bool
	}{
		{"10.2.2.0/24", true},
		{"10.2.2.0/1234", false},
		{"10.2.2.2/24", false},
		{"::/0", true},
		{"::0/0", true},
		{"2000::/15", true},
		{"2001::/15", false},
		{"", false},
	} {
		err := validateCIDRBlock(ts.cidr)
		if !ts.valid && err == nil {
			t.Fatalf("Input '%s' should error but didn't!", ts.cidr)
		}
		if ts.valid && err != nil {
			t.Fatalf("Got unexpected error for '%s' input: %s", ts.cidr, err)
		}
	}
}

func Test_validateIpv4CIDRBlock(t *testing.T) {
	for _, ts := range []struct {
		cidr  string
		valid bool
	}{
		{"10.2.2.0/24", true},
		{"10.2.2.0/1234", false},
		{"10/24", false},
		{"10.2.2.2/24", false},
		{"::/0", false},
		{"2000::/15", false},
		{"", false},
	} {
		err := validateIpv4CIDRBlock(ts.cidr)
		if !ts.valid && err == nil {
			t.Fatalf("Input '%s' should error but didn't!", ts.cidr)
		}
		if ts.valid && err != nil {
			t.Fatalf("Got unexpected error for '%s' input: %s", ts.cidr, err)
		}
	}
}

func Test_validateIpv6CIDRBlock(t *testing.T) {
	for _, ts := range []struct {
		cidr  string
		valid bool
	}{
		{"10.2.2.0/24", false},
		{"10.2.2.0/1234", false},
		{"::/0", true},
		{"::0/0", true},
		{"2000::/15", true},
		{"2001::/15", false},
		{"2001:db8::/122", true},
		{"", false},
	} {
		err := validateIpv6CIDRBlock(ts.cidr)
		if !ts.valid && err == nil {
			t.Fatalf("Input '%s' should error but didn't!", ts.cidr)
		}
		if ts.valid && err != nil {
			t.Fatalf("Got unexpected error for '%s' input: %s", ts.cidr, err)
		}
	}
}

func Test_cidrBlocksEqual(t *testing.T) {
	for _, ts := range []struct {
		cidr1 string
		cidr2 string
		equal bool
	}{
		{"10.2.2.0/24", "10.2.2.0/24", true},
		{"10.2.2.0/1234", "10.2.2.0/24", false},
		{"10.2.2.0/24", "10.2.2.0/1234", false},
		{"2001::/15", "2001::/15", true},
		{"::/0", "2001::/15", false},
		{"::/0", "::0/0", true},
		{"", "", false},
	} {
		equal := cidrBlocksEqual(ts.cidr1, ts.cidr2)
		if ts.equal != equal {
			t.Fatalf("cidrBlocksEqual(%q, %q) should be: %t", ts.cidr1, ts.cidr2, ts.equal)
		}
	}
}

func TestValidateLogMetricFilterName(t *testing.T) {
	validNames := []string{
		"YadaHereAndThere",
		"Valid-5Metric_Name",
		"This . is also %% valid@!)+(",
		"1234",
		strings.Repeat("W", 512),
	}
	for _, v := range validNames {
		_, errors := validateLogMetricFilterName(v, "name")
		if len(errors) != 0 {
			t.Fatalf("%q should be a valid Log Metric Filter Name: %q", v, errors)
		}
	}

	invalidNames := []string{
		"Here is a name with: colon",
		"and here is another * invalid name",
		"*",
		// length > 512
		strings.Repeat("W", 513),
	}
	for _, v := range invalidNames {
		_, errors := validateLogMetricFilterName(v, "name")
		if len(errors) == 0 {
			t.Fatalf("%q should be an invalid Log Metric Filter Name", v)
		}
	}
}

func TestValidateLogMetricTransformationName(t *testing.T) {
	validNames := []string{
		"YadaHereAndThere",
		"Valid-5Metric_Name",
		"This . is also %% valid@!)+(",
		"1234",
		"",
		strings.Repeat("W", 255),
	}
	for _, v := range validNames {
		_, errors := validateLogMetricFilterTransformationName(v, "name")
		if len(errors) != 0 {
			t.Fatalf("%q should be a valid Log Metric Filter Transformation Name: %q", v, errors)
		}
	}

	invalidNames := []string{
		"Here is a name with: colon",
		"and here is another * invalid name",
		"also $ invalid",
		"*",
		// length > 255
		strings.Repeat("W", 256),
	}
	for _, v := range invalidNames {
		_, errors := validateLogMetricFilterTransformationName(v, "name")
		if len(errors) == 0 {
			t.Fatalf("%q should be an invalid Log Metric Filter Transformation Name", v)
		}
	}
}

func TestValidateLogGroupName(t *testing.T) {
	validNames := []string{
		"ValidLogGroupName",
		"ValidLogGroup.Name",
		"valid/Log-group",
		"1234",
		"YadaValid#0123",
		"Also_valid-name",
		strings.Repeat("W", 512),
	}
	for _, v := range validNames {
		_, errors := validateLogGroupName(v, "name")
		if len(errors) != 0 {
			t.Fatalf("%q should be a valid Log Group name: %q", v, errors)
		}
	}

	invalidNames := []string{
		"Here is a name with: colon",
		"and here is another * invalid name",
		"also $ invalid",
		"This . is also %% invalid@!)+(",
		"*",
		"",
		// length > 512
		strings.Repeat("W", 513),
	}
	for _, v := range invalidNames {
		_, errors := validateLogGroupName(v, "name")
		if len(errors) == 0 {
			t.Fatalf("%q should be an invalid Log Group name", v)
		}
	}
}

func TestValidateLogGroupNamePrefix(t *testing.T) {
	validNames := []string{
		"ValidLogGroupName",
		"ValidLogGroup.Name",
		"valid/Log-group",
		"1234",
		"YadaValid#0123",
		"Also_valid-name",
		strings.Repeat("W", 483),
	}
	for _, v := range validNames {
		_, errors := validateLogGroupNamePrefix(v, "name_prefix")
		if len(errors) != 0 {
			t.Fatalf("%q should be a valid Log Group name prefix: %q", v, errors)
		}
	}

	invalidNames := []string{
		"Here is a name with: colon",
		"and here is another * invalid name",
		"also $ invalid",
		"This . is also %% invalid@!)+(",
		"*",
		"",
		// length > 483
		strings.Repeat("W", 484),
	}
	for _, v := range invalidNames {
		_, errors := validateLogGroupNamePrefix(v, "name_prefix")
		if len(errors) == 0 {
			t.Fatalf("%q should be an invalid Log Group name prefix", v)
		}
	}
}

func TestValidateS3BucketLifecycleTimestamp(t *testing.T) {
	validDates := []string{
		"2016-01-01",
		"2006-01-02",
	}

	for _, v := range validDates {
		_, errors := validateS3BucketLifecycleTimestamp(v, "date")
		if len(errors) != 0 {
			t.Fatalf("%q should be valid date: %q", v, errors)
		}
	}

	invalidDates := []string{
		"Jan 01 2016",
		"20160101",
	}

	for _, v := range invalidDates {
		_, errors := validateS3BucketLifecycleTimestamp(v, "date")
		if len(errors) == 0 {
			t.Fatalf("%q should be invalid date", v)
		}
	}
}

func TestValidateSagemakerName(t *testing.T) {
	validNames := []string{
		"ValidSageMakerName",
		"Valid-5a63Mak3r-Name",
		"123-456-789",
		"1234",
		strings.Repeat("W", 63),
	}
	for _, v := range validNames {
		_, errors := validateSagemakerName(v, "name")
		if len(errors) != 0 {
			t.Fatalf("%q should be a valid SageMaker name with maximum length 63 chars: %q", v, errors)
		}
	}

	invalidNames := []string{
		"Invalid name",          // blanks are not allowed
		"1#{}nook",              // other non-alphanumeric chars
		"-nook",                 // cannot start with hyphen
		strings.Repeat("W", 64), // length > 63
	}
	for _, v := range invalidNames {
		_, errors := validateSagemakerName(v, "name")
		if len(errors) == 0 {
			t.Fatalf("%q should be an invalid SageMaker name", v)
		}
	}
}

func TestValidateDbEventSubscriptionName(t *testing.T) {
	validNames := []string{
		"valid-name",
		"valid02-name",
		"Valid-Name1",
	}
	for _, v := range validNames {
		_, errors := validateDbEventSubscriptionName(v, "name")
		if len(errors) != 0 {
			t.Fatalf("%q should be a valid RDS Event Subscription Name: %q", v, errors)
		}
	}

	invalidNames := []string{
		"Here is a name with: colon",
		"and here is another * invalid name",
		"also $ invalid",
		"This . is also %% invalid@!)+(",
		"*",
		"",
		" ",
		"_",
		// length > 255
		strings.Repeat("W", 256),
	}
	for _, v := range invalidNames {
		_, errors := validateDbEventSubscriptionName(v, "name")
		if len(errors) == 0 {
			t.Fatalf("%q should be an invalid RDS Event Subscription Name", v)
		}
	}
}

func TestValidateIAMPolicyJsonString(t *testing.T) {
	type testCases struct {
		Value    string
		ErrCount int
	}

	invalidCases := []testCases{
		{
			Value:    `{0:"1"}`,
			ErrCount: 1,
		},
		{
			Value:    `{'abc':1}`,
			ErrCount: 1,
		},
		{
			Value:    `{"def":}`,
			ErrCount: 1,
		},
		{
			Value:    `{"xyz":[}}`,
			ErrCount: 1,
		},
		{
			Value:    ``,
			ErrCount: 1,
		},
		{
			Value:    `    {"xyz": "foo"}`,
			ErrCount: 1,
		},
	}

	for _, tc := range invalidCases {
		_, errors := validateIAMPolicyJson(tc.Value, "json")
		if len(errors) != tc.ErrCount {
			t.Fatalf("Expected %q to trigger a validation error.", tc.Value)
		}
	}

	validCases := []testCases{
		{
			Value:    `{}`,
			ErrCount: 0,
		},
		{
			Value:    `{"abc":["1","2"]}`,
			ErrCount: 0,
		},
	}

	for _, tc := range validCases {
		_, errors := validateIAMPolicyJson(tc.Value, "json")
		if len(errors) != tc.ErrCount {
			t.Fatalf("Expected %q not to trigger a validation error.", tc.Value)
		}
	}
}

func TestValidateCloudFormationTemplate(t *testing.T) {
	type testCases struct {
		Value    string
		ErrCount int
	}

	invalidCases := []testCases{
		{
			Value:    `{"abc":"`,
			ErrCount: 1,
		},
		{
			Value:    "abc: [",
			ErrCount: 1,
		},
	}

	for _, tc := range invalidCases {
		_, errors := validateCloudFormationTemplate(tc.Value, "template")
		if len(errors) != tc.ErrCount {
			t.Fatalf("Expected %q to trigger a validation error.", tc.Value)
		}
	}

	validCases := []testCases{
		{
			Value:    `{"abc":"1"}`,
			ErrCount: 0,
		},
		{
			Value:    `abc: 1`,
			ErrCount: 0,
		},
	}

	for _, tc := range validCases {
		_, errors := validateCloudFormationTemplate(tc.Value, "template")
		if len(errors) != tc.ErrCount {
			t.Fatalf("Expected %q not to trigger a validation error.", tc.Value)
		}
	}
}

func TestValidateSQSQueueName(t *testing.T) {
	validNames := []string{
		"valid-name",
		"valid02-name",
		"Valid-Name1",
		"_",
		"-",
		strings.Repeat("W", 80),
	}
	for _, v := range validNames {
		if _, errors := validateSQSQueueName(v, "test_attribute"); len(errors) > 0 {
			t.Fatalf("%q should be a valid SQS queue Name", v)
		}

		if errors := validateSQSNonFifoQueueName(v); len(errors) > 0 {
			t.Fatalf("%q should be a valid SQS non-fifo queue Name", v)
		}
	}

	invalidNames := []string{
		"Here is a name with: colon",
		"another * invalid name",
		"also $ invalid",
		"This . is also %% invalid@!)+(",
		"*",
		"",
		" ",
		".",
		strings.Repeat("W", 81), // length > 80
	}
	for _, v := range invalidNames {
		if _, errors := validateSQSQueueName(v, "test_attribute"); len(errors) == 0 {
			t.Fatalf("%q should be an invalid SQS queue Name", v)
		}

		if errors := validateSQSNonFifoQueueName(v); len(errors) == 0 {
			t.Fatalf("%q should be an invalid SQS non-fifo queue Name", v)
		}
	}
}

func TestValidateSQSFifoQueueName(t *testing.T) {
	validNames := []string{
		"valid-name.fifo",
		"valid02-name.fifo",
		"Valid-Name1.fifo",
		"_.fifo",
		"a.fifo",
		"A.fifo",
		"9.fifo",
		"-.fifo",
		fmt.Sprintf("%s.fifo", strings.Repeat("W", 75)),
	}
	for _, v := range validNames {
		if _, errors := validateSQSQueueName(v, "test_attribute"); len(errors) > 0 {
			t.Fatalf("%q should be a valid SQS queue Name", v)
		}

		if errors := validateSQSFifoQueueName(v); len(errors) > 0 {
			t.Fatalf("%q should be a valid SQS FIFO queue Name: %v", v, errors)
		}
	}

	invalidNames := []string{
		"Here is a name with: colon",
		"another * invalid name",
		"also $ invalid",
		"This . is also %% invalid@!)+(",
		".fifo",
		"*",
		"",
		" ",
		".",
		strings.Repeat("W", 81), // length > 80
	}
	for _, v := range invalidNames {
		if _, errors := validateSQSQueueName(v, "test_attribute"); len(errors) == 0 {
			t.Fatalf("%q should be an invalid SQS queue Name", v)
		}

		if errors := validateSQSFifoQueueName(v); len(errors) == 0 {
			t.Fatalf("%q should be an invalid SQS FIFO queue Name: %v", v, errors)
		}
	}
}

func TestValidateOnceAWeekWindowFormat(t *testing.T) {
	cases := []struct {
		Value    string
		ErrCount int
	}{
		{
			// once a day window format
			Value:    "04:00-05:00",
			ErrCount: 1,
		},
		{
			// invalid day of week
			Value:    "san:04:00-san:05:00",
			ErrCount: 1,
		},
		{
			// invalid hour
			Value:    "sun:24:00-san:25:00",
			ErrCount: 1,
		},
		{
			// invalid min
			Value:    "sun:04:00-sun:04:60",
			ErrCount: 1,
		},
		{
			// valid format
			Value:    "sun:04:00-sun:05:00",
			ErrCount: 0,
		},
		{
			// "Sun" can also be used
			Value:    "Sun:04:00-Sun:05:00",
			ErrCount: 0,
		},
		{
			// valid format
			Value:    "",
			ErrCount: 0,
		},
	}

	for _, tc := range cases {
		_, errors := validateOnceAWeekWindowFormat(tc.Value, "maintenance_window")

		if len(errors) != tc.ErrCount {
			t.Fatalf("Expected %d validation errors, But got %d errors for \"%s\"", tc.ErrCount, len(errors), tc.Value)
		}
	}
}

func TestValidateOnceADayWindowFormat(t *testing.T) {
	cases := []struct {
		Value    string
		ErrCount int
	}{
		{
			// once a week window format
			Value:    "sun:04:00-sun:05:00",
			ErrCount: 1,
		},
		{
			// invalid hour
			Value:    "24:00-25:00",
			ErrCount: 1,
		},
		{
			// invalid min
			Value:    "04:00-04:60",
			ErrCount: 1,
		},
		{
			// valid format
			Value:    "04:00-05:00",
			ErrCount: 0,
		},
		{
			// valid format
			Value:    "",
			ErrCount: 0,
		},
	}

	for _, tc := range cases {
		_, errors := validateOnceADayWindowFormat(tc.Value, "backup_window")

		if len(errors) != tc.ErrCount {
			t.Fatalf("Expected %d validation errors, But got %d errors for \"%s\"", tc.ErrCount, len(errors), tc.Value)
		}
	}
}

func TestValidateEcsPlacementConstraint(t *testing.T) {
	cases := []struct {
		constType string
		constExpr string
		Err       bool
	}{
		{
			constType: "distinctInstance",
			constExpr: "",
			Err:       false,
		},
		{
			constType: "memberOf",
			constExpr: "",
			Err:       true,
		},
		{
			constType: "distinctInstance",
			constExpr: "expression",
			Err:       false,
		},
		{
			constType: "memberOf",
			constExpr: "expression",
			Err:       false,
		},
	}

	for _, tc := range cases {
		if err := validateAwsEcsPlacementConstraint(tc.constType, tc.constExpr); err != nil && !tc.Err {
			t.Fatalf("Unexpected validation error for \"%s:%s\": %s",
				tc.constType, tc.constExpr, err)
		}

	}
}

func TestValidateEcsPlacementStrategy(t *testing.T) {
	cases := []struct {
		stratType  string
		stratField string
		Err        bool
	}{
		{
			stratType:  "random",
			stratField: "",
			Err:        false,
		},
		{
			stratType:  "spread",
			stratField: "instanceID",
			Err:        false,
		},
		{
			stratType:  "binpack",
			stratField: "cpu",
			Err:        false,
		},
		{
			stratType:  "binpack",
			stratField: "memory",
			Err:        false,
		},
		{
			stratType:  "binpack",
			stratField: "disk",
			Err:        true,
		},
		{
			stratType:  "fakeType",
			stratField: "",
			Err:        true,
		},
	}

	for _, tc := range cases {
		if err := validateAwsEcsPlacementStrategy(tc.stratType, tc.stratField); err != nil && !tc.Err {
			t.Fatalf("Unexpected validation error for \"%s:%s\": %s",
				tc.stratType, tc.stratField, err)
		}
	}
}

func TestValidateStepFunctionStateMachineName(t *testing.T) {
	validTypes := []string{
		"foo",
		"BAR",
		"FooBar123",
		"FooBar123Baz-_",
	}

	invalidTypes := []string{
		"foo bar",
		"foo<bar>",
		"foo{bar}",
		"foo[bar]",
		"foo*bar",
		"foo?bar",
		"foo#bar",
		"foo%bar",
		"foo\bar",
		"foo^bar",
		"foo|bar",
		"foo~bar",
		"foo$bar",
		"foo&bar",
		"foo,bar",
		"foo:bar",
		"foo;bar",
		"foo/bar",
		strings.Repeat("W", 81), // length > 80
	}

	for _, v := range validTypes {
		_, errors := validateSfnStateMachineName(v, "name")
		if len(errors) != 0 {
			t.Fatalf("%q should be a valid Step Function State Machine name: %v", v, errors)
		}
	}

	for _, v := range invalidTypes {
		_, errors := validateSfnStateMachineName(v, "name")
		if len(errors) == 0 {
			t.Fatalf("%q should not be a valid Step Function State Machine name", v)
		}
	}
}

func TestValidateEmrCustomAmiId(t *testing.T) {
	cases := []struct {
		Value    string
		ErrCount int
	}{
		{
			Value:    "ami-dbcf88b1",
			ErrCount: 0,
		},
		{
			Value:    "vol-as7d65ash",
			ErrCount: 1,
		},
	}

	for _, tc := range cases {
		_, errors := validateAwsEmrCustomAmiId(tc.Value, "custom_ami_id")

		if len(errors) != tc.ErrCount {
			t.Fatalf("Expected %d errors, got %d: %s", tc.ErrCount, len(errors), errors)
		}
	}
}

func TestValidateDmsEndpointId(t *testing.T) {
	validIds := []string{
		"tf-test-endpoint-1",
		"tfTestEndpoint",
	}

	for _, s := range validIds {
		_, errors := validateDmsEndpointId(s, "endpoint_id")
		if len(errors) > 0 {
			t.Fatalf("%q should be a valid endpoint id: %v", s, errors)
		}
	}

	invalidIds := []string{
		"tf_test_endpoint_1",
		"tf.test.endpoint.1",
		"tf test endpoint 1",
		"tf-test-endpoint-1!",
		"tf-test-endpoint-1-",
		"tf-test-endpoint--1",
		"tf-test-endpoint-1tf-test-endpoint-1tf-test-endpoint-1tf-test-endpoint-1tf-test-endpoint-1tf-test-endpoint-1tf-test-endpoint-1tf-test-endpoint-1tf-test-endpoint-1tf-test-endpoint-1tf-test-endpoint-1tf-test-endpoint-1tf-test-endpoint-1tf-test-endpoint-1tf-test-endpoint-1",
	}

	for _, s := range invalidIds {
		_, errors := validateDmsEndpointId(s, "endpoint_id")
		if len(errors) == 0 {
			t.Fatalf("%q should not be a valid endpoint id: %v", s, errors)
		}
	}
}

func TestValidateDmsCertificateId(t *testing.T) {
	validIds := []string{
		"tf-test-certificate-1",
		"tfTestEndpoint",
	}

	for _, s := range validIds {
		_, errors := validateDmsCertificateId(s, "certificate_id")
		if len(errors) > 0 {
			t.Fatalf("%q should be a valid certificate id: %v", s, errors)
		}
	}

	invalidIds := []string{
		"tf_test_certificate_1",
		"tf.test.certificate.1",
		"tf test certificate 1",
		"tf-test-certificate-1!",
		"tf-test-certificate-1-",
		"tf-test-certificate--1",
		"tf-test-certificate-1tf-test-certificate-1tf-test-certificate-1tf-test-certificate-1tf-test-certificate-1tf-test-certificate-1tf-test-certificate-1tf-test-certificate-1tf-test-certificate-1tf-test-certificate-1tf-test-certificate-1tf-test-certificate-1tf-test-certificate-1tf-test-certificate-1tf-test-certificate-1",
	}

	for _, s := range invalidIds {
		_, errors := validateDmsEndpointId(s, "certificate_id")
		if len(errors) == 0 {
			t.Fatalf("%q should not be a valid certificate id: %v", s, errors)
		}
	}
}

func TestValidateDmsReplicationInstanceId(t *testing.T) {
	validIds := []string{
		"tf-test-replication-instance-1",
		"tfTestReplicaitonInstance",
	}

	for _, s := range validIds {
		_, errors := validateDmsReplicationInstanceId(s, "replicaiton_instance_id")
		if len(errors) > 0 {
			t.Fatalf("%q should be a valid replication instance id: %v", s, errors)
		}
	}

	invalidIds := []string{
		"tf_test_replication-instance_1",
		"tf.test.replication.instance.1",
		"tf test replication instance 1",
		"tf-test-replication-instance-1!",
		"tf-test-replication-instance-1-",
		"tf-test-replication-instance--1",
		"tf-test-replication-instance-1tf-test-replication-instance-1tf-test-replication-instance-1",
	}

	for _, s := range invalidIds {
		_, errors := validateDmsReplicationInstanceId(s, "replication_instance_id")
		if len(errors) == 0 {
			t.Fatalf("%q should not be a valid replication instance id: %v", s, errors)
		}
	}
}

func TestValidateDmsReplicationSubnetGroupId(t *testing.T) {
	validIds := []string{
		"tf-test-replication-subnet-group-1",
		"tf_test_replication_subnet_group_1",
		"tf.test.replication.subnet.group.1",
		"tf test replication subnet group 1",
		"tfTestReplicationSubnetGroup",
	}

	for _, s := range validIds {
		_, errors := validateDmsReplicationSubnetGroupId(s, "replication_subnet_group_id")
		if len(errors) > 0 {
			t.Fatalf("%q should be a valid replication subnet group id: %v", s, errors)
		}
	}

	invalidIds := []string{
		"default",
		"tf-test-replication-subnet-group-1!",
		"tf-test-replication-subnet-group-1tf-test-replication-subnet-group-1tf-test-replication-subnet-group-1tf-test-replication-subnet-group-1tf-test-replication-subnet-group-1tf-test-replication-subnet-group-1tf-test-replication-subnet-group-1tf-test-replication-subnet-group-1",
	}

	for _, s := range invalidIds {
		_, errors := validateDmsReplicationSubnetGroupId(s, "replication_subnet_group_id")
		if len(errors) == 0 {
			t.Fatalf("%q should not be a valid replication subnet group id: %v", s, errors)
		}
	}
}

func TestValidateDmsReplicationTaskId(t *testing.T) {
	validIds := []string{
		"tf-test-replication-task-1",
		"tfTestReplicationTask",
	}

	for _, s := range validIds {
		_, errors := validateDmsReplicationTaskId(s, "replication_task_id")
		if len(errors) > 0 {
			t.Fatalf("%q should be a valid replication task id: %v", s, errors)
		}
	}

	invalidIds := []string{
		"tf_test_replication_task_1",
		"tf.test.replication.task.1",
		"tf test replication task 1",
		"tf-test-replication-task-1!",
		"tf-test-replication-task-1-",
		"tf-test-replication-task--1",
		"tf-test-replication-task-1tf-test-replication-task-1tf-test-replication-task-1tf-test-replication-task-1tf-test-replication-task-1tf-test-replication-task-1tf-test-replication-task-1tf-test-replication-task-1tf-test-replication-task-1tf-test-replication-task-1",
	}

	for _, s := range invalidIds {
		_, errors := validateDmsReplicationTaskId(s, "replication_task_id")
		if len(errors) == 0 {
			t.Fatalf("%q should not be a valid replication task id: %v", s, errors)
		}
	}
}

func TestValidateAccountAlias(t *testing.T) {
	validAliases := []string{
		"tf-alias",
		"0tf-alias1",
	}

	for _, s := range validAliases {
		_, errors := validateAccountAlias(s, "account_alias")
		if len(errors) > 0 {
			t.Fatalf("%q should be a valid account alias: %v", s, errors)
		}
	}

	invalidAliases := []string{
		"tf",
		"-tf",
		"tf-",
		"TF-Alias",
		"tf-alias-tf-alias-tf-alias-tf-alias-tf-alias-tf-alias-tf-alias-tf-alias",
	}

	for _, s := range invalidAliases {
		_, errors := validateAccountAlias(s, "account_alias")
		if len(errors) == 0 {
			t.Fatalf("%q should not be a valid account alias: %v", s, errors)
		}
	}
}

func TestValidateIamRoleProfileName(t *testing.T) {
	validNames := []string{
		"tf-test-role-profile-1",
	}

	for _, s := range validNames {
		_, errors := validateIamRolePolicyName(s, "name")
		if len(errors) > 0 {
			t.Fatalf("%q should be a valid IAM role policy name: %v", s, errors)
		}
	}

	invalidNames := []string{
		"invalid#name",
		"this-is-a-very-long-role-policy-name-this-is-a-very-long-role-policy-name-this-is-a-very-long-role-policy-name-this-is-a-very-long",
	}

	for _, s := range invalidNames {
		_, errors := validateIamRolePolicyName(s, "name")
		if len(errors) == 0 {
			t.Fatalf("%q should not be a valid IAM role policy name: %v", s, errors)
		}
	}
}

func TestValidateIamRoleProfileNamePrefix(t *testing.T) {
	validNamePrefixes := []string{
		"tf-test-role-profile-",
	}

	for _, s := range validNamePrefixes {
		_, errors := validateIamRolePolicyNamePrefix(s, "name_prefix")
		if len(errors) > 0 {
			t.Fatalf("%q should be a valid IAM role policy name prefix: %v", s, errors)
		}
	}

	invalidNamePrefixes := []string{
		"invalid#name_prefix",
		"this-is-a-very-long-role-policy-name-prefix-this-is-a-very-long-role-policy-name-prefix-this-is-a-very-",
	}

	for _, s := range invalidNamePrefixes {
		_, errors := validateIamRolePolicyNamePrefix(s, "name_prefix")
		if len(errors) == 0 {
			t.Fatalf("%q should not be a valid IAM role policy name prefix: %v", s, errors)
		}
	}
}

func TestValidateApiGatewayUsagePlanQuotaSettings(t *testing.T) {
	cases := []struct {
		Offset   int
		Period   string
		ErrCount int
	}{
		{
			Offset:   0,
			Period:   "DAY",
			ErrCount: 0,
		},
		{
			Offset:   -1,
			Period:   "DAY",
			ErrCount: 1,
		},
		{
			Offset:   1,
			Period:   "DAY",
			ErrCount: 1,
		},
		{
			Offset:   0,
			Period:   "WEEK",
			ErrCount: 0,
		},
		{
			Offset:   6,
			Period:   "WEEK",
			ErrCount: 0,
		},
		{
			Offset:   -1,
			Period:   "WEEK",
			ErrCount: 1,
		},
		{
			Offset:   7,
			Period:   "WEEK",
			ErrCount: 1,
		},
		{
			Offset:   0,
			Period:   "MONTH",
			ErrCount: 0,
		},
		{
			Offset:   27,
			Period:   "MONTH",
			ErrCount: 0,
		},
		{
			Offset:   -1,
			Period:   "MONTH",
			ErrCount: 1,
		},
		{
			Offset:   28,
			Period:   "MONTH",
			ErrCount: 1,
		},
	}

	for _, tc := range cases {
		m := make(map[string]interface{})
		m["offset"] = tc.Offset
		m["period"] = tc.Period

		errors := validateApiGatewayUsagePlanQuotaSettings(m)
		if len(errors) != tc.ErrCount {
			t.Fatalf("API Gateway Usage Plan Quota Settings validation failed: %v", errors)
		}
	}
}

func TestValidateDocDBIdentifier(t *testing.T) {
	validNames := []string{
		"a",
		"hello-world",
		"hello-world-0123456789",
		strings.Repeat("w", 63),
	}
	for _, v := range validNames {
		_, errors := validateDocDBIdentifier(v, "name")
		if len(errors) != 0 {
			t.Fatalf("%q should be a valid DocDB Identifier: %q", v, errors)
		}
	}

	invalidNames := []string{
		"",
		"special@character",
		"slash/in-the-middle",
		"dot.in-the-middle",
		"two-hyphen--in-the-middle",
		"0-first-numeric",
		"-first-hyphen",
		"end-hyphen-",
		strings.Repeat("W", 64),
	}
	for _, v := range invalidNames {
		_, errors := validateDocDBIdentifier(v, "name")
		if len(errors) == 0 {
			t.Fatalf("%q should be an invalid DocDB Identifier", v)
		}
	}
}

func TestValidateElbName(t *testing.T) {
	validNames := []string{
		"tf-test-elb",
	}

	for _, s := range validNames {
		_, errors := validateElbName(s, "name")
		if len(errors) > 0 {
			t.Fatalf("%q should be a valid ELB name: %v", s, errors)
		}
	}

	invalidNames := []string{
		"tf.test.elb.1",
		"tf-test-elb-tf-test-elb-tf-test-elb",
		"-tf-test-elb",
		"tf-test-elb-",
	}

	for _, s := range invalidNames {
		_, errors := validateElbName(s, "name")
		if len(errors) == 0 {
			t.Fatalf("%q should not be a valid ELB name: %v", s, errors)
		}
	}
}

func TestValidateElbNamePrefix(t *testing.T) {
	validNamePrefixes := []string{
		"test-",
	}

	for _, s := range validNamePrefixes {
		_, errors := validateElbNamePrefix(s, "name_prefix")
		if len(errors) > 0 {
			t.Fatalf("%q should be a valid ELB name prefix: %v", s, errors)
		}
	}

	invalidNamePrefixes := []string{
		"tf.test.elb.",
		"tf-test",
		"-test",
	}

	for _, s := range invalidNamePrefixes {
		_, errors := validateElbNamePrefix(s, "name_prefix")
		if len(errors) == 0 {
			t.Fatalf("%q should not be a valid ELB name prefix: %v", s, errors)
		}
	}
}

func TestValidateNeptuneEventSubscriptionName(t *testing.T) {
	cases := []struct {
		Value    string
		ErrCount int
	}{
		{
			Value:    "testing123!",
			ErrCount: 1,
		},
		{
			Value:    "testing 123",
			ErrCount: 1,
		},
		{
			Value:    "testing_123",
			ErrCount: 1,
		},
		{
			Value:    acctest.RandStringFromCharSet(256, acctest.CharSetAlpha),
			ErrCount: 1,
		},
	}
	for _, tc := range cases {
		_, errors := validateNeptuneEventSubscriptionName(tc.Value, "aws_neptune_event_subscription")
		if len(errors) != tc.ErrCount {
			t.Fatalf("Expected the Neptune Event Subscription Name to trigger a validation error for %q", tc.Value)
		}
	}
}

func TestValidateNeptuneEventSubscriptionNamePrefix(t *testing.T) {
	cases := []struct {
		Value    string
		ErrCount int
	}{
		{
			Value:    "testing123!",
			ErrCount: 1,
		},
		{
			Value:    "testing 123",
			ErrCount: 1,
		},
		{
			Value:    "testing_123",
			ErrCount: 1,
		},
		{
			Value:    acctest.RandStringFromCharSet(254, acctest.CharSetAlpha),
			ErrCount: 1,
		},
	}
	for _, tc := range cases {
		_, errors := validateNeptuneEventSubscriptionNamePrefix(tc.Value, "aws_neptune_event_subscription")
		if len(errors) != tc.ErrCount {
			t.Fatalf("Expected the Neptune Event Subscription Name Prefix to trigger a validation error for %q", tc.Value)
		}
	}
}

func TestValidateDbSubnetGroupName(t *testing.T) {
	cases := []struct {
		Value    string
		ErrCount int
	}{
		{
			Value:    "tEsting",
			ErrCount: 1,
		},
		{
			Value:    "testing?",
			ErrCount: 1,
		},
		{
			Value:    "default",
			ErrCount: 1,
		},
		{
			Value:    acctest.RandStringFromCharSet(300, acctest.CharSetAlpha),
			ErrCount: 1,
		},
	}

	for _, tc := range cases {
		_, errors := validateDbSubnetGroupName(tc.Value, "aws_db_subnet_group")

		if len(errors) != tc.ErrCount {
			t.Fatalf("Expected the DB Subnet Group name to trigger a validation error")
		}
	}
}

func TestValidateNeptuneSubnetGroupName(t *testing.T) {
	cases := []struct {
		Value    string
		ErrCount int
	}{
		{
			Value:    "tEsting",
			ErrCount: 1,
		},
		{
			Value:    "testing?",
			ErrCount: 1,
		},
		{
			Value:    "default",
			ErrCount: 1,
		},
		{
			Value:    acctest.RandStringFromCharSet(300, acctest.CharSetAlpha),
			ErrCount: 1,
		},
	}

	for _, tc := range cases {
		_, errors := validateNeptuneSubnetGroupName(tc.Value, "aws_neptune_subnet_group")

		if len(errors) != tc.ErrCount {
			t.Fatalf("Expected the Neptune Subnet Group name to trigger a validation error")
		}
	}
}

func TestValidateDbSubnetGroupNamePrefix(t *testing.T) {
	cases := []struct {
		Value    string
		ErrCount int
	}{
		{
			Value:    "tEsting",
			ErrCount: 1,
		},
		{
			Value:    "testing?",
			ErrCount: 1,
		},
		{
			Value:    acctest.RandStringFromCharSet(230, acctest.CharSetAlpha),
			ErrCount: 1,
		},
	}

	for _, tc := range cases {
		_, errors := validateDbSubnetGroupNamePrefix(tc.Value, "aws_db_subnet_group")

		if len(errors) != tc.ErrCount {
			t.Fatalf("Expected the DB Subnet Group name prefix to trigger a validation error")
		}
	}
}

func TestValidateNeptuneSubnetGroupNamePrefix(t *testing.T) {
	cases := []struct {
		Value    string
		ErrCount int
	}{
		{
			Value:    "tEsting",
			ErrCount: 1,
		},
		{
			Value:    "testing?",
			ErrCount: 1,
		},
		{
			Value:    acctest.RandStringFromCharSet(230, acctest.CharSetAlpha),
			ErrCount: 1,
		},
	}

	for _, tc := range cases {
		_, errors := validateNeptuneSubnetGroupNamePrefix(tc.Value, "aws_neptune_subnet_group")

		if len(errors) != tc.ErrCount {
			t.Fatalf("Expected the Neptune Subnet Group name prefix to trigger a validation error")
		}
	}
}

func TestValidateDbOptionGroupName(t *testing.T) {
	cases := []struct {
		Value    string
		ErrCount int
	}{
		{
			Value:    "testing123!",
			ErrCount: 1,
		},
		{
			Value:    "1testing123",
			ErrCount: 1,
		},
		{
			Value:    "testing--123",
			ErrCount: 1,
		},
		{
			Value:    "testing123-",
			ErrCount: 1,
		},
		{
			Value:    acctest.RandStringFromCharSet(256, acctest.CharSetAlpha),
			ErrCount: 1,
		},
	}

	for _, tc := range cases {
		_, errors := validateDbOptionGroupName(tc.Value, "aws_db_option_group_name")

		if len(errors) != tc.ErrCount {
			t.Fatalf("Expected the DB Option Group Name to trigger a validation error")
		}
	}
}

func TestValidateDbOptionGroupNamePrefix(t *testing.T) {
	cases := []struct {
		Value    string
		ErrCount int
	}{
		{
			Value:    "testing123!",
			ErrCount: 1,
		},
		{
			Value:    "1testing123",
			ErrCount: 1,
		},
		{
			Value:    "testing--123",
			ErrCount: 1,
		},
		{
			Value:    acctest.RandStringFromCharSet(230, acctest.CharSetAlpha),
			ErrCount: 1,
		},
	}

	for _, tc := range cases {
		_, errors := validateDbOptionGroupNamePrefix(tc.Value, "aws_db_option_group_name")

		if len(errors) != tc.ErrCount {
			t.Fatalf("Expected the DB Option Group name prefix to trigger a validation error")
		}
	}
}

func TestValidateDbParamGroupName(t *testing.T) {
	cases := []struct {
		Value    string
		ErrCount int
	}{
		{
			Value:    "tEsting123",
			ErrCount: 1,
		},
		{
			Value:    "testing123!",
			ErrCount: 1,
		},
		{
			Value:    "1testing123",
			ErrCount: 1,
		},
		{
			Value:    "testing--123",
			ErrCount: 1,
		},
		{
			Value:    "testing_123",
			ErrCount: 1,
		},
		{
			Value:    "testing123-",
			ErrCount: 1,
		},
		{
			Value:    acctest.RandStringFromCharSet(256, acctest.CharSetAlpha),
			ErrCount: 1,
		},
	}

	for _, tc := range cases {
		_, errors := validateDbParamGroupName(tc.Value, "aws_db_parameter_group_name")

		if len(errors) != tc.ErrCount {
			t.Fatalf("Expected the DB Parameter Group Name to trigger a validation error")
		}
	}
}

func TestValidateOpenIdURL(t *testing.T) {
	cases := []struct {
		Value    string
		ErrCount int
	}{
		{
			Value:    "http://wrong.scheme.com",
			ErrCount: 1,
		},
		{
			Value:    "ftp://wrong.scheme.co.uk",
			ErrCount: 1,
		},
		{
			Value:    "%@invalidUrl",
			ErrCount: 1,
		},
		{
			Value:    "https://example.com/?query=param",
			ErrCount: 1,
		},
	}

	for _, tc := range cases {
		_, errors := validateOpenIdURL(tc.Value, "url")

		if len(errors) != tc.ErrCount {
			t.Fatalf("Expected %d of OpenID URL validation errors, got %d", tc.ErrCount, len(errors))
		}
	}
}

func TestValidateAwsKmsName(t *testing.T) {
	cases := []struct {
		Value    string
		ErrCount int
	}{
		{
			Value:    "alias/aws/s3",
			ErrCount: 0,
		},
		{
			Value:    "alias/hashicorp",
			ErrCount: 0,
		},
		{
			Value:    "hashicorp",
			ErrCount: 1,
		},
		{
			Value:    "hashicorp/terraform",
			ErrCount: 1,
		},
	}

	for _, tc := range cases {
		_, errors := validateAwsKmsName(tc.Value, "name")
		if len(errors) != tc.ErrCount {
			t.Fatalf("AWS KMS Alias Name validation failed: %v", errors)
		}
	}
}

func TestValidateAwsKmsGrantName(t *testing.T) {
	validValues := []string{
		"123",
		"Abc",
		"grant_1",
		"grant:/-",
	}

	for _, s := range validValues {
		_, errors := validateAwsKmsGrantName(s, "name")
		if len(errors) > 0 {
			t.Fatalf("%q AWS KMS Grant Name should have been valid: %v", s, errors)
		}
	}

	invalidValues := []string{
		strings.Repeat("w", 257),
		"grant.invalid",
		";",
		"white space",
	}

	for _, s := range invalidValues {
		_, errors := validateAwsKmsGrantName(s, "name")
		if len(errors) == 0 {
			t.Fatalf("%q should not be a valid AWS KMS Grant Name", s)
		}
	}
}

func TestValidateCognitoIdentityPoolName(t *testing.T) {
	validValues := []string{
		"123",
		"1 2 3",
		"foo",
		"foo bar",
		"foo_bar",
		"1foo 2bar 3",
	}

	for _, s := range validValues {
		_, errors := validateCognitoIdentityPoolName(s, "identity_pool_name")
		if len(errors) > 0 {
			t.Fatalf("%q should be a valid Cognito Identity Pool Name: %v", s, errors)
		}
	}

	invalidValues := []string{
		"1-2-3",
		"foo!",
		"foo-bar",
		"foo-bar",
		"foo1-bar2",
	}

	for _, s := range invalidValues {
		_, errors := validateCognitoIdentityPoolName(s, "identity_pool_name")
		if len(errors) == 0 {
			t.Fatalf("%q should not be a valid Cognito Identity Pool Name: %v", s, errors)
		}
	}
}

func TestValidateCognitoProviderDeveloperName(t *testing.T) {
	validValues := []string{
		"1",
		"foo",
		"1.2",
		"foo1-bar2-baz3",
		"foo_bar",
	}

	for _, s := range validValues {
		_, errors := validateCognitoProviderDeveloperName(s, "developer_provider_name")
		if len(errors) > 0 {
			t.Fatalf("%q should be a valid Cognito Provider Developer Name: %v", s, errors)
		}
	}

	invalidValues := []string{
		"foo!",
		"foo:bar",
		"foo/bar",
		"foo;bar",
	}

	for _, s := range invalidValues {
		_, errors := validateCognitoProviderDeveloperName(s, "developer_provider_name")
		if len(errors) == 0 {
			t.Fatalf("%q should not be a valid Cognito Provider Developer Name: %v", s, errors)
		}
	}
}

func TestValidateCognitoSupportedLoginProviders(t *testing.T) {
	validValues := []string{
		"foo",
		"7346241598935552",
		"123456789012.apps.googleusercontent.com",
		"foo_bar",
		"foo;bar",
		"foo/bar",
		"foo-bar",
		"xvz1evFS4wEEPTGEFPHBog;kAcSOqF21Fu85e7zjz7ZN2U4ZRhfV3WpwPAoE3Z7kBw",
		strings.Repeat("W", 128),
	}

	for _, s := range validValues {
		_, errors := validateCognitoSupportedLoginProviders(s, "supported_login_providers")
		if len(errors) > 0 {
			t.Fatalf("%q should be a valid Cognito Supported Login Providers: %v", s, errors)
		}
	}

	invalidValues := []string{
		"",
		strings.Repeat("W", 129), // > 128
		"foo:bar_baz",
		"foobar,foobaz",
		"foobar=foobaz",
	}

	for _, s := range invalidValues {
		_, errors := validateCognitoSupportedLoginProviders(s, "supported_login_providers")
		if len(errors) == 0 {
			t.Fatalf("%q should not be a valid Cognito Supported Login Providers: %v", s, errors)
		}
	}
}

func TestValidateCognitoIdentityProvidersClientId(t *testing.T) {
	validValues := []string{
		"7lhlkkfbfb4q5kpp90urffao",
		"12345678",
		"foo_123",
		strings.Repeat("W", 128),
	}

	for _, s := range validValues {
		_, errors := validateCognitoIdentityProvidersClientId(s, "client_id")
		if len(errors) > 0 {
			t.Fatalf("%q should be a valid Cognito Identity Provider Client ID: %v", s, errors)
		}
	}

	invalidValues := []string{
		"",
		strings.Repeat("W", 129), // > 128
		"foo-bar",
		"foo:bar",
		"foo;bar",
	}

	for _, s := range invalidValues {
		_, errors := validateCognitoIdentityProvidersClientId(s, "client_id")
		if len(errors) == 0 {
			t.Fatalf("%q should not be a valid Cognito Identity Provider Client ID: %v", s, errors)
		}
	}
}

func TestValidateCognitoIdentityProvidersProviderName(t *testing.T) {
	validValues := []string{
		"foo",
		"7346241598935552",
		"foo_bar",
		"foo:bar",
		"foo/bar",
		"foo-bar",
		"cognito-idp.us-east-1.amazonaws.com/us-east-1_Zr231apJu",
		strings.Repeat("W", 128),
	}

	for _, s := range validValues {
		_, errors := validateCognitoIdentityProvidersProviderName(s, "provider_name")
		if len(errors) > 0 {
			t.Fatalf("%q should be a valid Cognito Identity Provider Name: %v", s, errors)
		}
	}

	invalidValues := []string{
		"",
		strings.Repeat("W", 129), // > 128
		"foo;bar_baz",
		"foobar,foobaz",
		"foobar=foobaz",
	}

	for _, s := range invalidValues {
		_, errors := validateCognitoIdentityProvidersProviderName(s, "provider_name")
		if len(errors) == 0 {
			t.Fatalf("%q should not be a valid Cognito Identity Provider Name: %v", s, errors)
		}
	}
}

func TestValidateCognitoUserPoolEmailVerificationMessage(t *testing.T) {
	validValues := []string{
		"{####}",
		"Foo {####}",
		"{####} Bar",
		"AZERTYUIOPQSDFGHJKLMWXCVBN?./+%£*¨°0987654321&é\"'(§è!çà)-@^'{####},=ù`$|´”’[å»ÛÁØ]–Ô¥#‰±•",
		"{####}" + strings.Repeat("W", 19994), // = 20000
	}

	for _, s := range validValues {
		_, errors := validateCognitoUserPoolEmailVerificationMessage(s, "email_verification_message")
		if len(errors) > 0 {
			t.Fatalf("%q should be a valid Cognito User Pool email verification message: %v", s, errors)
		}
	}

	invalidValues := []string{
		"Foo",
		"{###}",
		"{####}" + strings.Repeat("W", 19995), // > 20000
	}

	for _, s := range invalidValues {
		_, errors := validateCognitoUserPoolEmailVerificationMessage(s, "email_verification_message")
		if len(errors) == 0 {
			t.Fatalf("%q should not be a valid Cognito User Pool email verification message: %v", s, errors)
		}
	}
}

func TestValidateCognitoUserPoolEmailVerificationSubject(t *testing.T) {
	validValues := []string{
		"FooBar",
		"AZERTYUIOPQSDFGHJKLMWXCVBN?./+%£*¨°0987654321&é\" '(§è!çà)-@^'{####},=ù`$|´”’[å»ÛÁØ]–Ô¥#‰±•",
		"Foo Bar", // special whitespace character
		strings.Repeat("W", 140),
	}

	for _, s := range validValues {
		_, errors := validateCognitoUserPoolEmailVerificationSubject(s, "email_verification_subject")
		if len(errors) > 0 {
			t.Fatalf("%q should be a valid Cognito User Pool email verification subject: %v", s, errors)
		}
	}

	invalidValues := []string{
		"Foo",
		strings.Repeat("W", 141),
	}

	for _, s := range invalidValues {
		_, errors := validateCognitoUserPoolEmailVerificationSubject(s, "email_verification_subject")
		if len(errors) == 0 {
			t.Fatalf("%q should not be a valid Cognito User Pool email verification subject: %v", s, errors)
		}
	}
}

func TestValidateCognitoUserPoolSmsAuthenticationMessage(t *testing.T) {
	validValues := []string{
		"{####}",
		"Foo {####}",
		"{####} Bar",
		"AZERTYUIOPQSDFGHJKLMWXCVBN?./+%£*¨°0987654321&é\"'(§è!çà)-@^'{####},=ù`$|´”’[å»ÛÁØ]–Ô¥#‰±•",
		"{####}" + strings.Repeat("W", 134), // = 140
	}

	for _, s := range validValues {
		_, errors := validateCognitoUserPoolSmsAuthenticationMessage(s, "sms_authentication_message")
		if len(errors) > 0 {
			t.Fatalf("%q should be a valid Cognito User Pool sms authentication message: %v", s, errors)
		}
	}

	invalidValues := []string{
		"Foo",
		"{####}" + strings.Repeat("W", 135),
	}

	for _, s := range invalidValues {
		_, errors := validateCognitoUserPoolSmsAuthenticationMessage(s, "sms_authentication_message")
		if len(errors) == 0 {
			t.Fatalf("%q should not be a valid Cognito User Pool sms authentication message: %v", s, errors)
		}
	}
}

func TestValidateCognitoUserPoolSmsVerificationMessage(t *testing.T) {
	validValues := []string{
		"{####}",
		"Foo {####}",
		"{####} Bar",
		"AZERTYUIOPQSDFGHJKLMWXCVBN?./+%£*¨°0987654321&é\"'(§è!çà)-@^'{####},=ù`$|´”’[å»ÛÁØ]–Ô¥#‰±•",
		"{####}" + strings.Repeat("W", 134), // = 140
	}

	for _, s := range validValues {
		_, errors := validateCognitoUserPoolSmsVerificationMessage(s, "sms_verification_message")
		if len(errors) > 0 {
			t.Fatalf("%q should be a valid Cognito User Pool sms authentication message: %v", s, errors)
		}
	}

	invalidValues := []string{
		"Foo",
		"{####}" + strings.Repeat("W", 135),
	}

	for _, s := range invalidValues {
		_, errors := validateCognitoUserPoolSmsVerificationMessage(s, "sms_verification_message")
		if len(errors) == 0 {
			t.Fatalf("%q should not be a valid Cognito User Pool sms authentication message: %v", s, errors)
		}
	}
}

func TestValidateWafMetricName(t *testing.T) {
	validNames := []string{
		"testrule",
		"testRule",
		"testRule123",
	}
	for _, v := range validNames {
		_, errors := validateWafMetricName(v, "name")
		if len(errors) != 0 {
			t.Fatalf("%q should be a valid WAF metric name: %q", v, errors)
		}
	}

	invalidNames := []string{
		"!",
		"/",
		" ",
		":",
		";",
		"white space",
		"/slash-at-the-beginning",
		"slash-at-the-end/",
	}
	for _, v := range invalidNames {
		_, errors := validateWafMetricName(v, "name")
		if len(errors) == 0 {
			t.Fatalf("%q should be an invalid WAF metric name", v)
		}
	}
}

func TestValidateIamRoleDescription(t *testing.T) {
	validNames := []string{
		"This 1s a D3scr!pti0n with weird content: @ #^ù£ê®æ ø]ŒîÏî~ÈÙ£÷=,ë",
		strings.Repeat("W", 1000),
	}
	for _, v := range validNames {
		_, errors := validateIamRoleDescription(v, "description")
		if len(errors) != 0 {
			t.Fatalf("%q should be a valid IAM Role Description: %q", v, errors)
		}
	}

	invalidNames := []string{
		strings.Repeat("W", 1001), // > 1000
	}
	for _, v := range invalidNames {
		_, errors := validateIamRoleDescription(v, "description")
		if len(errors) == 0 {
			t.Fatalf("%q should be an invalid IAM Role Description", v)
		}
	}
}

func TestValidateAwsSSMName(t *testing.T) {
	validNames := []string{
		".foo-bar_123",
		strings.Repeat("W", 128),
	}
	for _, v := range validNames {
		_, errors := validateAwsSSMName(v, "name")
		if len(errors) != 0 {
			t.Fatalf("%q should be a valid SSM Name: %q", v, errors)
		}
	}

	invalidNames := []string{
		"foo+bar",
		"tf",
		strings.Repeat("W", 129), // > 128
	}
	for _, v := range invalidNames {
		_, errors := validateAwsSSMName(v, "name")
		if len(errors) == 0 {
			t.Fatalf("%q should be an invalid SSM Name: %q", v, errors)
		}
	}
}

func TestValidateBatchName(t *testing.T) {
	validNames := []string{
		strings.Repeat("W", 128), // <= 128
	}
	for _, v := range validNames {
		_, errors := validateBatchName(v, "name")
		if len(errors) != 0 {
			t.Fatalf("%q should be a valid Batch name: %q", v, errors)
		}
	}

	invalidNames := []string{
		"s@mple",
		strings.Repeat("W", 129), // >= 129
	}
	for _, v := range invalidNames {
		_, errors := validateBatchName(v, "name")
		if len(errors) == 0 {
			t.Fatalf("%q should be a invalid Batch name: %q", v, errors)
		}
	}
}

func TestValidateBatchPrefix(t *testing.T) {
	validPrefixes := []string{
		strings.Repeat("W", 102), // <= 102
	}
	for _, v := range validPrefixes {
		_, errors := validateBatchPrefix(v, "prefix")
		if len(errors) != 0 {
			t.Fatalf("%q should be a valid Batch prefix: %q", v, errors)
		}
	}

	invalidPrefixes := []string{
		"s@mple",
		strings.Repeat("W", 103), // >= 103
	}
	for _, v := range invalidPrefixes {
		_, errors := validateBatchPrefix(v, "prefix")
		if len(errors) == 0 {
			t.Fatalf("%q should be a invalid Batch prefix: %q", v, errors)
		}
	}
}

func TestValidateCognitoRoleMappingsAmbiguousRoleResolutionAgainstType(t *testing.T) {
	cases := []struct {
		AmbiguousRoleResolution interface{}
		Type                    string
		ErrCount                int
	}{
		{
			AmbiguousRoleResolution: nil,
			Type:                    cognitoidentity.RoleMappingTypeToken,
			ErrCount:                1,
		},
		{
			AmbiguousRoleResolution: "foo",
			Type:                    cognitoidentity.RoleMappingTypeToken,
			ErrCount:                0, // 0 as it should be defined, the value isn't validated here
		},
		{
			AmbiguousRoleResolution: cognitoidentity.AmbiguousRoleResolutionTypeAuthenticatedRole,
			Type:                    cognitoidentity.RoleMappingTypeToken,
			ErrCount:                0,
		},
		{
			AmbiguousRoleResolution: cognitoidentity.AmbiguousRoleResolutionTypeDeny,
			Type:                    cognitoidentity.RoleMappingTypeToken,
			ErrCount:                0,
		},
	}

	for _, tc := range cases {
		m := make(map[string]interface{})
		// Reproducing the undefined ambiguous_role_resolution
		if tc.AmbiguousRoleResolution != nil {
			m["ambiguous_role_resolution"] = tc.AmbiguousRoleResolution
		}
		m["type"] = tc.Type

		errors := validateCognitoRoleMappingsAmbiguousRoleResolutionAgainstType(m)
		if len(errors) != tc.ErrCount {
			t.Fatalf("Cognito Role Mappings validation failed: %v, expected err count %d, got %d, for config %#v", errors, tc.ErrCount, len(errors), m)
		}
	}
}

func TestValidateCognitoRoleMappingsRulesConfiguration(t *testing.T) {
	cases := []struct {
		MappingRule []interface{}
		Type        string
		ErrCount    int
	}{
		{
			MappingRule: nil,
			Type:        cognitoidentity.RoleMappingTypeRules,
			ErrCount:    1,
		},
		{
			MappingRule: []interface{}{
				map[string]interface{}{
					"Claim":     "isAdmin",
					"MatchType": "Equals",
					"RoleARN":   "arn:foo",
					"Value":     "paid",
				},
			},
			Type:     cognitoidentity.RoleMappingTypeRules,
			ErrCount: 0,
		},
		{
			MappingRule: []interface{}{
				map[string]interface{}{
					"Claim":     "isAdmin",
					"MatchType": "Equals",
					"RoleARN":   "arn:foo",
					"Value":     "paid",
				},
			},
			Type:     cognitoidentity.RoleMappingTypeToken,
			ErrCount: 1,
		},
		{
			MappingRule: nil,
			Type:        cognitoidentity.RoleMappingTypeToken,
			ErrCount:    0,
		},
	}

	for _, tc := range cases {
		m := make(map[string]interface{})
		// Reproducing the undefined mapping_rule
		if tc.MappingRule != nil {
			m["mapping_rule"] = tc.MappingRule
		}
		m["type"] = tc.Type

		errors := validateCognitoRoleMappingsRulesConfiguration(m)
		if len(errors) != tc.ErrCount {
			t.Fatalf("Cognito Role Mappings validation failed: %v, expected err count %d, got %d, for config %#v", errors, tc.ErrCount, len(errors), m)
		}
	}
}

func TestValidateSecurityGroupRuleDescription(t *testing.T) {
	validDescriptions := []string{
		"testrule",
		"testRule",
		"testRule 123",
		`testRule 123 ._-:/()#,@[]+=&;{}!$*`,
	}
	for _, v := range validDescriptions {
		_, errors := validateSecurityGroupRuleDescription(v, "description")
		if len(errors) != 0 {
			t.Fatalf("%q should be a valid security group rule description: %q", v, errors)
		}
	}

	invalidDescriptions := []string{
		"`",
		"%%",
		`\`,
	}
	for _, v := range invalidDescriptions {
		_, errors := validateSecurityGroupRuleDescription(v, "description")
		if len(errors) == 0 {
			t.Fatalf("%q should be an invalid security group rule description", v)
		}
	}
}

func TestValidateCognitoRoles(t *testing.T) {
	validValues := []map[string]interface{}{
		{"authenticated": "hoge"},
		{"unauthenticated": "hoge"},
		{"authenticated": "hoge", "unauthenticated": "hoge"},
	}

	for _, s := range validValues {
		errors := validateCognitoRoles(s)
		if len(errors) > 0 {
			t.Fatalf("%q should be a valid Cognito Roles: %v", s, errors)
		}
	}

	invalidValues := []map[string]interface{}{
		{},
		{"invalid": "hoge"},
	}

	for _, s := range invalidValues {
		errors := validateCognitoRoles(s)
		if len(errors) == 0 {
			t.Fatalf("%q should not be a valid Cognito Roles: %v", s, errors)
		}
	}
}

func TestValidateKmsKey(t *testing.T) {
	cases := []struct {
		Value    string
		ErrCount int
	}{
		{
			Value:    "arbitrary-uuid-1234",
			ErrCount: 0,
		},
		{
			Value:    "arn:aws:kms:us-west-2:111122223333:key/arbitrary-uuid-1234",
			ErrCount: 0,
		},
		{
			Value:    "alias/arbitrary-key",
			ErrCount: 0,
		},
		{
			Value:    "alias/arbitrary/key",
			ErrCount: 0,
		},
		{
			Value:    "arn:aws:kms:us-west-2:111122223333:alias/arbitrary-key",
			ErrCount: 0,
		},
		{
			Value:    "arn:aws:kms:us-west-2:111122223333:alias/arbitrary/key",
			ErrCount: 0,
		},
		{
			Value:    "$%wrongkey",
			ErrCount: 1,
		},
		{
			Value:    "arn:aws:lamda:foo:bar:key/xyz",
			ErrCount: 1,
		},
	}

	for _, tc := range cases {
		_, errors := validateKmsKey(tc.Value, "key_id")
		if len(errors) != tc.ErrCount {
			t.Fatalf("%q validation failed: %v", tc.Value, errors)
		}
	}
}

func TestResourceAWSElastiCacheReplicationGroupAuthTokenValidation(t *testing.T) {
	cases := []struct {
		Value    string
		ErrCount int
	}{
		{
			Value:    "this-is-valid!#%()^",
			ErrCount: 0,
		},
		{
			Value:    "this-is-not",
			ErrCount: 1,
		},
		{
			Value:    "this-is-not-valid\"",
			ErrCount: 1,
		},
		{
			Value:    "this-is-not-valid@",
			ErrCount: 1,
		},
		{
			Value:    "this-is-not-valid/",
			ErrCount: 1,
		},
		{
			Value:    acctest.RandStringFromCharSet(129, acctest.CharSetAlpha),
			ErrCount: 1,
		},
	}

	for _, tc := range cases {
		_, errors := validateAwsElastiCacheReplicationGroupAuthToken(tc.Value, "aws_elasticache_replication_group_auth_token")

		if len(errors) != tc.ErrCount {
			t.Fatalf("Expected the ElastiCache Replication Group AuthToken to trigger a validation error")
		}
	}
}

func TestValidateCognitoUserGroupName(t *testing.T) {
	validValues := []string{
		"foo",
		"7346241598935552",
		"foo_bar",
		"foo:bar",
		"foo/bar",
		"foo-bar",
		"$foobar",
		strings.Repeat("W", 128),
	}

	for _, s := range validValues {
		_, errors := validateCognitoUserGroupName(s, "name")
		if len(errors) > 0 {
			t.Fatalf("%q should be a valid Cognito User Pool Group Name: %v", s, errors)
		}
	}

	invalidValues := []string{
		"",
		strings.Repeat("W", 129), // > 128
	}

	for _, s := range invalidValues {
		_, errors := validateCognitoUserGroupName(s, "name")
		if len(errors) == 0 {
			t.Fatalf("%q should not be a valid Cognito User Pool Group Name: %v", s, errors)
		}
	}
}

func TestValidateCognitoUserPoolId(t *testing.T) {
	validValues := []string{
		"eu-west-1_Foo123",
		"ap-southeast-2_BaRBaz987",
	}

	for _, s := range validValues {
		_, errors := validateCognitoUserPoolId(s, "user_pool_id")
		if len(errors) > 0 {
			t.Fatalf("%q should be a valid Cognito User Pool Id: %v", s, errors)
		}
	}

	invalidValues := []string{
		"",
		"foo",
		"us-east-1-Foo123",
		"eu-central-2_Bar+4",
	}

	for _, s := range invalidValues {
		_, errors := validateCognitoUserPoolId(s, "user_pool_id")
		if len(errors) == 0 {
			t.Fatalf("%q should not be a valid Cognito User Pool Id: %v", s, errors)
		}
	}
}

func TestValidateAmazonSideAsn(t *testing.T) {
	validAsns := []string{
		"7224",
		"9059",
		"10124",
		"17493",
		"64512",
		"64513",
		"65533",
		"65534",
		"4200000000",
		"4200000001",
		"4294967293",
		"4294967294",
	}
	for _, v := range validAsns {
		_, errors := validateAmazonSideAsn(v, "amazon_side_asn")
		if len(errors) != 0 {
			t.Fatalf("%q should be a valid ASN: %q", v, errors)
		}
	}

	invalidAsns := []string{
		"1",
		"ABCDEFG",
		"",
		"7225",
		"9058",
		"10125",
		"17492",
		"64511",
		"65535",
		"4199999999",
		"4294967295",
		"9999999999",
	}
	for _, v := range invalidAsns {
		_, errors := validateAmazonSideAsn(v, "amazon_side_asn")
		if len(errors) == 0 {
			t.Fatalf("%q should be an invalid ASN", v)
		}
	}
}

func TestValidate4ByteAsn(t *testing.T) {
	validAsns := []string{
		"0",
		"1",
		"65534",
		"65535",
		"4294967294",
		"4294967295",
	}
	for _, v := range validAsns {
		_, errors := validate4ByteAsn(v, "bgp_asn")
		if len(errors) != 0 {
			t.Fatalf("%q should be a valid ASN: %q", v, errors)
		}
	}

	invalidAsns := []string{
		"-1",
		"ABCDEFG",
		"",
		"4294967296",
		"9999999999",
	}
	for _, v := range invalidAsns {
		_, errors := validate4ByteAsn(v, "bgp_asn")
		if len(errors) == 0 {
			t.Fatalf("%q should be an invalid ASN", v)
		}
	}
}

func TestValidateLaunchTemplateName(t *testing.T) {
	validNames := []string{
		"fooBAR123",
		"(./_)",
	}
	for _, v := range validNames {
		_, errors := validateLaunchTemplateName(v, "name")
		if len(errors) != 0 {
			t.Fatalf("%q should be a valid Launch Template name: %q", v, errors)
		}
	}

	invalidNames := []string{
		"tf",
		strings.Repeat("W", 126), // > 125
		"invalid*",
		"invalid\name",
		"inavalid&",
		"invalid+",
		"invalid!",
		"invalid:",
		"invalid;",
	}
	for _, v := range invalidNames {
		_, errors := validateLaunchTemplateName(v, "name")
		if len(errors) == 0 {
			t.Fatalf("%q should be an invalid Launch Template name: %q", v, errors)
		}
	}

	invalidNamePrefixes := []string{
		strings.Repeat("W", 100), // > 99
	}
	for _, v := range invalidNamePrefixes {
		_, errors := validateLaunchTemplateName(v, "name_prefix")
		if len(errors) == 0 {
			t.Fatalf("%q should be an invalid Launch Template name prefix: %q", v, errors)
		}
	}
}

func TestValidateLaunchTemplateId(t *testing.T) {
	validIds := []string{
		"lt-foobar123456",
	}
	for _, v := range validIds {
		_, errors := validateLaunchTemplateId(v, "id")
		if len(errors) != 0 {
			t.Fatalf("%q should be a valid Launch Template id: %q", v, errors)
		}
	}

	invalidIds := []string{
		strings.Repeat("W", 256),
		"invalid-foobar123456",
		"lt_foobar123456",
	}
	for _, v := range invalidIds {
		_, errors := validateLaunchTemplateId(v, "id")
		if len(errors) == 0 {
			t.Fatalf("%q should be an invalid Launch Template id: %q", v, errors)
		}
	}
}

func TestValidateNeptuneParamGroupName(t *testing.T) {
	cases := []struct {
		Value    string
		ErrCount int
	}{
		{
			Value:    "tEsting123",
			ErrCount: 1,
		},
		{
			Value:    "testing123!",
			ErrCount: 1,
		},
		{
			Value:    "1testing123",
			ErrCount: 1,
		},
		{
			Value:    "testing--123",
			ErrCount: 1,
		},
		{
			Value:    "testing_123",
			ErrCount: 1,
		},
		{
			Value:    "testing123-",
			ErrCount: 1,
		},
		{
			Value:    acctest.RandStringFromCharSet(256, acctest.CharSetAlpha),
			ErrCount: 1,
		},
	}

	for _, tc := range cases {
		_, errors := validateNeptuneParamGroupName(tc.Value, "aws_neptune_cluster_parameter_group_name")

		if len(errors) != tc.ErrCount {
			t.Fatalf("Expected the Neptune Parameter Group Name to trigger a validation error for %q", tc.Value)
		}
	}
}

func TestValidateNeptuneParamGroupNamePrefix(t *testing.T) {
	cases := []struct {
		Value    string
		ErrCount int
	}{
		{
			Value:    "tEsting123",
			ErrCount: 1,
		},
		{
			Value:    "testing123!",
			ErrCount: 1,
		},
		{
			Value:    "1testing123",
			ErrCount: 1,
		},
		{
			Value:    "testing--123",
			ErrCount: 1,
		},
		{
			Value:    "testing_123",
			ErrCount: 1,
		},
		{
			Value:    acctest.RandStringFromCharSet(256, acctest.CharSetAlpha),
			ErrCount: 1,
		},
	}

	for _, tc := range cases {
		_, errors := validateNeptuneParamGroupNamePrefix(tc.Value, "aws_neptune_cluster_parameter_group_name")

		if len(errors) != tc.ErrCount {
			t.Fatalf("Expected the Neptune Parameter Group Name to trigger a validation error for %q", tc.Value)
		}
	}
}

func TestValidateCloudFrontPublicKeyName(t *testing.T) {
	cases := []struct {
		Value    string
		ErrCount int
	}{
		{
			Value:    "testing123!",
			ErrCount: 1,
		},
		{
			Value:    "testing 123",
			ErrCount: 1,
		},
		{
			Value:    acctest.RandStringFromCharSet(129, acctest.CharSetAlpha),
			ErrCount: 1,
		},
	}

	for _, tc := range cases {
		_, errors := validateCloudFrontPublicKeyName(tc.Value, "aws_cloudfront_public_key")

		if len(errors) != tc.ErrCount {
			t.Fatalf("Expected the CloudFront PublicKey Name to trigger a validation error for %q", tc.Value)
		}
	}
}

func TestValidateCloudFrontPublicKeyNamePrefix(t *testing.T) {
	cases := []struct {
		Value    string
		ErrCount int
	}{
		{
			Value:    "testing123!",
			ErrCount: 1,
		},
		{
			Value:    "testing 123",
			ErrCount: 1,
		},
		{
			Value:    acctest.RandStringFromCharSet(128, acctest.CharSetAlpha),
			ErrCount: 1,
		},
	}

	for _, tc := range cases {
		_, errors := validateCloudFrontPublicKeyNamePrefix(tc.Value, "aws_cloudfront_public_key")

		if len(errors) != tc.ErrCount {
			t.Fatalf("Expected the CloudFront PublicKey Name to trigger a validation error for %q", tc.Value)
		}
	}
}

func TestValidateDxConnectionBandWidth(t *testing.T) {
	validBandwidths := []string{
		"1Gbps",
		"2Gbps",
		"5Gbps",
		"10Gbps",
		"50Mbps",
		"100Mbps",
		"200Mbps",
		"300Mbps",
		"400Mbps",
		"500Mbps",
	}
	for _, v := range validBandwidths {
		_, errors := validateDxConnectionBandWidth()(v, "bandwidth")
		if len(errors) != 0 {
			t.Fatalf("%q should be a valid bandwidth: %q", v, errors)
		}
	}

	invalidBandwidths := []string{
		"1Tbps",
		"100Gbps",
		"10GBpS",
		"42Mbps",
		"0",
		"???",
		"a lot",
	}
	for _, v := range invalidBandwidths {
		_, errors := validateDxConnectionBandWidth()(v, "bandwidth")
		if len(errors) == 0 {
			t.Fatalf("%q should be an invalid bandwidth", v)
		}
	}
}

func TestValidateLbTargetGroupName(t *testing.T) {
	cases := []struct {
		Value    string
		ErrCount int
	}{
		{
			Value:    "tf.test.elb.target.1",
			ErrCount: 1,
		},
		{
			Value:    "-tf-test-target",
			ErrCount: 1,
		},
		{
			Value:    "tf-test-target-",
			ErrCount: 1,
		},
		{
			Value:    acctest.RandStringFromCharSet(33, acctest.CharSetAlpha),
			ErrCount: 1,
		},
	}
	for _, tc := range cases {
		_, errors := validateLbTargetGroupName(tc.Value, "aws_lb_target_group")
		if len(errors) != tc.ErrCount {
			t.Fatalf("Expected the AWS LB Target Group Name to trigger a validation error for %q", tc.Value)
		}
	}
}

func TestValidateLbTargetGroupNamePrefix(t *testing.T) {
	cases := []struct {
		Value    string
		ErrCount int
	}{
		{
			Value:    "tf.lb",
			ErrCount: 1,
		},
		{
			Value:    "-tf-lb",
			ErrCount: 1,
		},
		{
			Value:    acctest.RandStringFromCharSet(32, acctest.CharSetAlpha),
			ErrCount: 1,
		},
	}
	for _, tc := range cases {
		_, errors := validateLbTargetGroupNamePrefix(tc.Value, "aws_lb_target_group")
		if len(errors) != tc.ErrCount {
			t.Fatalf("Expected the AWS LB Target Group Name to trigger a validation error for %q", tc.Value)
		}
	}
}

func TestValidateSecretManagerSecretName(t *testing.T) {
	cases := []struct {
		Value    string
		ErrCount int
	}{
		{
			Value:    "testing123!",
			ErrCount: 1,
		},
		{
			Value:    "testing 123",
			ErrCount: 1,
		},
		{
			Value:    acctest.RandStringFromCharSet(513, acctest.CharSetAlpha),
			ErrCount: 1,
		},
	}
	for _, tc := range cases {
		_, errors := validateSecretManagerSecretName(tc.Value, "aws_secretsmanager_secret")
		if len(errors) != tc.ErrCount {
			t.Fatalf("Expected the AWS Secretsmanager Secret Name to not trigger a validation error for %q", tc.Value)
		}
	}
}

func TestValidateSecretManagerSecretNamePrefix(t *testing.T) {
	cases := []struct {
		Value    string
		ErrCount int
	}{
		{
			Value:    "testing123!",
			ErrCount: 1,
		},
		{
			Value:    "testing 123",
			ErrCount: 1,
		},
		{
			Value:    acctest.RandStringFromCharSet(512, acctest.CharSetAlpha),
			ErrCount: 1,
		},
	}
	for _, tc := range cases {
		_, errors := validateSecretManagerSecretNamePrefix(tc.Value, "aws_secretsmanager_secret")
		if len(errors) != tc.ErrCount {
			t.Fatalf("Expected the AWS Secretsmanager Secret Name to not trigger a validation error for %q", tc.Value)
		}
	}
}

func TestValidateRoute53ResolverName(t *testing.T) {
	cases := []struct {
		Value    string
		ErrCount int
	}{
		{
			Value:    "testing123!",
			ErrCount: 1,
		},
		{
			Value:    "testing - 123__",
			ErrCount: 0,
		},
		{
			Value:    acctest.RandStringFromCharSet(65, acctest.CharSetAlpha),
			ErrCount: 1,
		},
		{
			Value:    "1",
			ErrCount: 1,
		},
		{
			Value:    "10",
			ErrCount: 0,
		},
		{
			Value:    "A",
			ErrCount: 0,
		},
	}
	for _, tc := range cases {
		_, errors := validateRoute53ResolverName(tc.Value, "aws_route53_resolver_endpoint")
		if len(errors) != tc.ErrCount {
			t.Fatalf("Expected the AWS Route 53 Resolver Endpoint Name to not trigger a validation error for %q", tc.Value)
		}
	}
}<|MERGE_RESOLUTION|>--- conflicted
+++ resolved
@@ -425,14 +425,9 @@
 		CIDR              string
 		ExpectedErrSubstr string
 	}{
-<<<<<<< HEAD
 		{"notacidr", `must contain a valid CIDR`},
 		// REMOVED: (eric-luminal) removed for being overly strict when validating
 		// {"10.0.1.0/16", `must contain a valid network CIDR`},
-=======
-		{"notacidr", `is not a valid CIDR block`},
-		{"10.0.1.0/16", `is not a valid CIDR block; did you mean`},
->>>>>>> 2f23a596
 		{"10.0.1.0/24", ``},
 		{"2001:db8::/122", ``},
 		{"2001::/15", `is not a valid CIDR block; did you mean`},
