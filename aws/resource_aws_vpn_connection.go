package aws

import (
	"bytes"
	"encoding/xml"
	"fmt"
	"log"
	"regexp"
	"sort"
	"time"

	"github.com/aws/aws-sdk-go/aws"
	"github.com/aws/aws-sdk-go/aws/arn"
	"github.com/aws/aws-sdk-go/service/ec2"
	"github.com/hashicorp/terraform-plugin-sdk/helper/hashcode"
	"github.com/hashicorp/terraform-plugin-sdk/helper/resource"
	"github.com/hashicorp/terraform-plugin-sdk/helper/schema"
	"github.com/hashicorp/terraform-plugin-sdk/helper/validation"
	"github.com/terraform-providers/terraform-provider-aws/aws/internal/keyvaluetags"
)

type XmlVpnConnectionConfig struct {
	Tunnels []XmlIpsecTunnel `xml:"ipsec_tunnel"`
}

type XmlIpsecTunnel struct {
	OutsideAddress   string `xml:"vpn_gateway>tunnel_outside_address>ip_address"`
	BGPASN           string `xml:"vpn_gateway>bgp>asn"`
	BGPHoldTime      int    `xml:"vpn_gateway>bgp>hold_time"`
	PreSharedKey     string `xml:"ike>pre_shared_key"`
	CgwInsideAddress string `xml:"customer_gateway>tunnel_inside_address>ip_address"`
	VgwInsideAddress string `xml:"vpn_gateway>tunnel_inside_address>ip_address"`
}

type TunnelInfo struct {
	Tunnel1Address          string
	Tunnel1CgwInsideAddress string
	Tunnel1VgwInsideAddress string
	Tunnel1PreSharedKey     string
	Tunnel1BGPASN           string
	Tunnel1BGPHoldTime      int
	Tunnel2Address          string
	Tunnel2CgwInsideAddress string
	Tunnel2VgwInsideAddress string
	Tunnel2PreSharedKey     string
	Tunnel2BGPASN           string
	Tunnel2BGPHoldTime      int
}

func (slice XmlVpnConnectionConfig) Len() int {
	return len(slice.Tunnels)
}

func (slice XmlVpnConnectionConfig) Less(i, j int) bool {
	return slice.Tunnels[i].OutsideAddress < slice.Tunnels[j].OutsideAddress
}

func (slice XmlVpnConnectionConfig) Swap(i, j int) {
	slice.Tunnels[i], slice.Tunnels[j] = slice.Tunnels[j], slice.Tunnels[i]
}

func resourceAwsVpnConnection() *schema.Resource {
	return &schema.Resource{
		Create: resourceAwsVpnConnectionCreate,
		Read:   resourceAwsVpnConnectionRead,
		Update: resourceAwsVpnConnectionUpdate,
		Delete: resourceAwsVpnConnectionDelete,
		Importer: &schema.ResourceImporter{
			State: schema.ImportStatePassthrough,
		},

		Schema: map[string]*schema.Schema{
			"arn": {
				Type:     schema.TypeString,
				Computed: true,
			},
			"vpn_gateway_id": {
				Type:          schema.TypeString,
				Optional:      true,
				ForceNew:      true,
				ConflictsWith: []string{"transit_gateway_id"},
			},

			"customer_gateway_id": {
				Type:     schema.TypeString,
				Required: true,
				ForceNew: true,
			},

			"transit_gateway_attachment_id": {
				Type:     schema.TypeString,
				Computed: true,
			},

			"transit_gateway_id": {
				Type:          schema.TypeString,
				Optional:      true,
				ForceNew:      true,
				ConflictsWith: []string{"vpn_gateway_id"},
			},

			"type": {
				Type:     schema.TypeString,
				Required: true,
				ForceNew: true,
			},

			"static_routes_only": {
				Type:     schema.TypeBool,
				Optional: true,
				Computed: true,
				ForceNew: true,
			},

			"tunnel1_inside_cidr": {
				Type:         schema.TypeString,
				Optional:     true,
				Computed:     true,
				ForceNew:     true,
				ValidateFunc: validateVpnConnectionTunnelInsideCIDR(),
			},

			"tunnel1_preshared_key": {
<<<<<<< HEAD
				Type:      schema.TypeString,
				Optional:  true,
				Sensitive: true,
				Computed:  true,
				ForceNew:  true,
				// ValidateFunc: validateVpnConnectionTunnelPreSharedKey,
=======
				Type:         schema.TypeString,
				Optional:     true,
				Sensitive:    true,
				Computed:     true,
				ForceNew:     true,
				ValidateFunc: validateVpnConnectionTunnelPreSharedKey(),
>>>>>>> 2f23a596
			},

			"tunnel2_inside_cidr": {
				Type:         schema.TypeString,
				Optional:     true,
				Computed:     true,
				ForceNew:     true,
				ValidateFunc: validateVpnConnectionTunnelInsideCIDR(),
			},

			"tunnel2_preshared_key": {
<<<<<<< HEAD
				Type:      schema.TypeString,
				Optional:  true,
				Sensitive: true,
				Computed:  true,
				ForceNew:  true,
				// ValidateFunc: validateVpnConnectionTunnelPreSharedKey,
=======
				Type:         schema.TypeString,
				Optional:     true,
				Sensitive:    true,
				Computed:     true,
				ForceNew:     true,
				ValidateFunc: validateVpnConnectionTunnelPreSharedKey(),
>>>>>>> 2f23a596
			},

			"tags": tagsSchema(),

			// Begin read only attributes
			"customer_gateway_configuration": {
				Type:     schema.TypeString,
				Computed: true,
			},

			"tunnel1_address": {
				Type:     schema.TypeString,
				Computed: true,
			},
			"tunnel1_cgw_inside_address": {
				Type:     schema.TypeString,
				Computed: true,
			},
			"tunnel1_vgw_inside_address": {
				Type:     schema.TypeString,
				Computed: true,
			},
			"tunnel1_bgp_asn": {
				Type:     schema.TypeString,
				Computed: true,
			},
			"tunnel1_bgp_holdtime": {
				Type:     schema.TypeInt,
				Computed: true,
			},

			"tunnel2_address": {
				Type:     schema.TypeString,
				Computed: true,
			},
			"tunnel2_cgw_inside_address": {
				Type:     schema.TypeString,
				Computed: true,
			},
			"tunnel2_vgw_inside_address": {
				Type:     schema.TypeString,
				Computed: true,
			},
			"tunnel2_bgp_asn": {
				Type:     schema.TypeString,
				Computed: true,
			},
			"tunnel2_bgp_holdtime": {
				Type:     schema.TypeInt,
				Computed: true,
			},

			"routes": {
				Type:     schema.TypeSet,
				Computed: true,
				Elem: &schema.Resource{
					Schema: map[string]*schema.Schema{
						"destination_cidr_block": {
							Type:     schema.TypeString,
							Computed: true,
						},

						"source": {
							Type:     schema.TypeString,
							Computed: true,
						},

						"state": {
							Type:     schema.TypeString,
							Computed: true,
						},
					},
				},
				Set: func(v interface{}) int {
					var buf bytes.Buffer
					m := v.(map[string]interface{})
					buf.WriteString(fmt.Sprintf("%s-", m["destination_cidr_block"].(string)))
					buf.WriteString(fmt.Sprintf("%s-", m["source"].(string)))
					buf.WriteString(fmt.Sprintf("%s-", m["state"].(string)))
					return hashcode.String(buf.String())
				},
			},

			"vgw_telemetry": {
				Type:     schema.TypeSet,
				Computed: true,
				Elem: &schema.Resource{
					Schema: map[string]*schema.Schema{
						"accepted_route_count": {
							Type:     schema.TypeInt,
							Computed: true,
						},

						"last_status_change": {
							Type:     schema.TypeString,
							Computed: true,
						},

						"outside_ip_address": {
							Type:     schema.TypeString,
							Computed: true,
						},

						"status": {
							Type:     schema.TypeString,
							Computed: true,
						},

						"status_message": {
							Type:     schema.TypeString,
							Computed: true,
						},
					},
				},
				Set: func(v interface{}) int {
					var buf bytes.Buffer
					m := v.(map[string]interface{})
					buf.WriteString(fmt.Sprintf("%s-", m["outside_ip_address"].(string)))
					return hashcode.String(buf.String())
				},
			},
		},
	}
}

func resourceAwsVpnConnectionCreate(d *schema.ResourceData, meta interface{}) error {
	conn := meta.(*AWSClient).ec2conn

	// Fill the tunnel options for the EC2 API
	options := []*ec2.VpnTunnelOptionsSpecification{
		{}, {},
	}

	if v, ok := d.GetOk("tunnel1_inside_cidr"); ok {
		options[0].TunnelInsideCidr = aws.String(v.(string))
	}

	if v, ok := d.GetOk("tunnel2_inside_cidr"); ok {
		options[1].TunnelInsideCidr = aws.String(v.(string))
	}

	if v, ok := d.GetOk("tunnel1_preshared_key"); ok {
		options[0].PreSharedKey = aws.String(v.(string))
	}

	if v, ok := d.GetOk("tunnel2_preshared_key"); ok {
		options[1].PreSharedKey = aws.String(v.(string))
	}

	connectOpts := &ec2.VpnConnectionOptionsSpecification{
		StaticRoutesOnly: aws.Bool(d.Get("static_routes_only").(bool)),
		TunnelOptions:    options,
	}

	createOpts := &ec2.CreateVpnConnectionInput{
		CustomerGatewayId: aws.String(d.Get("customer_gateway_id").(string)),
		Options:           connectOpts,
		Type:              aws.String(d.Get("type").(string)),
	}

	if v, ok := d.GetOk("transit_gateway_id"); ok {
		createOpts.TransitGatewayId = aws.String(v.(string))
	}

	if v, ok := d.GetOk("vpn_gateway_id"); ok {
		createOpts.VpnGatewayId = aws.String(v.(string))
	}

	// Create the VPN Connection
	log.Printf("[DEBUG] Creating vpn connection")
	resp, err := conn.CreateVpnConnection(createOpts)
	if err != nil {
		return fmt.Errorf("Error creating vpn connection: %s", err)
	}

	d.SetId(aws.StringValue(resp.VpnConnection.VpnConnectionId))

	if err := waitForEc2VpnConnectionAvailable(conn, d.Id()); err != nil {
		return fmt.Errorf("error waiting for VPN connection (%s) to become available: %s", d.Id(), err)
	}

	if v := d.Get("tags").(map[string]interface{}); len(v) > 0 {
		if err := keyvaluetags.Ec2CreateTags(conn, d.Id(), v); err != nil {
			return fmt.Errorf("error adding EC2 VPN Connection (%s) tags: %s", d.Id(), err)
		}
	}

	// Read off the API to populate our RO fields.
	return resourceAwsVpnConnectionRead(d, meta)
}

func vpnConnectionRefreshFunc(conn *ec2.EC2, connectionId string) resource.StateRefreshFunc {
	return func() (interface{}, string, error) {
		resp, err := conn.DescribeVpnConnections(&ec2.DescribeVpnConnectionsInput{
			VpnConnectionIds: []*string{aws.String(connectionId)},
		})

		if err != nil {
			if isAWSErr(err, "InvalidVpnConnectionID.NotFound", "") {
				resp = nil
			} else {
				log.Printf("Error on VPNConnectionRefresh: %s", err)
				return nil, "", err
			}
		}

		if resp == nil || len(resp.VpnConnections) == 0 {
			return nil, "", nil
		}

		connection := resp.VpnConnections[0]
		return connection, aws.StringValue(connection.State), nil
	}
}

func resourceAwsVpnConnectionRead(d *schema.ResourceData, meta interface{}) error {
	conn := meta.(*AWSClient).ec2conn
	ignoreTagsConfig := meta.(*AWSClient).IgnoreTagsConfig

	resp, err := conn.DescribeVpnConnections(&ec2.DescribeVpnConnectionsInput{
		VpnConnectionIds: []*string{aws.String(d.Id())},
	})

	if isAWSErr(err, "InvalidVpnConnectionID.NotFound", "") {
		log.Printf("[WARN] EC2 VPN Connection (%s) not found, removing from state", d.Id())
		d.SetId("")
		return nil
	}

	if err != nil {
		return fmt.Errorf("error reading EC2 VPN Connection (%s): %s", d.Id(), err)
	}

	if resp == nil || len(resp.VpnConnections) == 0 || resp.VpnConnections[0] == nil {
		return fmt.Errorf("error reading EC2 VPN Connection (%s): empty response", d.Id())
	}

	if len(resp.VpnConnections) > 1 {
		return fmt.Errorf("error reading EC2 VPN Connection (%s): multiple responses", d.Id())
	}

	vpnConnection := resp.VpnConnections[0]

	if aws.StringValue(vpnConnection.State) == ec2.VpnStateDeleted {
		log.Printf("[WARN] EC2 VPN Connection (%s) already deleted, removing from state", d.Id())
		d.SetId("")
		return nil
	}

	var transitGatewayAttachmentID string
	if vpnConnection.TransitGatewayId != nil {
		input := &ec2.DescribeTransitGatewayAttachmentsInput{
			Filters: []*ec2.Filter{
				{
					Name:   aws.String("resource-id"),
					Values: []*string{vpnConnection.VpnConnectionId},
				},
				{
					Name:   aws.String("resource-type"),
					Values: []*string{aws.String(ec2.TransitGatewayAttachmentResourceTypeVpn)},
				},
				{
					Name:   aws.String("transit-gateway-id"),
					Values: []*string{vpnConnection.TransitGatewayId},
				},
			},
		}

		log.Printf("[DEBUG] Finding EC2 VPN Connection Transit Gateway Attachment: %s", input)
		output, err := conn.DescribeTransitGatewayAttachments(input)

		if err != nil {
			return fmt.Errorf("error finding EC2 VPN Connection (%s) Transit Gateway Attachment: %s", d.Id(), err)
		}

		if output == nil || len(output.TransitGatewayAttachments) == 0 || output.TransitGatewayAttachments[0] == nil {
			return fmt.Errorf("error finding EC2 VPN Connection (%s) Transit Gateway Attachment: empty response", d.Id())
		}

		if len(output.TransitGatewayAttachments) > 1 {
			return fmt.Errorf("error reading EC2 VPN Connection (%s) Transit Gateway Attachment: multiple responses", d.Id())
		}

		transitGatewayAttachmentID = aws.StringValue(output.TransitGatewayAttachments[0].TransitGatewayAttachmentId)
	}

	// Set attributes under the user's control.
	d.Set("vpn_gateway_id", vpnConnection.VpnGatewayId)
	d.Set("customer_gateway_id", vpnConnection.CustomerGatewayId)
	d.Set("transit_gateway_id", vpnConnection.TransitGatewayId)
	d.Set("type", vpnConnection.Type)

	if err := d.Set("tags", keyvaluetags.Ec2KeyValueTags(vpnConnection.Tags).IgnoreAws().IgnoreConfig(ignoreTagsConfig).Map()); err != nil {
		return fmt.Errorf("error setting tags: %s", err)
	}

	if vpnConnection.Options != nil {
		if err := d.Set("static_routes_only", vpnConnection.Options.StaticRoutesOnly); err != nil {
			return err
		}
	} else {
		//If there no Options on the connection then we do not support *static_routes*
		d.Set("static_routes_only", false)
	}

	// Set read only attributes.
	d.Set("customer_gateway_configuration", vpnConnection.CustomerGatewayConfiguration)
	d.Set("transit_gateway_attachment_id", transitGatewayAttachmentID)

	if vpnConnection.CustomerGatewayConfiguration != nil {
		if tunnelInfo, err := xmlConfigToTunnelInfo(*vpnConnection.CustomerGatewayConfiguration); err != nil {
			log.Printf("[ERR] Error unmarshaling XML configuration for (%s): %s", d.Id(), err)
		} else {
			d.Set("tunnel1_address", tunnelInfo.Tunnel1Address)
			d.Set("tunnel1_cgw_inside_address", tunnelInfo.Tunnel1CgwInsideAddress)
			d.Set("tunnel1_vgw_inside_address", tunnelInfo.Tunnel1VgwInsideAddress)
			d.Set("tunnel1_preshared_key", tunnelInfo.Tunnel1PreSharedKey)
			d.Set("tunnel1_bgp_asn", tunnelInfo.Tunnel1BGPASN)
			d.Set("tunnel1_bgp_holdtime", tunnelInfo.Tunnel1BGPHoldTime)
			d.Set("tunnel2_address", tunnelInfo.Tunnel2Address)
			d.Set("tunnel2_preshared_key", tunnelInfo.Tunnel2PreSharedKey)
			d.Set("tunnel2_cgw_inside_address", tunnelInfo.Tunnel2CgwInsideAddress)
			d.Set("tunnel2_vgw_inside_address", tunnelInfo.Tunnel2VgwInsideAddress)
			d.Set("tunnel2_bgp_asn", tunnelInfo.Tunnel2BGPASN)
			d.Set("tunnel2_bgp_holdtime", tunnelInfo.Tunnel2BGPHoldTime)
		}
	}

	if err := d.Set("vgw_telemetry", telemetryToMapList(vpnConnection.VgwTelemetry)); err != nil {
		return err
	}
	if err := d.Set("routes", routesToMapList(vpnConnection.Routes)); err != nil {
		return err
	}

	arn := arn.ARN{
		Partition: meta.(*AWSClient).partition,
		Service:   "ec2",
		Region:    meta.(*AWSClient).region,
		AccountID: meta.(*AWSClient).accountid,
		Resource:  fmt.Sprintf("vpn-connection/%s", d.Id()),
	}.String()

	d.Set("arn", arn)

	return nil
}

func resourceAwsVpnConnectionUpdate(d *schema.ResourceData, meta interface{}) error {
	conn := meta.(*AWSClient).ec2conn

	if d.HasChange("tags") {
		o, n := d.GetChange("tags")

		if err := keyvaluetags.Ec2UpdateTags(conn, d.Id(), o, n); err != nil {
			return fmt.Errorf("error updating EC2 VPN Connection (%s) tags: %s", d.Id(), err)
		}
	}

	return resourceAwsVpnConnectionRead(d, meta)
}

func resourceAwsVpnConnectionDelete(d *schema.ResourceData, meta interface{}) error {
	conn := meta.(*AWSClient).ec2conn

	_, err := conn.DeleteVpnConnection(&ec2.DeleteVpnConnectionInput{
		VpnConnectionId: aws.String(d.Id()),
	})

	if isAWSErr(err, "InvalidVpnConnectionID.NotFound", "") {
		return nil
	}

	if err != nil {
		return fmt.Errorf("error deleting VPN Connection (%s): %s", d.Id(), err)
	}

	if err := waitForEc2VpnConnectionDeletion(conn, d.Id()); err != nil {
		return fmt.Errorf("error waiting for VPN connection (%s) to delete: %s", d.Id(), err)
	}

	return nil
}

// routesToMapList turns the list of routes into a list of maps.
func routesToMapList(routes []*ec2.VpnStaticRoute) []map[string]interface{} {
	result := make([]map[string]interface{}, 0, len(routes))
	for _, r := range routes {
		staticRoute := make(map[string]interface{})
		staticRoute["destination_cidr_block"] = aws.StringValue(r.DestinationCidrBlock)
		staticRoute["state"] = aws.StringValue(r.State)

		if r.Source != nil {
			staticRoute["source"] = aws.StringValue(r.Source)
		}

		result = append(result, staticRoute)
	}

	return result
}

// telemetryToMapList turns the VGW telemetry into a list of maps.
func telemetryToMapList(telemetry []*ec2.VgwTelemetry) []map[string]interface{} {
	result := make([]map[string]interface{}, 0, len(telemetry))
	for _, t := range telemetry {
		vgw := make(map[string]interface{})
		vgw["accepted_route_count"] = aws.Int64Value(t.AcceptedRouteCount)
		vgw["outside_ip_address"] = aws.StringValue(t.OutsideIpAddress)
		vgw["status"] = aws.StringValue(t.Status)
		vgw["status_message"] = aws.StringValue(t.StatusMessage)

		// LastStatusChange is a time.Time(). Convert it into a string
		// so it can be handled by schema's type system.
		vgw["last_status_change"] = t.LastStatusChange.Format(time.RFC3339)
		result = append(result, vgw)
	}

	return result
}

func waitForEc2VpnConnectionAvailable(conn *ec2.EC2, id string) error {
	// Wait for the connection to become available. This has an obscenely
	// high default timeout because AWS VPN connections are notoriously
	// slow at coming up or going down. There's also no point in checking
	// more frequently than every ten seconds.
	stateConf := &resource.StateChangeConf{
		Pending:    []string{ec2.VpnStatePending},
		Target:     []string{ec2.VpnStateAvailable},
		Refresh:    vpnConnectionRefreshFunc(conn, id),
		Timeout:    40 * time.Minute,
		Delay:      10 * time.Second,
		MinTimeout: 10 * time.Second,
	}

	_, err := stateConf.WaitForState()

	return err
}

func waitForEc2VpnConnectionDeletion(conn *ec2.EC2, id string) error {
	// These things can take quite a while to tear themselves down and any
	// attempt to modify resources they reference (e.g. CustomerGateways or
	// VPN Gateways) before deletion will result in an error. Furthermore,
	// they don't just disappear. The go into "deleted" state. We need to
	// wait to ensure any other modifications the user might make to their
	// VPC stack can safely run.
	stateConf := &resource.StateChangeConf{
		Pending:    []string{ec2.VpnStateDeleting},
		Target:     []string{ec2.VpnStateDeleted},
		Refresh:    vpnConnectionRefreshFunc(conn, id),
		Timeout:    30 * time.Minute,
		Delay:      10 * time.Second,
		MinTimeout: 10 * time.Second,
	}

	_, err := stateConf.WaitForState()

	return err
}

func xmlConfigToTunnelInfo(xmlConfig string) (*TunnelInfo, error) {
	var vpnConfig XmlVpnConnectionConfig
	if err := xml.Unmarshal([]byte(xmlConfig), &vpnConfig); err != nil {
		return nil, fmt.Errorf("Error Unmarshalling XML: %s", err)
	}

	// don't expect consistent ordering from the XML
	sort.Sort(vpnConfig)

	tunnelInfo := TunnelInfo{
		Tunnel1Address:          vpnConfig.Tunnels[0].OutsideAddress,
		Tunnel1PreSharedKey:     vpnConfig.Tunnels[0].PreSharedKey,
		Tunnel1CgwInsideAddress: vpnConfig.Tunnels[0].CgwInsideAddress,
		Tunnel1VgwInsideAddress: vpnConfig.Tunnels[0].VgwInsideAddress,
		Tunnel1BGPASN:           vpnConfig.Tunnels[0].BGPASN,
		Tunnel1BGPHoldTime:      vpnConfig.Tunnels[0].BGPHoldTime,
		Tunnel2Address:          vpnConfig.Tunnels[1].OutsideAddress,
		Tunnel2PreSharedKey:     vpnConfig.Tunnels[1].PreSharedKey,
		Tunnel2CgwInsideAddress: vpnConfig.Tunnels[1].CgwInsideAddress,
		Tunnel2VgwInsideAddress: vpnConfig.Tunnels[1].VgwInsideAddress,
		Tunnel2BGPASN:           vpnConfig.Tunnels[1].BGPASN,
		Tunnel2BGPHoldTime:      vpnConfig.Tunnels[1].BGPHoldTime,
	}

	return &tunnelInfo, nil
}

func validateVpnConnectionTunnelPreSharedKey() schema.SchemaValidateFunc {
	return validation.All(
		validation.StringLenBetween(8, 64),
		validation.StringDoesNotMatch(regexp.MustCompile(`^0`), "cannot start with zero character"),
		validation.StringMatch(regexp.MustCompile(`^[0-9a-zA-Z_.]+$`), "can only contain alphanumeric, period and underscore characters"),
	)
}

// https://docs.aws.amazon.com/AWSEC2/latest/APIReference/API_VpnTunnelOptionsSpecification.html
func validateVpnConnectionTunnelInsideCIDR() schema.SchemaValidateFunc {
	disallowedCidrs := []string{
		"169.254.0.0/30",
		"169.254.1.0/30",
		"169.254.2.0/30",
		"169.254.3.0/30",
		"169.254.4.0/30",
		"169.254.5.0/30",
		"169.254.169.252/30",
	}

	return validation.All(
		validation.IsCIDRNetwork(30, 30),
		validation.StringMatch(regexp.MustCompile(`^169\.254\.`), "must be within 169.254.0.0/16"),
		validation.StringNotInSlice(disallowedCidrs, false),
	)
}<|MERGE_RESOLUTION|>--- conflicted
+++ resolved
@@ -121,21 +121,12 @@
 			},
 
 			"tunnel1_preshared_key": {
-<<<<<<< HEAD
 				Type:      schema.TypeString,
 				Optional:  true,
 				Sensitive: true,
 				Computed:  true,
 				ForceNew:  true,
 				// ValidateFunc: validateVpnConnectionTunnelPreSharedKey,
-=======
-				Type:         schema.TypeString,
-				Optional:     true,
-				Sensitive:    true,
-				Computed:     true,
-				ForceNew:     true,
-				ValidateFunc: validateVpnConnectionTunnelPreSharedKey(),
->>>>>>> 2f23a596
 			},
 
 			"tunnel2_inside_cidr": {
@@ -147,21 +138,12 @@
 			},
 
 			"tunnel2_preshared_key": {
-<<<<<<< HEAD
 				Type:      schema.TypeString,
 				Optional:  true,
 				Sensitive: true,
 				Computed:  true,
 				ForceNew:  true,
 				// ValidateFunc: validateVpnConnectionTunnelPreSharedKey,
-=======
-				Type:         schema.TypeString,
-				Optional:     true,
-				Sensitive:    true,
-				Computed:     true,
-				ForceNew:     true,
-				ValidateFunc: validateVpnConnectionTunnelPreSharedKey(),
->>>>>>> 2f23a596
 			},
 
 			"tags": tagsSchema(),
