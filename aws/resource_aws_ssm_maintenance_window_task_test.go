package aws

import (
	"fmt"
	"testing"

	"github.com/aws/aws-sdk-go/aws"
	"github.com/aws/aws-sdk-go/aws/awserr"
	"github.com/aws/aws-sdk-go/service/ssm"
	"github.com/hashicorp/terraform-plugin-sdk/v2/helper/acctest"
	"github.com/hashicorp/terraform-plugin-sdk/v2/helper/resource"
	"github.com/hashicorp/terraform-plugin-sdk/v2/terraform"
)

func TestAccAWSSSMMaintenanceWindowTask_basic(t *testing.T) {
	var before, after ssm.MaintenanceWindowTask
	resourceName := "aws_ssm_maintenance_window_task.test"

	name := acctest.RandString(10)
	resource.ParallelTest(t, resource.TestCase{
		PreCheck:     func() { testAccPreCheck(t) },
		Providers:    testAccProviders,
		CheckDestroy: testAccCheckAWSSSMMaintenanceWindowTaskDestroy,
		Steps: []resource.TestStep{
			{
				Config: testAccAWSSSMMaintenanceWindowTaskBasicConfig(name),
				Check: resource.ComposeTestCheckFunc(
					testAccCheckAWSSSMMaintenanceWindowTaskExists(resourceName, &before),
				),
			},
			{
				Config: testAccAWSSSMMaintenanceWindowTaskBasicConfigUpdate(name, "test description", "RUN_COMMAND", "AWS-InstallPowerShellModule", 3, 3, 2),
				Check: resource.ComposeTestCheckFunc(
					testAccCheckAWSSSMMaintenanceWindowTaskExists(resourceName, &after),
					resource.TestCheckResourceAttr(resourceName, "name", fmt.Sprintf("maintenance-window-task-%s", name)),
					resource.TestCheckResourceAttr(resourceName, "description", "test description"),
					resource.TestCheckResourceAttr(resourceName, "task_type", "RUN_COMMAND"),
					resource.TestCheckResourceAttr(resourceName, "task_arn", "AWS-InstallPowerShellModule"),
					resource.TestCheckResourceAttr(resourceName, "priority", "3"),
					resource.TestCheckResourceAttr(resourceName, "max_concurrency", "3"),
					resource.TestCheckResourceAttr(resourceName, "max_errors", "2"),
					testAccCheckAwsSsmWindowsTaskNotRecreated(t, &before, &after),
				),
			},
			{
				ResourceName:      resourceName,
				ImportState:       true,
				ImportStateIdFunc: testAccAWSSSMMaintenanceWindowTaskImportStateIdFunc(resourceName),
				ImportStateVerify: true,
			},
		},
	})
}

func TestAccAWSSSMMaintenanceWindowTask_updateForcesNewResource(t *testing.T) {
	var before, after ssm.MaintenanceWindowTask
	name := acctest.RandString(10)
	resourceName := "aws_ssm_maintenance_window_task.test"

	resource.ParallelTest(t, resource.TestCase{
		PreCheck:     func() { testAccPreCheck(t) },
		Providers:    testAccProviders,
		CheckDestroy: testAccCheckAWSSSMMaintenanceWindowTaskDestroy,
		Steps: []resource.TestStep{
			{
				Config: testAccAWSSSMMaintenanceWindowTaskBasicConfig(name),
				Check: resource.ComposeTestCheckFunc(
					testAccCheckAWSSSMMaintenanceWindowTaskExists(resourceName, &before),
				),
			},
			{
				Config: testAccAWSSSMMaintenanceWindowTaskBasicConfigUpdated(name),
				Check: resource.ComposeTestCheckFunc(
					testAccCheckAWSSSMMaintenanceWindowTaskExists(resourceName, &after),
					resource.TestCheckResourceAttr(resourceName, "name", "TestMaintenanceWindowTask"),
					resource.TestCheckResourceAttr(resourceName, "description", "This resource is for test purpose only"),
					testAccCheckAwsSsmWindowsTaskRecreated(t, &before, &after),
				),
			},
			{
				ResourceName:      resourceName,
				ImportState:       true,
				ImportStateIdFunc: testAccAWSSSMMaintenanceWindowTaskImportStateIdFunc(resourceName),
				ImportStateVerify: true,
			},
		},
	})
}

func TestAccAWSSSMMaintenanceWindowTask_TaskInvocationAutomationParameters(t *testing.T) {
	var task ssm.MaintenanceWindowTask
	resourceName := "aws_ssm_maintenance_window_task.test"

	name := acctest.RandString(10)
	resource.ParallelTest(t, resource.TestCase{
		PreCheck:     func() { testAccPreCheck(t) },
		Providers:    testAccProviders,
		CheckDestroy: testAccCheckAWSSSMMaintenanceWindowTaskDestroy,
		Steps: []resource.TestStep{
			{
				Config: testAccAWSSSMMaintenanceWindowTaskAutomationConfig(name, "$DEFAULT"),
				Check: resource.ComposeTestCheckFunc(
					testAccCheckAWSSSMMaintenanceWindowTaskExists(resourceName, &task),
					resource.TestCheckResourceAttr(resourceName, "task_invocation_parameters.0.automation_parameters.0.document_version", "$DEFAULT"),
				),
			},
			{
				Config: testAccAWSSSMMaintenanceWindowTaskAutomationConfigUpdate(name, "$LATEST"),
				Check: resource.ComposeTestCheckFunc(
					testAccCheckAWSSSMMaintenanceWindowTaskExists(resourceName, &task),
					resource.TestCheckResourceAttr(resourceName, "task_invocation_parameters.0.automation_parameters.0.document_version", "$LATEST"),
				),
			},
			{
				ResourceName:      resourceName,
				ImportState:       true,
				ImportStateIdFunc: testAccAWSSSMMaintenanceWindowTaskImportStateIdFunc(resourceName),
				ImportStateVerify: true,
			},
		},
	})
}

func TestAccAWSSSMMaintenanceWindowTask_TaskInvocationLambdaParameters(t *testing.T) {
	var task ssm.MaintenanceWindowTask
	resourceName := "aws_ssm_maintenance_window_task.test"
	rString := acctest.RandString(8)
	rInt := acctest.RandInt()

	funcName := fmt.Sprintf("tf_acc_lambda_func_tags_%s", rString)
	policyName := fmt.Sprintf("tf_acc_policy_lambda_func_tags_%s", rString)
	roleName := fmt.Sprintf("tf_acc_role_lambda_func_tags_%s", rString)
	sgName := fmt.Sprintf("tf_acc_sg_lambda_func_tags_%s", rString)

	resource.ParallelTest(t, resource.TestCase{
		PreCheck:     func() { testAccPreCheck(t) },
		Providers:    testAccProviders,
		CheckDestroy: testAccCheckAWSSSMMaintenanceWindowTaskDestroy,
		Steps: []resource.TestStep{
			{
				Config: testAccAWSSSMMaintenanceWindowTaskLambdaConfig(funcName, policyName, roleName, sgName, rString, rInt),
				Check: resource.ComposeTestCheckFunc(
					testAccCheckAWSSSMMaintenanceWindowTaskExists(resourceName, &task),
				),
			},
			{
				ResourceName:      resourceName,
				ImportState:       true,
				ImportStateIdFunc: testAccAWSSSMMaintenanceWindowTaskImportStateIdFunc(resourceName),
				ImportStateVerify: true,
			},
		},
	})
}

func TestAccAWSSSMMaintenanceWindowTask_TaskInvocationRunCommandParameters(t *testing.T) {
	var task ssm.MaintenanceWindowTask
	resourceName := "aws_ssm_maintenance_window_task.test"
	serviceRoleResourceName := "aws_iam_role.test"
	s3BucketResourceName := "aws_s3_bucket.foo"

	name := acctest.RandString(10)
	resource.ParallelTest(t, resource.TestCase{
		PreCheck:     func() { testAccPreCheck(t) },
		Providers:    testAccProviders,
		CheckDestroy: testAccCheckAWSSSMMaintenanceWindowTaskDestroy,
		Steps: []resource.TestStep{
			{
				Config: testAccAWSSSMMaintenanceWindowTaskRunCommandConfig(name, "test comment", 30),
				Check: resource.ComposeTestCheckFunc(
					testAccCheckAWSSSMMaintenanceWindowTaskExists(resourceName, &task),
					resource.TestCheckResourceAttrPair(resourceName, "service_role_arn", serviceRoleResourceName, "arn"),
					resource.TestCheckResourceAttrPair(resourceName, "task_invocation_parameters.0.run_command_parameters.0.service_role_arn", serviceRoleResourceName, "arn"),
					resource.TestCheckResourceAttr(resourceName, "task_invocation_parameters.0.run_command_parameters.0.comment", "test comment"),
					resource.TestCheckResourceAttr(resourceName, "task_invocation_parameters.0.run_command_parameters.0.timeout_seconds", "30"),
				),
			},
			{
				Config: testAccAWSSSMMaintenanceWindowTaskRunCommandConfigUpdate(name, "test comment update", 60),
				Check: resource.ComposeTestCheckFunc(
					testAccCheckAWSSSMMaintenanceWindowTaskExists(resourceName, &task),
					resource.TestCheckResourceAttr(resourceName, "task_invocation_parameters.0.run_command_parameters.0.comment", "test comment update"),
					resource.TestCheckResourceAttr(resourceName, "task_invocation_parameters.0.run_command_parameters.0.timeout_seconds", "60"),
					resource.TestCheckResourceAttrPair(resourceName, "task_invocation_parameters.0.run_command_parameters.0.output_s3_bucket", s3BucketResourceName, "id"),
				),
			},
			{
				ResourceName:      resourceName,
				ImportState:       true,
				ImportStateIdFunc: testAccAWSSSMMaintenanceWindowTaskImportStateIdFunc(resourceName),
				ImportStateVerify: true,
			},
		},
	})
}

func TestAccAWSSSMMaintenanceWindowTask_TaskInvocationStepFunctionParameters(t *testing.T) {
	var task ssm.MaintenanceWindowTask
	resourceName := "aws_ssm_maintenance_window_task.test"
	rString := acctest.RandString(8)

	resource.ParallelTest(t, resource.TestCase{
		PreCheck:     func() { testAccPreCheck(t) },
		Providers:    testAccProviders,
		CheckDestroy: testAccCheckAWSSSMMaintenanceWindowTaskDestroy,
		Steps: []resource.TestStep{
			{
				Config: testAccAWSSSMMaintenanceWindowTaskStepFunctionConfig(rString),
				Check: resource.ComposeTestCheckFunc(
					testAccCheckAWSSSMMaintenanceWindowTaskExists(resourceName, &task),
				),
			},
			{
				ResourceName:      resourceName,
				ImportState:       true,
				ImportStateIdFunc: testAccAWSSSMMaintenanceWindowTaskImportStateIdFunc(resourceName),
				ImportStateVerify: true,
			},
		},
	})
}

func TestAccAWSSSMMaintenanceWindowTask_emptyNotificationConfig(t *testing.T) {
	var task ssm.MaintenanceWindowTask
	rName := acctest.RandomWithPrefix("tf-acc-test")
	resourceName := "aws_ssm_maintenance_window_task.test"

	resource.ParallelTest(t, resource.TestCase{
		PreCheck:     func() { testAccPreCheck(t) },
		Providers:    testAccProviders,
		CheckDestroy: testAccCheckAWSSSMMaintenanceWindowTaskDestroy,
		Steps: []resource.TestStep{
			{
				Config: testAccAWSSSMMaintenanceWindowTaskConfigEmptyNotifcationConfig(rName),
				Check: resource.ComposeTestCheckFunc(
					testAccCheckAWSSSMMaintenanceWindowTaskExists(resourceName, &task),
				),
				ExpectNonEmptyPlan: true,
			},
		},
	})
}

func testAccCheckAwsSsmWindowsTaskNotRecreated(t *testing.T,
	before, after *ssm.MaintenanceWindowTask) resource.TestCheckFunc {
	return func(s *terraform.State) error {
		if aws.StringValue(before.WindowTaskId) != aws.StringValue(after.WindowTaskId) {
			t.Fatalf("Unexpected change of Windows Task IDs, but both were %s and %s", aws.StringValue(before.WindowTaskId), aws.StringValue(after.WindowTaskId))
		}
		return nil
	}
}

func testAccCheckAwsSsmWindowsTaskRecreated(t *testing.T,
	before, after *ssm.MaintenanceWindowTask) resource.TestCheckFunc {
	return func(s *terraform.State) error {
		if before.WindowTaskId == after.WindowTaskId {
			t.Fatalf("Expected change of Windows Task IDs, but both were %v", before.WindowTaskId)
		}
		return nil
	}
}

func testAccCheckAWSSSMMaintenanceWindowTaskExists(n string, task *ssm.MaintenanceWindowTask) resource.TestCheckFunc {
	return func(s *terraform.State) error {
		rs, ok := s.RootModule().Resources[n]
		if !ok {
			return fmt.Errorf("Not found: %s", n)
		}

		if rs.Primary.ID == "" {
			return fmt.Errorf("No SSM Maintenance Window Task Window ID is set")
		}

		conn := testAccProvider.Meta().(*AWSClient).ssmconn

		resp, err := conn.DescribeMaintenanceWindowTasks(&ssm.DescribeMaintenanceWindowTasksInput{
			WindowId: aws.String(rs.Primary.Attributes["window_id"]),
		})
		if err != nil {
			return err
		}

		for _, i := range resp.Tasks {
			if *i.WindowTaskId == rs.Primary.ID {
				*task = *i
				return nil
			}
		}

		return fmt.Errorf("No AWS SSM Maintenance window task found")
	}
}

func testAccCheckAWSSSMMaintenanceWindowTaskDestroy(s *terraform.State) error {
	conn := testAccProvider.Meta().(*AWSClient).ssmconn

	for _, rs := range s.RootModule().Resources {
		if rs.Type != "aws_ssm_maintenance_window_target" {
			continue
		}

		out, err := conn.DescribeMaintenanceWindowTasks(&ssm.DescribeMaintenanceWindowTasksInput{
			WindowId: aws.String(rs.Primary.Attributes["window_id"]),
		})

		if err != nil {
			// Verify the error is what we want
			if ae, ok := err.(awserr.Error); ok && ae.Code() == "DoesNotExistException" {
				continue
			}
			return err
		}

		if len(out.Tasks) > 0 {
			return fmt.Errorf("Expected AWS SSM Maintenance Task to be gone, but was still found")
		}

		return nil
	}

	return nil
}

func testAccAWSSSMMaintenanceWindowTaskImportStateIdFunc(resourceName string) resource.ImportStateIdFunc {
	return func(s *terraform.State) (string, error) {
		rs, ok := s.RootModule().Resources[resourceName]
		if !ok {
			return "", fmt.Errorf("Not found: %s", resourceName)
		}

		return fmt.Sprintf("%s/%s", rs.Primary.Attributes["window_id"], rs.Primary.ID), nil
	}
}

func TestAccAWSSSMMaintenanceWindowTask_TaskInvocationRunCommandParametersCloudWatchOutputConfig(t *testing.T) {
	var task ssm.MaintenanceWindowTask
	resourceName := "aws_ssm_maintenance_window_task.test"
	rName := acctest.RandomWithPrefix("tf-acc-test")
	cloudwatchLogGroupResourceName := "aws_cloudwatch_log_group.test"

	resource.ParallelTest(t, resource.TestCase{
		PreCheck:     func() { testAccPreCheck(t) },
		Providers:    testAccProviders,
		CheckDestroy: testAccCheckAWSSSMMaintenanceWindowTaskDestroy,
		Steps: []resource.TestStep{
			{
				Config: testAccAWSSSMMaintenanceWindowTaskRunCommandCloudWatchOutputConfig(rName),
				Check: resource.ComposeTestCheckFunc(
					testAccCheckAWSSSMMaintenanceWindowTaskExists(resourceName, &task),
					resource.TestCheckResourceAttrPair(resourceName, "task_invocation_parameters.0.run_command_parameters.0.cloudwatch_output_config.0.cloudwatch_log_group_name", cloudwatchLogGroupResourceName, "name"),
				),
			},
			{
				ResourceName:      resourceName,
				ImportState:       true,
				ImportStateIdFunc: testAccAWSSSMMaintenanceWindowTaskImportStateIdFunc(resourceName),
				ImportStateVerify: true,
			},
		},
	})
}

func testAccAWSSSMMaintenanceWindowTaskConfigBase(rName string) string {
	return fmt.Sprintf(`
resource "aws_ssm_maintenance_window" "test" {
  cutoff   = 1
  duration = 3
  name     = %[1]q
  schedule = "cron(0 16 ? * TUE *)"
}

resource "aws_ssm_maintenance_window_target" "test" {
  name          = %[1]q
  resource_type = "INSTANCE"
  window_id     = aws_ssm_maintenance_window.test.id

  targets {
    key    = "tag:Name"
    values = ["tf-acc-test"]
  }
}

resource "aws_iam_role" "test" {
  name = %[1]q

  assume_role_policy = <<POLICY
{
  "Version": "2012-10-17",
  "Statement": [
    {
      "Action": "sts:AssumeRole",
      "Principal": {
        "Service": "events.amazonaws.com"
      },
      "Effect": "Allow",
      "Sid": ""
    }
  ]
}
POLICY

}

resource "aws_iam_role_policy" "test" {
  name = %[1]q
  role = aws_iam_role.test.name

  policy = <<POLICY
{
  "Version": "2012-10-17",
  "Statement": {
    "Effect": "Allow",
    "Action": "ssm:*",
    "Resource": "*"
  }
}
POLICY

}
`, rName)
}

func testAccAWSSSMMaintenanceWindowTaskBasicConfig(rName string) string {
	return fmt.Sprintf(testAccAWSSSMMaintenanceWindowTaskConfigBase(rName) + `

resource "aws_ssm_maintenance_window_task" "test" {
  window_id        = aws_ssm_maintenance_window.test.id
  task_type        = "RUN_COMMAND"
  task_arn         = "AWS-RunShellScript"
  priority         = 1
  service_role_arn = aws_iam_role.test.arn
  max_concurrency  = "2"
  max_errors       = "1"

  targets {
    key    = "WindowTargetIds"
    values = [aws_ssm_maintenance_window_target.test.id]
  }

  task_invocation_parameters {
    run_command_parameters {
      parameter {
        name   = "commands"
        values = ["pwd"]
      }
    }
  }
}
`)
}

func testAccAWSSSMMaintenanceWindowTaskBasicConfigUpdate(rName, description, taskType, taskArn string, priority, maxConcurrency, maxErrors int) string {
	return fmt.Sprintf(testAccAWSSSMMaintenanceWindowTaskConfigBase(rName)+`

resource "aws_ssm_maintenance_window_task" "test" {
  window_id        = aws_ssm_maintenance_window.test.id
  task_type        = "%[2]s"
  task_arn         = "%[3]s"
  name             = "maintenance-window-task-%[1]s"
  description      = "%[4]s"
  priority         = %[5]d
  service_role_arn = aws_iam_role.ssm_role_update.arn
  max_concurrency  = %[6]d
  max_errors       = %[7]d

  targets {
    key    = "WindowTargetIds"
    values = [aws_ssm_maintenance_window_target.test.id]
  }

  task_invocation_parameters {
    run_command_parameters {
      parameter {
        name   = "commands"
        values = ["pwd"]
      }
    }
  }
}

resource "aws_iam_role" "ssm_role_update" {
  name = "ssm-role-update-%[1]s"

  assume_role_policy = <<POLICY
{
  "Version": "2012-10-17",
  "Statement": [
    {
      "Action": "sts:AssumeRole",
      "Principal": {
        "Service": "events.amazonaws.com"
      },
      "Effect": "Allow",
      "Sid": ""
    }
  ]
}
POLICY

}

resource "aws_iam_role_policy" "bar" {
  name = "ssm_role_policy_update_%[1]s"
  role = aws_iam_role.ssm_role_update.name

  policy = <<EOF
{
  "Version": "2012-10-17",
  "Statement": {
    "Effect": "Allow",
    "Action": "ssm:*",
    "Resource": "*"
  }
}
EOF

}
`, rName, taskType, taskArn, description, priority, maxConcurrency, maxErrors)
}

func testAccAWSSSMMaintenanceWindowTaskBasicConfigUpdated(rName string) string {
	return fmt.Sprintf(testAccAWSSSMMaintenanceWindowTaskConfigBase(rName) + `

resource "aws_ssm_maintenance_window_task" "test" {
  window_id        = aws_ssm_maintenance_window.test.id
  task_type        = "RUN_COMMAND"
  task_arn         = "AWS-RunShellScript"
  priority         = 1
  name             = "TestMaintenanceWindowTask"
  description      = "This resource is for test purpose only"
  service_role_arn = aws_iam_role.test.arn
  max_concurrency  = "2"
  max_errors       = "1"

  targets {
    key    = "WindowTargetIds"
    values = [aws_ssm_maintenance_window_target.test.id]
  }

  task_invocation_parameters {
    run_command_parameters {
      parameter {
        name   = "commands"
        values = ["date"]
      }
    }
  }
}
`)
}

func testAccAWSSSMMaintenanceWindowTaskConfigEmptyNotifcationConfig(rName string) string {
	return fmt.Sprintf(testAccAWSSSMMaintenanceWindowTaskConfigBase(rName) + `

resource "aws_ssm_maintenance_window_task" "test" {
  window_id        = aws_ssm_maintenance_window.test.id
  task_type        = "RUN_COMMAND"
  task_arn         = "AWS-CreateImage"
  priority         = 1
  service_role_arn = aws_iam_role.test.arn
  max_concurrency  = "2"
  max_errors       = "1"

  targets {
    key    = "WindowTargetIds"
    values = [aws_ssm_maintenance_window_target.test.id]
  }

  task_invocation_parameters {
    run_command_parameters {
      timeout_seconds = 600

      notification_config {}

      parameter {
        name   = "Operation"
        values = ["Install"]
      }
    }
  }
}
`)
}

func testAccAWSSSMMaintenanceWindowTaskAutomationConfig(rName, version string) string {
	return fmt.Sprintf(testAccAWSSSMMaintenanceWindowTaskConfigBase(rName)+`

resource "aws_ssm_maintenance_window_task" "test" {
  window_id        = aws_ssm_maintenance_window.test.id
  task_type        = "AUTOMATION"
  task_arn         = "AWS-CreateImage"
  priority         = 1
  service_role_arn = aws_iam_role.test.arn
  max_concurrency  = "2"
  max_errors       = "1"

  targets {
    key    = "WindowTargetIds"
    values = [aws_ssm_maintenance_window_target.test.id]
  }

  task_invocation_parameters {
    automation_parameters {
      document_version = "%[2]s"

      parameter {
        name   = "InstanceId"
        values = ["{{TARGET_ID}}"]
      }

      parameter {
        name   = "NoReboot"
        values = ["false"]
      }
    }
  }
}
`, rName, version)
}

func testAccAWSSSMMaintenanceWindowTaskAutomationConfigUpdate(rName, version string) string {
	return fmt.Sprintf(testAccAWSSSMMaintenanceWindowTaskConfigBase(rName)+`
resource "aws_s3_bucket" "foo" {
  bucket        = "tf-s3-%[1]s"
  acl           = "private"
  force_destroy = true
}

resource "aws_ssm_maintenance_window_task" "test" {
  window_id        = aws_ssm_maintenance_window.test.id
  task_type        = "AUTOMATION"
  task_arn         = "AWS-CreateImage"
  priority         = 1
  service_role_arn = aws_iam_role.test.arn
  max_concurrency  = "2"
  max_errors       = "1"

  targets {
    key    = "WindowTargetIds"
    values = [aws_ssm_maintenance_window_target.test.id]
  }

  task_invocation_parameters {
    automation_parameters {
      document_version = "%[2]s"

      parameter {
        name   = "InstanceId"
        values = ["{{TARGET_ID}}"]
      }

      parameter {
        name   = "NoReboot"
        values = ["false"]
      }
    }
  }
}
`, rName, version)
}

func testAccAWSSSMMaintenanceWindowTaskLambdaConfig(funcName, policyName, roleName, sgName, rName string, rInt int) string {
	return fmt.Sprintf(testAccAWSLambdaConfigBasic(funcName, policyName, roleName, sgName)+
		testAccAWSSSMMaintenanceWindowTaskConfigBase(rName)+`

resource "aws_ssm_maintenance_window_task" "test" {
  window_id        = aws_ssm_maintenance_window.test.id
  task_type        = "LAMBDA"
  task_arn         = aws_lambda_function.test.arn
  priority         = 1
  service_role_arn = aws_iam_role.test.arn
  max_concurrency  = "2"
  max_errors       = "1"

  targets {
    key    = "WindowTargetIds"
    values = [aws_ssm_maintenance_window_target.test.id]
  }

  task_invocation_parameters {
    lambda_parameters {
      client_context = base64encode(jsonencode({
        key1 = "value1"
        key2 = "value2"
        key3 = "value3"
      }))
      payload = jsonencode({
        number = %[2]d
      })
    }
  }
}
`, rName, rInt)
}

func testAccAWSSSMMaintenanceWindowTaskRunCommandConfig(rName, comment string, timeoutSeconds int) string {
	return fmt.Sprintf(testAccAWSSSMMaintenanceWindowTaskConfigBase(rName)+`

resource "aws_ssm_maintenance_window_task" "test" {
  window_id        = aws_ssm_maintenance_window.test.id
  task_type        = "RUN_COMMAND"
  task_arn         = "AWS-RunShellScript"
  priority         = 1
  service_role_arn = aws_iam_role.test.arn
  max_concurrency  = "2"
  max_errors       = "1"

  targets {
    key    = "WindowTargetIds"
    values = [aws_ssm_maintenance_window_target.test.id]
  }

  task_invocation_parameters {
    run_command_parameters {
      comment            = "%[2]s"
      document_hash      = sha256("COMMAND")
      document_hash_type = "Sha256"
      service_role_arn   = aws_iam_role.test.arn
      timeout_seconds    = %[3]d

      parameter {
        name   = "commands"
        values = ["date"]
      }
    }
  }
}
`, rName, comment, timeoutSeconds)
}

func testAccAWSSSMMaintenanceWindowTaskRunCommandConfigUpdate(rName, comment string, timeoutSeconds int) string {
	return fmt.Sprintf(testAccAWSSSMMaintenanceWindowTaskConfigBase(rName)+`
resource "aws_s3_bucket" "foo" {
  bucket        = "tf-s3-%[1]s"
  acl           = "private"
  force_destroy = true
}

resource "aws_ssm_maintenance_window_task" "test" {
  window_id        = aws_ssm_maintenance_window.test.id
  task_type        = "RUN_COMMAND"
  task_arn         = "AWS-RunShellScript"
  priority         = 1
  service_role_arn = aws_iam_role.test.arn
  max_concurrency  = "2"
  max_errors       = "1"

  targets {
    key    = "WindowTargetIds"
    values = [aws_ssm_maintenance_window_target.test.id]
  }

  task_invocation_parameters {
    run_command_parameters {
      comment              = "%[2]s"
      document_hash        = sha256("COMMAND")
      document_hash_type   = "Sha256"
      service_role_arn     = aws_iam_role.test.arn
      timeout_seconds      = %[3]d
      output_s3_bucket     = aws_s3_bucket.foo.id
      output_s3_key_prefix = "foo"

      parameter {
        name   = "commands"
        values = ["date"]
      }
    }
  }
}
`, rName, comment, timeoutSeconds)
}

func testAccAWSSSMMaintenanceWindowTaskStepFunctionConfig(rName string) string {
	return testAccAWSSSMMaintenanceWindowTaskConfigBase(rName) + fmt.Sprintf(`
resource "aws_sfn_activity" "test" {
  name = %[1]q
}

resource "aws_ssm_maintenance_window_task" "test" {
  window_id        = aws_ssm_maintenance_window.test.id
  task_type        = "STEP_FUNCTIONS"
  task_arn         = aws_sfn_activity.test.id
  priority         = 1
  service_role_arn = aws_iam_role.test.arn
  max_concurrency  = "2"
  max_errors       = "1"

  targets {
    key    = "WindowTargetIds"
    values = [aws_ssm_maintenance_window_target.test.id]
  }

  task_invocation_parameters {
    step_functions_parameters {
      input = jsonencode({
        key1 = "value1"
        key2 = "value2"
        key3 = "value3"
      })
      name = "tf-step-function-%[1]s"
    }
  }
}
`, rName)
<<<<<<< HEAD
}

func testAccAWSSSMMaintenanceWindowTaskConfigTaskParametersMultiple(rName string) string {
	return fmt.Sprintf(`
resource "aws_ssm_maintenance_window" "test" {
  cutoff   = 1
  duration = 3
  name     = %[1]q
  schedule = "cron(0 16 ? * TUE *)"
}

resource "aws_ssm_maintenance_window_target" "test" {
  name          = %[1]q
  resource_type = "INSTANCE"
  window_id     = "${aws_ssm_maintenance_window.test.id}"

  targets {
    key    = "tag:Name"
    values = ["tf-acc-test"]
  }
}

resource "aws_iam_role" "test" {
  name = %[1]q
  assume_role_policy = <<POLICY
{
    "Version": "2012-10-17",
    "Statement": [
        {
            "Action": "sts:AssumeRole",
            "Principal": {
                "Service": "events.amazonaws.com"
            },
            "Effect": "Allow",
            "Sid": ""
        }
    ]
}
POLICY
}

resource "aws_iam_role_policy" "test" {
  name = %[1]q
  role = "${aws_iam_role.test.name}"
  policy = <<POLICY
{
  "Version": "2012-10-17",
  "Statement": {
    "Effect": "Allow",
    "Action": "ssm:*",
    "Resource": "*"
  }
}
POLICY
}

resource "aws_ssm_maintenance_window_task" "test" {
  max_concurrency  = 1
  max_errors       = 1
  priority         = 1
  service_role_arn = "${aws_iam_role.test.arn}"
  task_arn         = "AWS-RunRemoteScript"
  task_type        = "RUN_COMMAND"
  window_id        = "${aws_ssm_maintenance_window.test.id}"

  targets {
    key    = "WindowTargetIds"
    values = ["${aws_ssm_maintenance_window_target.test.id}"]
  }

  task_parameters {
    name   = "sourceType"
    values = ["s3"]
  }

  task_parameters {
    name   = "sourceInfo"
    values = ["https://s3.amazonaws.com/bucket"]
  }

  task_parameters {
    name   = "commandLine"
    values = ["date"]
  }
}
`, rName)
}

func testAccAWSSSMMaintenanceWindowTaskRunCommandCloudWatchOutputConfig(rName string) string {
	return fmt.Sprintf(testAccAWSSSMMaintenanceWindowTaskConfigBase(rName) + `

resource "aws_cloudwatch_log_group" "test" {
    name = "cw_test"
}

resource "aws_ssm_maintenance_window_task" "test" {
    window_id = "${aws_ssm_maintenance_window.test.id}"
    task_type = "RUN_COMMAND"
    task_arn = "AWS-RunShellScript"
    priority = 1
    service_role_arn = "${aws_iam_role.test.arn}"
    max_concurrency = "2"
    max_errors = "1"
    targets {
      key    = "WindowTargetIds"
      values = ["${aws_ssm_maintenance_window_target.test.id}"]
    }
    task_invocation_parameters {
      run_command_parameters {
        timeout_seconds = 600
        cloudwatch_output_config {
          cloudwatch_output_enabled = true
          cloudwatch_log_group_name = "${aws_cloudwatch_log_group.test.name}"
        }
        parameter {
          name = "commands"
          values = ["date"]
        }
      }
    }
  }
`)
=======
>>>>>>> 9d554128
}<|MERGE_RESOLUTION|>--- conflicted
+++ resolved
@@ -803,93 +803,6 @@
   }
 }
 `, rName)
-<<<<<<< HEAD
-}
-
-func testAccAWSSSMMaintenanceWindowTaskConfigTaskParametersMultiple(rName string) string {
-	return fmt.Sprintf(`
-resource "aws_ssm_maintenance_window" "test" {
-  cutoff   = 1
-  duration = 3
-  name     = %[1]q
-  schedule = "cron(0 16 ? * TUE *)"
-}
-
-resource "aws_ssm_maintenance_window_target" "test" {
-  name          = %[1]q
-  resource_type = "INSTANCE"
-  window_id     = "${aws_ssm_maintenance_window.test.id}"
-
-  targets {
-    key    = "tag:Name"
-    values = ["tf-acc-test"]
-  }
-}
-
-resource "aws_iam_role" "test" {
-  name = %[1]q
-  assume_role_policy = <<POLICY
-{
-    "Version": "2012-10-17",
-    "Statement": [
-        {
-            "Action": "sts:AssumeRole",
-            "Principal": {
-                "Service": "events.amazonaws.com"
-            },
-            "Effect": "Allow",
-            "Sid": ""
-        }
-    ]
-}
-POLICY
-}
-
-resource "aws_iam_role_policy" "test" {
-  name = %[1]q
-  role = "${aws_iam_role.test.name}"
-  policy = <<POLICY
-{
-  "Version": "2012-10-17",
-  "Statement": {
-    "Effect": "Allow",
-    "Action": "ssm:*",
-    "Resource": "*"
-  }
-}
-POLICY
-}
-
-resource "aws_ssm_maintenance_window_task" "test" {
-  max_concurrency  = 1
-  max_errors       = 1
-  priority         = 1
-  service_role_arn = "${aws_iam_role.test.arn}"
-  task_arn         = "AWS-RunRemoteScript"
-  task_type        = "RUN_COMMAND"
-  window_id        = "${aws_ssm_maintenance_window.test.id}"
-
-  targets {
-    key    = "WindowTargetIds"
-    values = ["${aws_ssm_maintenance_window_target.test.id}"]
-  }
-
-  task_parameters {
-    name   = "sourceType"
-    values = ["s3"]
-  }
-
-  task_parameters {
-    name   = "sourceInfo"
-    values = ["https://s3.amazonaws.com/bucket"]
-  }
-
-  task_parameters {
-    name   = "commandLine"
-    values = ["date"]
-  }
-}
-`, rName)
 }
 
 func testAccAWSSSMMaintenanceWindowTaskRunCommandCloudWatchOutputConfig(rName string) string {
@@ -926,6 +839,4 @@
     }
   }
 `)
-=======
->>>>>>> 9d554128
 }