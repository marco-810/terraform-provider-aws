--- conflicted
+++ resolved
@@ -3,11 +3,7 @@
 go 1.14
 
 require (
-<<<<<<< HEAD
-	github.com/aws/aws-sdk-go v1.35.22
-=======
 	github.com/aws/aws-sdk-go v1.35.25
->>>>>>> f66074ba
 	github.com/beevik/etree v1.1.0
 	github.com/fatih/color v1.9.0 // indirect
 	github.com/hashicorp/aws-sdk-go-base v0.7.0
